# Changelog

<<<<<<< HEAD
## 0.8.0 (TBD)

### Features

* Added support to import public accounts to `Client` (#733).
* [BREAKING] Merged `TonicRpcClient` with `WebTonicRpcClient` and added missing endpoints (#744).

### Changes

* Added wallet generation from seed & import from seed on web SDK (#710)
* Add check for empty pay to id notes (#714).
* [BREAKING] Refactored authentication out of the `Client` and added new separate authenticators (#718).
* Added import/export for web client db (#740).
* Re-exported RemoteTransactionProver in `rust-client` (#752).
* Moved error handling to the `TransactionRequestBuilder::build()` (#750).
* [BREAKING] Added starting block number parameter to `CheckNullifiersByPrefix` and removed nullifiers from `SyncState` (#758).
* Added `ClientBuilder` for client initialization (#741).

### Fixes

* [BREAKING] Changed Snake Case Variables to Camel Case in JS/TS Files (#767).
=======
## 0.7.2 (2025-03-05) -  `miden-client-web` and `miden-client` crates

### Changes

* [BREAKING] Added initial Web Workers implementation to web client (#720, #743).
* Web client: Exposed `InputNotes` iterator and `assets` getter (#757).
* Web client: Exported `TransactionResult` in typings (#768).
* Implemented serialization and deserialization for `SyncSummary` (#725).

### Fixes

* Web client: Fixed submit transaction; Typescript types now match underlying Client call (#760).
>>>>>>> f99b7e0b

## 0.7.0 (2025-01-28)

### Features

* [BREAKING] Implemented support for overwriting of accounts when importing (#612).
* [BREAKING] Added `AccountRecord` with information about the account's status (#600).
* [BREAKING] Added `TransactionRequestBuilder` for building `TransactionRequest` (#605).
* Added caching for foreign account code (#597).
* Added support for unauthenticated notes consumption in the CLI (#609).
* [BREAKING] Added foreign procedure invocation support for private accounts (#619).
* [BREAKING] Added support for specifying map storage slots for FPI (#645)
* Limited the number of decimals that an asset can have (#666).
* [BREAKING] Removed the `testing` feature from the CLI (#670).
* Added per transaction prover support to the web client (#674).
* [BREAKING] Added `BlockNumber` structure (#677).
* Created functions for creating standard notes and note scripts easily on the web client (#686).
* [BREAKING] Renamed plural modules to singular (#687).
* [BREAKING] Made `idxdb` only usable on WASM targets (#685).
* Added fixed seed option for web client generation (#688).
* [BREAKING] Updated `init` command in the CLI to receive a `--network` flag (#690).
* Improved CLI error messages (#682).
* [BREAKING] Renamed APIs for retrieving account information to use the `try_get_*` naming convention, and added/improved module documentation (#683).
* Enabled TLS on tonic client (#697).
* Added account creation from component templates (#680).
* Added serialization for `TransactionResult` (#704).

### Fixes

* Print MASM debug logs when executing transactions (#661).
* Web Store Minor Logging and Error Handling Improvements (#656).
* Web Store InsertChainMmrNodes Duplicate Ids Causes Error (#627).
* Fixed client bugs where some note metadata was not being updated (#625).
* Added Sync Loop to Integration Tests for Small Speedup (#590).
* Added Serial Num Parameter to Note Recipient Constructor in the Web Client (#671).

### Changes

* [BREAKING] Return `None` instead of `Err` when an entity is not found (#632).
* Add support for notes without assets in transaction requests (#654).
* Refactored RPC functions and structs to improve code quality (#616).
* [BREAKING] Added support for new two `Felt` account ID (#639).
* [BREAKING] Removed unnecessary methods from `Client` (#631).
* [BREAKING] Use `thiserror` 2.0 to derive errors (#623).
* [BREAKING] Moved structs from `miden-client::rpc` to `miden-client::rpc::domain::*` and changed prost-generated code location (#608, #610, #615).
* Refactored `Client::import_note` to return an error when the note is already being processed (#602).
* [BREAKING] Added per transaction prover support to the client (#599).
* [BREAKING] Removed unused dependencies (#584).

## 0.6.0 (2024-11-08)

### Features

* Added FPI (Foreign Procedure Invocation) support for `TransactionRequest` (#560).
* [BREAKING] Added transaction prover component to `Client` (#550).
* Added WASM consumable notes API + improved note models (#561).
* Added remote prover support to the web client with CI tests (#562).
* Added delegated proving for web client + improved note models (#566).
* Enabled setting expiration delta for `TransactionRequest` (#553).
* Implemented `GetAccountProof` endpoint (#556).
* [BREAKING] Added support for committed and discarded transactions (#531).
* [BREAKING] Added note tags for future notes in `TransactionRequest` (#538).
* Added support for multiple input note inserts at once (#538).
* Added support for custom transactions in web client (#519).
* Added support for remote proving in the CLI (#552).
* Added Transaction Integration Tests for Web Client (#569).
* Added WASM Input note tests + updated input note models (#554)
* Added Account Integration Tests for Web Client (#532).

### Fixes

* Fixed WASM + added additional WASM models (#548).
* [BREAKING] Added IDs to `SyncSummary` fields (#513).
* Added better error handling for WASM sync state (#558).
* Fixed Broken WASM (#519).
* [BREAKING] Refactored Client struct to use trait objects for inner struct fields (#539).
* Fixed panic on export command without type (#537).

### Changes

* Moved note update logic outside of the `Store` (#559).
* [BREAKING] Refactored the `Store` structure and interface for input notes (#520).
* [BREAKING] Replaced `maybe_await` from `Client` and `Store` with `async`, removed `async` feature (#565, #570).
* [BREAKING] Refactored `OutputNoteRecord` to use states and transitions for updates (#551).
* Rebuilt WASM with latest dependencies (#575).
* [BREAKING] Removed serde's de/serialization from `NoteRecordDetails` and `NoteStatus` (#514).
* Added new variants for the `NoteFilter` struct (#538).
* [BREAKING] Re-exported `TransactionRequest` from submodule, renamed `AccountDetails::Offchain` to `AccountDetails::Private`, renamed `NoteDetails::OffChain` to `NoteDetails::Private` (#508).
* Expose full SyncSummary from WASM (#555).
* [BREAKING] Changed `PaymentTransactionData` and `TransactionRequest` to allow for multiple assets per note (#525).
* Added dedicated separate table for tracked tags (#535).
* [BREAKING] Renamed `off-chain` and `on-chain` to `private` and `public` respectively for the account storage modes (#516).

## v0.5.0 (2024-08-27)

### Features

* Added support for decimal values in the CLI (#454).
* Added serialization for `TransactionRequest` (#471).
* Added support for importing committed notes from older blocks than current (#472).
* Added support for account export in the CLI (#479).
* Added the Web Client Crate (#437)
* Added testing suite for the Web Client Crate (#498)
* Fixed typing for the Web Client Crate (#521)
* [BREAKING] Refactored `TransactionRequest` to represent a generalized transaction (#438).

### Enhancements

* Added conversions for `NoteRecordDetails` (#392).
* Ignored stale updates received during sync process (#412).
* Changed `TransactionRequest` to use `AdviceInputs` instead of `AdviceMap` (#436).
* Tracked token symbols with config file (#441).
* Added validations in transaction requests (#447).
* [BREAKING] Track expected block height for notes (#448).
* Added validation for consumed notes when importing (#449).
* [BREAKING] Removed `TransactionTemplate` and `account_id` from `TransactionRequest` (#478).

### Changes

* Refactor `TransactionRequest` constructor (#434).
* [BREAKING] Refactored `Client` to merge submit_transaction and prove_transaction (#445).
* Change schema and code to to reflect changes to `NoteOrigin` (#463).
* [BREAKING] Updated Rust Client to use the new version of `miden-base` (#492).

### Fixes

* Fixed flaky integration tests (#410).
* Fixed `get_consumable_notes` to consider block header information for consumability (#432).

## v0.4.1 (2024-07-08) - `miden-client` crete only

* Fixed the build script to avoid updating generated files in docs.rs environment (#433).

## v0.4.0 (2024-07-05)

### Features

* [BREAKING] Separated `prove_transaction` from `submit_transaction` in `Client`. (#339)
* Note importing in client now uses the `NoteFile` type (#375).
* Added `wasm` and `async` feature to make the code compatible with WASM-32 target (#378).
* Added WebStore to the miden-client to support WASM-compatible store mechanisms (#401).
* Added WebTonicClient to the miden-client to support WASM-compatible RPC calls (#409).
* [BREAKING] Added unauthenticated notes to `TransactionRequest` and necessary changes to consume unauthenticated notes with the client (#417).
* Added advice map to `TransactionRequest` and updated integration test with example using the advice map to provide more than a single `Word` as `NoteArgs` for a note (#422).
* Made the client `no_std` compatible (#428).

### Enhancements

* Fixed the error message when trying to consume a pending note (now it shows that the transaction is not yet ready to be consumed).
* Added created and consumed note info when printing the transaction summary on the CLI. (#348).
* [BREAKING] Updated CLI commands so assets are now passed as `<AMOUNT>::<FAUCET_ACCOUNT_ID>` (#349).
* Changed `consume-notes` to pick up the default account ID if none is provided, and to consume all notes that are consumable by the ID if no notes are provided to the list. (#350).
* Added integration tests using the CLI (#353).
* Simplified and separated the `notes --list` table (#356).
* Fixed bug when exporting a note into a file (#368).
* Added a new check on account creation / import on the CLI to set the account as the default one if none is set (#372).
* Changed `cargo-make` usage for `make` and `Makefile.toml` for a regular `Makefile` (#359).
* [BREAKING] Library API reorganization (#367).
* New note status added to reflect more possible states (#355).
* Renamed "pending" notes to "expected" notes (#373).
* Implemented retrieval of executed transaction info (id, commit height, account_id) from sync state RPC endpoint (#387).
* Added build script to import Miden node protobuf files to generate types for `tonic_client` and removed `miden-node-proto` dependency (#395).
* [BREAKING] Split cli and client into workspace (#407).
* Moved CLI tests to the `miden-cli` crate (#413).
* Restructured the client crate module organization (#417).

## v0.3.1 (2024-05-22)

* No changes; re-publishing to crates.io to re-build documentation on docs.rs.

## v0.3.0 (2024-05-17)

* Added swap transactions and example flows on integration tests.
* Flatten the CLI subcommand tree.
* Added a mechanism to retrieve MMR data whenever a note created on a past block is imported.
* Changed the way notes are added to the database based on `ExecutedTransaction`.
* Added more feedback information to commands `info`, `notes list`, `notes show`, `account new`, `notes import`, `tx new` and `sync`.
* Add `consumer_account_id` to `InputNoteRecord` with an implementation for sqlite store.
* Renamed the CLI `input-notes` command to `notes`. Now we only export notes that were created on this client as the result of a transaction.
* Added validation using the `NoteScreener` to see if a block has relevant notes.
* Added flags to `init` command for non-interactive environments
* Added an option to verify note existence in the chain before importing.
* Add new store note filter to fetch multiple notes by their id in a single query.
* [BREAKING] `Client::new()` now does not need a `data_store_store` parameter, and `SqliteStore`'s implements interior mutability.
* [BREAKING] The store's `get_input_note` was replaced by `get_input_notes` and a `NoteFilter::Unique` was added.
* Refactored `get_account` to create the account from a single query.
* Added support for using an account as the default for the CLI
* Replace instead of ignore note scripts with when inserting input/output notes with a previously-existing note script root to support adding debug statements.
* Added RPC timeout configuration field
* Add off-chain account support for the tonic client method `get_account_update`.
* Refactored `get_account` to create the account from a single query.
* Admit partial account IDs for the commands that need them.
* Added nextest to be used as test runner.
* Added config file to run integration tests against a remote node.
* Added `CONTRIBUTING.MD` file.
* Renamed `format` command from `Makefile.toml` to `check-format` and added a new `format` command that applies the formatting.
* Added methods to get output notes from client.
* Added a `input-notes list-consumable` command to the CLI.

## 0.2.1 (2024-04-24)

* Added ability to start the client in debug mode (#283).

## 0.2.0 (2024-04-14)

* Added an `init` command to the CLI.
* Added support for on-chain accounts.
* Added support for public notes.
* Added `NoteScreener` struct capable of detecting notes consumable by a client (via heuristics), for storing only relevant notes.
* Added `TransactionRequest` for defining transactions with arbitrary scripts, inputs and outputs and changed the client API to use this definition.
* Added `ClientRng` trait for randomness component within `Client`.
* Refactored integration tests to be run as regular rust tests.
* Normalized note script fields for input note and output note tables in SQLite implementation.
* Added support for P2IDR (pay-to-id with recall) transactions on both the CLI and the lib.
* Removed the `mock-data` command from the CLI.

## 0.1.0 (2024-03-15)

* Initial release.<|MERGE_RESOLUTION|>--- conflicted
+++ resolved
@@ -1,10 +1,10 @@
 # Changelog
 
-<<<<<<< HEAD
 ## 0.8.0 (TBD)
 
 ### Features
 
+* Merge main into next and fix web keystore (#779).
 * Added support to import public accounts to `Client` (#733).
 * [BREAKING] Merged `TonicRpcClient` with `WebTonicRpcClient` and added missing endpoints (#744).
 
@@ -22,7 +22,7 @@
 ### Fixes
 
 * [BREAKING] Changed Snake Case Variables to Camel Case in JS/TS Files (#767).
-=======
+
 ## 0.7.2 (2025-03-05) -  `miden-client-web` and `miden-client` crates
 
 ### Changes
@@ -35,7 +35,6 @@
 ### Fixes
 
 * Web client: Fixed submit transaction; Typescript types now match underlying Client call (#760).
->>>>>>> f99b7e0b
 
 ## 0.7.0 (2025-01-28)
 
