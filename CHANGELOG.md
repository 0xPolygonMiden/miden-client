--- conflicted
+++ resolved
@@ -1,10 +1,7 @@
 # Changelog
 
-<<<<<<< HEAD
 * Added more feedback information to commands `account new`, `input-notes import`, `tx new` and `sync`.
-=======
 * Renamed the cli `input-notes` command to `notes`. Now we only export notes that were created on this client as the result of a transaction.
->>>>>>> 3457edf0
 * Added flags to `init` command for non-interactive environments
 * Added an option to verify note existence in the chain before importing.
 * Add new store note filter to fetch multiple notes by their id in a single query.
