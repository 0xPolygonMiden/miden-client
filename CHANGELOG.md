--- conflicted
+++ resolved
@@ -1,12 +1,9 @@
 # Changelog
 
-<<<<<<< HEAD
+* Adds support for P2IDR (Pay To ID with Recall) transactions on both the CLI
+  and the lib.
 * Add `note_consumption_checker` module with functions to detect notes
   consumable by a client / an account (via heuristics).
-=======
-* Adds support for P2IDR (Pay To ID with Recall) transactions on both the CLI
-  and the lib.
->>>>>>> 8182f126
 
 ## 0.1.0 (2024-03-15)
 
