--- conflicted
+++ resolved
@@ -1,15 +1,12 @@
 # Changelog
 
-<<<<<<< HEAD
 * Add new store note filter to fetch multiple notes by their id in a single query.
-=======
 * [BREAKING] `Client::new()` now does not need a `data_store_store` parameter, and `SqliteStore`'s implements interior mutability.
 * [BREAKING] The store's `get_input_note` was replaced by `get_input_notes` and a `NoteFilter::Unique` was added.
 * Refactored `get_account` to create the account from a single query.
 * Added support for using an account as the default for the CLI
 * Replace instead of ignore note scripts with when inserting input/output notes with a previously-existing note script root to support adding debug statements.
 * Added RPC timeout configuration field
->>>>>>> 16b82080
 * Add offchain account support for the tonic client method `get_account_update`.
 * Refactorized `get_account` to create the account from a single query.
 * Admit partial account IDs for the commands that need them.
