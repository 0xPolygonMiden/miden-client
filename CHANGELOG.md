--- conflicted
+++ resolved
@@ -1,10 +1,8 @@
 # Changelog
 
-<<<<<<< HEAD
 * Changed `cargo-make` usage for `make` and `Makefile.toml` for a regular `Makefile` (#359).
-=======
+* Added integration tests using the CLI (#353).
 * Added a new check on account creation / import on the CLI to set the account as the default one if none is set (#372).
->>>>>>> 637a8d4d
 * Fixed bug when exporting a note into a file (#368).
 * Simplified and separated the `notes --list` table (#356).
 * [BREAKING] Separate `prove_transaction` from `submit_transaction` in `Client`. (#339)
