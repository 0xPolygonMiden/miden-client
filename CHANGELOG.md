# Changelog

<<<<<<< HEAD
* Add `consumer_account_id` to `InputNoteRecord` with an implementation for sqlite store.
=======
* Added more feedback information to commands `account new`, `input-notes import`, `tx new` and `sync`.
>>>>>>> 517c1b9f
* Renamed the cli `input-notes` command to `notes`. Now we only export notes that were created on this client as the result of a transaction.
* Added validation using the `NoteScreener` to see if a block has relevant notes.
* Added flags to `init` command for non-interactive environments
* Added an option to verify note existence in the chain before importing.
* Add new store note filter to fetch multiple notes by their id in a single query.
* [BREAKING] `Client::new()` now does not need a `data_store_store` parameter, and `SqliteStore`'s implements interior mutability.
* [BREAKING] The store's `get_input_note` was replaced by `get_input_notes` and a `NoteFilter::Unique` was added.
* Refactored `get_account` to create the account from a single query.
* Added support for using an account as the default for the CLI
* Replace instead of ignore note scripts with when inserting input/output notes with a previously-existing note script root to support adding debug statements.
* Added RPC timeout configuration field
* Add offchain account support for the tonic client method `get_account_update`.
* Refactorized `get_account` to create the account from a single query.
* Admit partial account IDs for the commands that need them.
* Added nextest to be used as test runner.
* Added config file to run integration tests against a remote node.
* Added `CONTRIBUTING.MD` file.
* Renamed `format` command from `Makefile.toml` to `check-format` and added a new `format` command that applies the formatting.
* Added methods to get output notes from client.
* Added a `input-notes list-consumable` command to the CLI.

## 0.2.0 (2024-04-14)

* Added an `init` command to the CLI.
* Added support for on-chain accounts.
* Added support for public notes.
* Added `NoteScreener` struct capable of detecting notes consumable by a client (via heuristics), for storing only relevant notes.
* Added `TransactionRequest` for defining transactions with arbitrary scripts, inputs and outputs and changed the client API to use this definition.
* Added `ClientRng` trait for randomness component within `Client`.
* Refactored integration tests to be ran as regular rust tests.
* Normalized note script fields for input note and output note tables in SQLite implementation.
* Added support for P2IDR (pay-to-id with recall) transactions on both the CLI and the lib.
* Removed the `mock-data` command from the CLI.

## 0.1.0 (2024-03-15)

* Initial release.<|MERGE_RESOLUTION|>--- conflicted
+++ resolved
@@ -1,10 +1,7 @@
 # Changelog
 
-<<<<<<< HEAD
 * Add `consumer_account_id` to `InputNoteRecord` with an implementation for sqlite store.
-=======
 * Added more feedback information to commands `account new`, `input-notes import`, `tx new` and `sync`.
->>>>>>> 517c1b9f
 * Renamed the cli `input-notes` command to `notes`. Now we only export notes that were created on this client as the result of a transaction.
 * Added validation using the `NoteScreener` to see if a block has relevant notes.
 * Added flags to `init` command for non-interactive environments
