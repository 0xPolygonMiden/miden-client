# Changelog

<<<<<<< HEAD
* Added nextest to be used as test runner
=======
* Added config file to run integration tests against a remote node
>>>>>>> 911a565b
* Added `CONTRIBUTING.MD` file.
* Renamed `format` command from `Makefile.toml` to `check-format` and added a
  new `format` command that applies the formatting.

## 0.2.0 (2024-04-12)

* Added an `init` command to the CLI.
* Added support for on-chain accounts.
* Added support for public notes.
* Added `NoteScreener` struct capable of detecting notes consumable by a client (via heuristics), for storing only relevant notes.
* Added `TransactionRequest` for defining transactions with arbitrary scripts, inputs and outputs and changed the client API to use this definition.
* Added `ClientRng` trait for randomness component within `Client`.
* Refactored integration tests to be ran as regular rust tests.
* Normalized note script fields for input note and output note tables in SQLite implementation.
* Added support for P2IDR (pay-to-id with recall) transactions on both the CLI and the lib.
* Removed the `mock-data` command from the CLI.

## 0.1.0 (2024-03-15)

* Initial release.<|MERGE_RESOLUTION|>--- conflicted
+++ resolved
@@ -1,10 +1,7 @@
 # Changelog
 
-<<<<<<< HEAD
 * Added nextest to be used as test runner
-=======
 * Added config file to run integration tests against a remote node
->>>>>>> 911a565b
 * Added `CONTRIBUTING.MD` file.
 * Renamed `format` command from `Makefile.toml` to `check-format` and added a
   new `format` command that applies the formatting.
