# Changelog

## 0.9.0 (TBD)

### Changes

* Updated Web Client README and Documentation (#808).

## 0.8.1 (2025-03-28)

### Features

* Added wallet generation from seed & import from seed on web SDK (#710).
* [BREAKING] Generalized `miden new-account` CLI command (#728).
* Added support to import public accounts to `Client` (#733).
* Added import/export for web client db (#740).
* Added `ClientBuilder` for client initialization (#741).
* [BREAKING] Merged `TonicRpcClient` with `WebTonicRpcClient` and added missing endpoints (#744).
* Added support for script execution in the `Client` and CLI (#777).
* Added note code to `miden notes --show` command (#790).
* Added Delegated Proving Support to All Transaction Types in Web Client (#792).

### Changes

* Added check for empty pay to ID notes (#714).
* [BREAKING] Refactored authentication out of the `Client` and added new separate authenticators (#718).
* Added `ClientBuilder` for client initialization (#741).
* [BREAKING] Removed `KeyStore` trait and added ability to provide signatures to `FilesystemKeyStore` and `WebKeyStore` (#744).
* Moved error handling to the `TransactionRequestBuilder::build()` (#750).
* Re-exported `RemoteTransactionProver` in `rust-client` (#752).
* [BREAKING] Added starting block number parameter to `CheckNullifiersByPrefix` and removed nullifiers from `SyncState` (#758).
* Added recency validations for the client (#776).
* [BREAKING] Updated client to Rust 2024 edition (#778).
* [BREAKING] Removed the `TransactionScriptBuilder` and associated errors from the `rust-client` (#781).
* [BREAKING] Renamed "hash" with "commitment" for block headers, note scripts and accounts (#788, #789).
* [BREAKING] Removed `Rng` generic from `Client` and added support for different keystores and RNGs in `ClientBuilder`  (#782).
<<<<<<< HEAD
* Updated the client so that only relevant block headers are stored (#828).
* [BREAKING] Refactored the `StateSync` so that unverified notes are updated inside the component (#828).
=======
* Web client: Exposed `assets` iterator for `AssetVault` (#783)
* Updated protobuf bindings generation to use `miden-node-proto-build` crate (#807).
>>>>>>> 44dac72a

### Fixes

* [BREAKING] Changed Snake Case Variables to Camel Case in JS/TS Files (#767).
* Fixed Web Keystore (#779).
* Fixed case where the `CheckNullifiersByPrefix` response contained nullifiers after the client's sync height (#784).

## 0.7.2 (2025-03-05) -  `miden-client-web` and `miden-client` crates

### Changes

* [BREAKING] Added initial Web Workers implementation to web client (#720, #743).
* Web client: Exposed `InputNotes` iterator and `assets` getter (#757).
* Web client: Exported `TransactionResult` in typings (#768).
* Implemented serialization and deserialization for `SyncSummary` (#725).

### Fixes

* Web client: Fixed submit transaction; Typescript types now match underlying Client call (#760).

## 0.7.0 (2025-01-28)

### Features

* [BREAKING] Implemented support for overwriting of accounts when importing (#612).
* [BREAKING] Added `AccountRecord` with information about the account's status (#600).
* [BREAKING] Added `TransactionRequestBuilder` for building `TransactionRequest` (#605).
* Added caching for foreign account code (#597).
* Added support for unauthenticated notes consumption in the CLI (#609).
* [BREAKING] Added foreign procedure invocation support for private accounts (#619).
* [BREAKING] Added support for specifying map storage slots for FPI (#645)
* Limited the number of decimals that an asset can have (#666).
* [BREAKING] Removed the `testing` feature from the CLI (#670).
* Added per transaction prover support to the web client (#674).
* [BREAKING] Added `BlockNumber` structure (#677).
* Created functions for creating standard notes and note scripts easily on the web client (#686).
* [BREAKING] Renamed plural modules to singular (#687).
* [BREAKING] Made `idxdb` only usable on WASM targets (#685).
* Added fixed seed option for web client generation (#688).
* [BREAKING] Updated `init` command in the CLI to receive a `--network` flag (#690).
* Improved CLI error messages (#682).
* [BREAKING] Renamed APIs for retrieving account information to use the `try_get_*` naming convention, and added/improved module documentation (#683).
* Enabled TLS on tonic client (#697).
* Added account creation from component templates (#680).
* Added serialization for `TransactionResult` (#704).

### Fixes

* Print MASM debug logs when executing transactions (#661).
* Web Store Minor Logging and Error Handling Improvements (#656).
* Web Store InsertChainMmrNodes Duplicate Ids Causes Error (#627).
* Fixed client bugs where some note metadata was not being updated (#625).
* Added Sync Loop to Integration Tests for Small Speedup (#590).
* Added Serial Num Parameter to Note Recipient Constructor in the Web Client (#671).

### Changes

* [BREAKING] Refactored the sync process to use a new `SyncState` component (#650).
* [BREAKING] Return `None` instead of `Err` when an entity is not found (#632).
* Add support for notes without assets in transaction requests (#654).
* Refactored RPC functions and structs to improve code quality (#616).
* [BREAKING] Added support for new two `Felt` account ID (#639).
* [BREAKING] Removed unnecessary methods from `Client` (#631).
* [BREAKING] Use `thiserror` 2.0 to derive errors (#623).
* [BREAKING] Moved structs from `miden-client::rpc` to `miden-client::rpc::domain::*` and changed prost-generated code location (#608, #610, #615).
* Refactored `Client::import_note` to return an error when the note is already being processed (#602).
* [BREAKING] Added per transaction prover support to the client (#599).
* [BREAKING] Removed unused dependencies (#584).

## 0.6.0 (2024-11-08)

### Features

* Added FPI (Foreign Procedure Invocation) support for `TransactionRequest` (#560).
* [BREAKING] Added transaction prover component to `Client` (#550).
* Added WASM consumable notes API + improved note models (#561).
* Added remote prover support to the web client with CI tests (#562).
* Added delegated proving for web client + improved note models (#566).
* Enabled setting expiration delta for `TransactionRequest` (#553).
* Implemented `GetAccountProof` endpoint (#556).
* [BREAKING] Added support for committed and discarded transactions (#531).
* [BREAKING] Added note tags for future notes in `TransactionRequest` (#538).
* Added support for multiple input note inserts at once (#538).
* Added support for custom transactions in web client (#519).
* Added support for remote proving in the CLI (#552).
* Added Transaction Integration Tests for Web Client (#569).
* Added WASM Input note tests + updated input note models (#554)
* Added Account Integration Tests for Web Client (#532).

### Fixes

* Fixed WASM + added additional WASM models (#548).
* [BREAKING] Added IDs to `SyncSummary` fields (#513).
* Added better error handling for WASM sync state (#558).
* Fixed Broken WASM (#519).
* [BREAKING] Refactored Client struct to use trait objects for inner struct fields (#539).
* Fixed panic on export command without type (#537).

### Changes

* Moved note update logic outside of the `Store` (#559).
* [BREAKING] Refactored the `Store` structure and interface for input notes (#520).
* [BREAKING] Replaced `maybe_await` from `Client` and `Store` with `async`, removed `async` feature (#565, #570).
* [BREAKING] Refactored `OutputNoteRecord` to use states and transitions for updates (#551).
* Rebuilt WASM with latest dependencies (#575).
* [BREAKING] Removed serde's de/serialization from `NoteRecordDetails` and `NoteStatus` (#514).
* Added new variants for the `NoteFilter` struct (#538).
* [BREAKING] Re-exported `TransactionRequest` from submodule, renamed `AccountDetails::Offchain` to `AccountDetails::Private`, renamed `NoteDetails::OffChain` to `NoteDetails::Private` (#508).
* Expose full SyncSummary from WASM (#555).
* [BREAKING] Changed `PaymentTransactionData` and `TransactionRequest` to allow for multiple assets per note (#525).
* Added dedicated separate table for tracked tags (#535).
* [BREAKING] Renamed `off-chain` and `on-chain` to `private` and `public` respectively for the account storage modes (#516).

## v0.5.0 (2024-08-27)

### Features

* Added support for decimal values in the CLI (#454).
* Added serialization for `TransactionRequest` (#471).
* Added support for importing committed notes from older blocks than current (#472).
* Added support for account export in the CLI (#479).
* Added the Web Client Crate (#437)
* Added testing suite for the Web Client Crate (#498)
* Fixed typing for the Web Client Crate (#521)
* [BREAKING] Refactored `TransactionRequest` to represent a generalized transaction (#438).

### Enhancements

* Added conversions for `NoteRecordDetails` (#392).
* Ignored stale updates received during sync process (#412).
* Changed `TransactionRequest` to use `AdviceInputs` instead of `AdviceMap` (#436).
* Tracked token symbols with config file (#441).
* Added validations in transaction requests (#447).
* [BREAKING] Track expected block height for notes (#448).
* Added validation for consumed notes when importing (#449).
* [BREAKING] Removed `TransactionTemplate` and `account_id` from `TransactionRequest` (#478).

### Changes

* Refactor `TransactionRequest` constructor (#434).
* [BREAKING] Refactored `Client` to merge submit_transaction and prove_transaction (#445).
* Change schema and code to to reflect changes to `NoteOrigin` (#463).
* [BREAKING] Updated Rust Client to use the new version of `miden-base` (#492).

### Fixes

* Fixed flaky integration tests (#410).
* Fixed `get_consumable_notes` to consider block header information for consumability (#432).

## v0.4.1 (2024-07-08) - `miden-client` crete only

* Fixed the build script to avoid updating generated files in docs.rs environment (#433).

## v0.4.0 (2024-07-05)

### Features

* [BREAKING] Separated `prove_transaction` from `submit_transaction` in `Client`. (#339)
* Note importing in client now uses the `NoteFile` type (#375).
* Added `wasm` and `async` feature to make the code compatible with WASM-32 target (#378).
* Added WebStore to the miden-client to support WASM-compatible store mechanisms (#401).
* Added WebTonicClient to the miden-client to support WASM-compatible RPC calls (#409).
* [BREAKING] Added unauthenticated notes to `TransactionRequest` and necessary changes to consume unauthenticated notes with the client (#417).
* Added advice map to `TransactionRequest` and updated integration test with example using the advice map to provide more than a single `Word` as `NoteArgs` for a note (#422).
* Made the client `no_std` compatible (#428).

### Enhancements

* Fixed the error message when trying to consume a pending note (now it shows that the transaction is not yet ready to be consumed).
* Added created and consumed note info when printing the transaction summary on the CLI. (#348).
* [BREAKING] Updated CLI commands so assets are now passed as `<AMOUNT>::<FAUCET_ACCOUNT_ID>` (#349).
* Changed `consume-notes` to pick up the default account ID if none is provided, and to consume all notes that are consumable by the ID if no notes are provided to the list. (#350).
* Added integration tests using the CLI (#353).
* Simplified and separated the `notes --list` table (#356).
* Fixed bug when exporting a note into a file (#368).
* Added a new check on account creation / import on the CLI to set the account as the default one if none is set (#372).
* Changed `cargo-make` usage for `make` and `Makefile.toml` for a regular `Makefile` (#359).
* [BREAKING] Library API reorganization (#367).
* New note status added to reflect more possible states (#355).
* Renamed "pending" notes to "expected" notes (#373).
* Implemented retrieval of executed transaction info (id, commit height, account_id) from sync state RPC endpoint (#387).
* Added build script to import Miden node protobuf files to generate types for `tonic_client` and removed `miden-node-proto` dependency (#395).
* [BREAKING] Split cli and client into workspace (#407).
* Moved CLI tests to the `miden-cli` crate (#413).
* Restructured the client crate module organization (#417).

## v0.3.1 (2024-05-22)

* No changes; re-publishing to crates.io to re-build documentation on docs.rs.

## v0.3.0 (2024-05-17)

* Added swap transactions and example flows on integration tests.
* Flatten the CLI subcommand tree.
* Added a mechanism to retrieve MMR data whenever a note created on a past block is imported.
* Changed the way notes are added to the database based on `ExecutedTransaction`.
* Added more feedback information to commands `info`, `notes list`, `notes show`, `account new`, `notes import`, `tx new` and `sync`.
* Add `consumer_account_id` to `InputNoteRecord` with an implementation for sqlite store.
* Renamed the CLI `input-notes` command to `notes`. Now we only export notes that were created on this client as the result of a transaction.
* Added validation using the `NoteScreener` to see if a block has relevant notes.
* Added flags to `init` command for non-interactive environments
* Added an option to verify note existence in the chain before importing.
* Add new store note filter to fetch multiple notes by their id in a single query.
* [BREAKING] `Client::new()` now does not need a `data_store_store` parameter, and `SqliteStore`'s implements interior mutability.
* [BREAKING] The store's `get_input_note` was replaced by `get_input_notes` and a `NoteFilter::Unique` was added.
* Refactored `get_account` to create the account from a single query.
* Added support for using an account as the default for the CLI
* Replace instead of ignore note scripts with when inserting input/output notes with a previously-existing note script root to support adding debug statements.
* Added RPC timeout configuration field
* Add off-chain account support for the tonic client method `get_account_update`.
* Refactored `get_account` to create the account from a single query.
* Admit partial account IDs for the commands that need them.
* Added nextest to be used as test runner.
* Added config file to run integration tests against a remote node.
* Added `CONTRIBUTING.MD` file.
* Renamed `format` command from `Makefile.toml` to `check-format` and added a new `format` command that applies the formatting.
* Added methods to get output notes from client.
* Added a `input-notes list-consumable` command to the CLI.

## 0.2.1 (2024-04-24)

* Added ability to start the client in debug mode (#283).

## 0.2.0 (2024-04-14)

* Added an `init` command to the CLI.
* Added support for on-chain accounts.
* Added support for public notes.
* Added `NoteScreener` struct capable of detecting notes consumable by a client (via heuristics), for storing only relevant notes.
* Added `TransactionRequest` for defining transactions with arbitrary scripts, inputs and outputs and changed the client API to use this definition.
* Added `ClientRng` trait for randomness component within `Client`.
* Refactored integration tests to be run as regular rust tests.
* Normalized note script fields for input note and output note tables in SQLite implementation.
* Added support for P2IDR (pay-to-id with recall) transactions on both the CLI and the lib.
* Removed the `mock-data` command from the CLI.

## 0.1.0 (2024-03-15)

* Initial release.<|MERGE_RESOLUTION|>--- conflicted
+++ resolved
@@ -5,6 +5,8 @@
 ### Changes
 
 * Updated Web Client README and Documentation (#808).
+* Updated the client so that only relevant block headers are stored (#828).
+* [BREAKING] Refactored the `StateSync` so that unverified notes are updated inside the component (#828).
 
 ## 0.8.1 (2025-03-28)
 
@@ -34,13 +36,8 @@
 * [BREAKING] Removed the `TransactionScriptBuilder` and associated errors from the `rust-client` (#781).
 * [BREAKING] Renamed "hash" with "commitment" for block headers, note scripts and accounts (#788, #789).
 * [BREAKING] Removed `Rng` generic from `Client` and added support for different keystores and RNGs in `ClientBuilder`  (#782).
-<<<<<<< HEAD
-* Updated the client so that only relevant block headers are stored (#828).
-* [BREAKING] Refactored the `StateSync` so that unverified notes are updated inside the component (#828).
-=======
 * Web client: Exposed `assets` iterator for `AssetVault` (#783)
 * Updated protobuf bindings generation to use `miden-node-proto-build` crate (#807).
->>>>>>> 44dac72a
 
 ### Fixes
 
