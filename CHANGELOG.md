# Changelog

## 0.8.0 (TBD)

### Features

* Added support to import public accounts to `Client` (#733).
* [BREAKING] Merged `TonicRpcClient` with `WebTonicRpcClient` and added missing endpoints (#744).

### Changes

* Added wallet generation from seed & import from seed on web SDK (#710)
* Add check for empty pay to id notes (#714).
* [BREAKING] Refactored authentication out of the `Client` and added new separate authenticators (#718).
* Added import/export for web client db (#740).
* Re-exported RemoteTransactionProver in `rust-client` (#752).
* Moved error handling to the `TransactionRequestBuilder::build()` (#750).
* [BREAKING] Added starting block number parameter to `CheckNullifiersByPrefix` and removed nullifiers from `SyncState` (#758).
* Added `ClientBuilder` for client initialization (#741).
<<<<<<< HEAD
* Added recency validations for the client (#776).
=======
* [BREAKING] Updated client to Rust 2024 edition (#778).
>>>>>>> be363f71

### Fixes

* Fix Web Keystore (#779).
* [BREAKING] Changed Snake Case Variables to Camel Case in JS/TS Files (#767).

## 0.7.2 (2025-03-05) -  `miden-client-web` and `miden-client` crates

### Changes

* [BREAKING] Added initial Web Workers implementation to web client (#720, #743).
* Web client: Exposed `InputNotes` iterator and `assets` getter (#757).
* Web client: Exported `TransactionResult` in typings (#768).
* Implemented serialization and deserialization for `SyncSummary` (#725).

### Fixes

* Web client: Fixed submit transaction; Typescript types now match underlying Client call (#760).

## 0.7.0 (2025-01-28)

### Features

* [BREAKING] Implemented support for overwriting of accounts when importing (#612).
* [BREAKING] Added `AccountRecord` with information about the account's status (#600).
* [BREAKING] Added `TransactionRequestBuilder` for building `TransactionRequest` (#605).
* Added caching for foreign account code (#597).
* Added support for unauthenticated notes consumption in the CLI (#609).
* [BREAKING] Added foreign procedure invocation support for private accounts (#619).
* [BREAKING] Added support for specifying map storage slots for FPI (#645)
* Limited the number of decimals that an asset can have (#666).
* [BREAKING] Removed the `testing` feature from the CLI (#670).
* Added per transaction prover support to the web client (#674).
* [BREAKING] Added `BlockNumber` structure (#677).
* Created functions for creating standard notes and note scripts easily on the web client (#686).
* [BREAKING] Renamed plural modules to singular (#687).
* [BREAKING] Made `idxdb` only usable on WASM targets (#685).
* Added fixed seed option for web client generation (#688).
* [BREAKING] Updated `init` command in the CLI to receive a `--network` flag (#690).
* Improved CLI error messages (#682).
* [BREAKING] Renamed APIs for retrieving account information to use the `try_get_*` naming convention, and added/improved module documentation (#683).
* Enabled TLS on tonic client (#697).
* Added account creation from component templates (#680).
* Added serialization for `TransactionResult` (#704).

### Fixes

* Print MASM debug logs when executing transactions (#661).
* Web Store Minor Logging and Error Handling Improvements (#656).
* Web Store InsertChainMmrNodes Duplicate Ids Causes Error (#627).
* Fixed client bugs where some note metadata was not being updated (#625).
* Added Sync Loop to Integration Tests for Small Speedup (#590).
* Added Serial Num Parameter to Note Recipient Constructor in the Web Client (#671).

### Changes

* [BREAKING] Return `None` instead of `Err` when an entity is not found (#632).
* Add support for notes without assets in transaction requests (#654).
* Refactored RPC functions and structs to improve code quality (#616).
* [BREAKING] Added support for new two `Felt` account ID (#639).
* [BREAKING] Removed unnecessary methods from `Client` (#631).
* [BREAKING] Use `thiserror` 2.0 to derive errors (#623).
* [BREAKING] Moved structs from `miden-client::rpc` to `miden-client::rpc::domain::*` and changed prost-generated code location (#608, #610, #615).
* Refactored `Client::import_note` to return an error when the note is already being processed (#602).
* [BREAKING] Added per transaction prover support to the client (#599).
* [BREAKING] Removed unused dependencies (#584).

## 0.6.0 (2024-11-08)

### Features

* Added FPI (Foreign Procedure Invocation) support for `TransactionRequest` (#560).
* [BREAKING] Added transaction prover component to `Client` (#550).
* Added WASM consumable notes API + improved note models (#561).
* Added remote prover support to the web client with CI tests (#562).
* Added delegated proving for web client + improved note models (#566).
* Enabled setting expiration delta for `TransactionRequest` (#553).
* Implemented `GetAccountProof` endpoint (#556).
* [BREAKING] Added support for committed and discarded transactions (#531).
* [BREAKING] Added note tags for future notes in `TransactionRequest` (#538).
* Added support for multiple input note inserts at once (#538).
* Added support for custom transactions in web client (#519).
* Added support for remote proving in the CLI (#552).
* Added Transaction Integration Tests for Web Client (#569).
* Added WASM Input note tests + updated input note models (#554)
* Added Account Integration Tests for Web Client (#532).

### Fixes

* Fixed WASM + added additional WASM models (#548).
* [BREAKING] Added IDs to `SyncSummary` fields (#513).
* Added better error handling for WASM sync state (#558).
* Fixed Broken WASM (#519).
* [BREAKING] Refactored Client struct to use trait objects for inner struct fields (#539).
* Fixed panic on export command without type (#537).

### Changes

* Moved note update logic outside of the `Store` (#559).
* [BREAKING] Refactored the `Store` structure and interface for input notes (#520).
* [BREAKING] Replaced `maybe_await` from `Client` and `Store` with `async`, removed `async` feature (#565, #570).
* [BREAKING] Refactored `OutputNoteRecord` to use states and transitions for updates (#551).
* Rebuilt WASM with latest dependencies (#575).
* [BREAKING] Removed serde's de/serialization from `NoteRecordDetails` and `NoteStatus` (#514).
* Added new variants for the `NoteFilter` struct (#538).
* [BREAKING] Re-exported `TransactionRequest` from submodule, renamed `AccountDetails::Offchain` to `AccountDetails::Private`, renamed `NoteDetails::OffChain` to `NoteDetails::Private` (#508).
* Expose full SyncSummary from WASM (#555).
* [BREAKING] Changed `PaymentTransactionData` and `TransactionRequest` to allow for multiple assets per note (#525).
* Added dedicated separate table for tracked tags (#535).
* [BREAKING] Renamed `off-chain` and `on-chain` to `private` and `public` respectively for the account storage modes (#516).

## v0.5.0 (2024-08-27)

### Features

* Added support for decimal values in the CLI (#454).
* Added serialization for `TransactionRequest` (#471).
* Added support for importing committed notes from older blocks than current (#472).
* Added support for account export in the CLI (#479).
* Added the Web Client Crate (#437)
* Added testing suite for the Web Client Crate (#498)
* Fixed typing for the Web Client Crate (#521)
* [BREAKING] Refactored `TransactionRequest` to represent a generalized transaction (#438).

### Enhancements

* Added conversions for `NoteRecordDetails` (#392).
* Ignored stale updates received during sync process (#412).
* Changed `TransactionRequest` to use `AdviceInputs` instead of `AdviceMap` (#436).
* Tracked token symbols with config file (#441).
* Added validations in transaction requests (#447).
* [BREAKING] Track expected block height for notes (#448).
* Added validation for consumed notes when importing (#449).
* [BREAKING] Removed `TransactionTemplate` and `account_id` from `TransactionRequest` (#478).

### Changes

* Refactor `TransactionRequest` constructor (#434).
* [BREAKING] Refactored `Client` to merge submit_transaction and prove_transaction (#445).
* Change schema and code to to reflect changes to `NoteOrigin` (#463).
* [BREAKING] Updated Rust Client to use the new version of `miden-base` (#492).

### Fixes

* Fixed flaky integration tests (#410).
* Fixed `get_consumable_notes` to consider block header information for consumability (#432).

## v0.4.1 (2024-07-08) - `miden-client` crete only

* Fixed the build script to avoid updating generated files in docs.rs environment (#433).

## v0.4.0 (2024-07-05)

### Features

* [BREAKING] Separated `prove_transaction` from `submit_transaction` in `Client`. (#339)
* Note importing in client now uses the `NoteFile` type (#375).
* Added `wasm` and `async` feature to make the code compatible with WASM-32 target (#378).
* Added WebStore to the miden-client to support WASM-compatible store mechanisms (#401).
* Added WebTonicClient to the miden-client to support WASM-compatible RPC calls (#409).
* [BREAKING] Added unauthenticated notes to `TransactionRequest` and necessary changes to consume unauthenticated notes with the client (#417).
* Added advice map to `TransactionRequest` and updated integration test with example using the advice map to provide more than a single `Word` as `NoteArgs` for a note (#422).
* Made the client `no_std` compatible (#428).

### Enhancements

* Fixed the error message when trying to consume a pending note (now it shows that the transaction is not yet ready to be consumed).
* Added created and consumed note info when printing the transaction summary on the CLI. (#348).
* [BREAKING] Updated CLI commands so assets are now passed as `<AMOUNT>::<FAUCET_ACCOUNT_ID>` (#349).
* Changed `consume-notes` to pick up the default account ID if none is provided, and to consume all notes that are consumable by the ID if no notes are provided to the list. (#350).
* Added integration tests using the CLI (#353).
* Simplified and separated the `notes --list` table (#356).
* Fixed bug when exporting a note into a file (#368).
* Added a new check on account creation / import on the CLI to set the account as the default one if none is set (#372).
* Changed `cargo-make` usage for `make` and `Makefile.toml` for a regular `Makefile` (#359).
* [BREAKING] Library API reorganization (#367).
* New note status added to reflect more possible states (#355).
* Renamed "pending" notes to "expected" notes (#373).
* Implemented retrieval of executed transaction info (id, commit height, account_id) from sync state RPC endpoint (#387).
* Added build script to import Miden node protobuf files to generate types for `tonic_client` and removed `miden-node-proto` dependency (#395).
* [BREAKING] Split cli and client into workspace (#407).
* Moved CLI tests to the `miden-cli` crate (#413).
* Restructured the client crate module organization (#417).

## v0.3.1 (2024-05-22)

* No changes; re-publishing to crates.io to re-build documentation on docs.rs.

## v0.3.0 (2024-05-17)

* Added swap transactions and example flows on integration tests.
* Flatten the CLI subcommand tree.
* Added a mechanism to retrieve MMR data whenever a note created on a past block is imported.
* Changed the way notes are added to the database based on `ExecutedTransaction`.
* Added more feedback information to commands `info`, `notes list`, `notes show`, `account new`, `notes import`, `tx new` and `sync`.
* Add `consumer_account_id` to `InputNoteRecord` with an implementation for sqlite store.
* Renamed the CLI `input-notes` command to `notes`. Now we only export notes that were created on this client as the result of a transaction.
* Added validation using the `NoteScreener` to see if a block has relevant notes.
* Added flags to `init` command for non-interactive environments
* Added an option to verify note existence in the chain before importing.
* Add new store note filter to fetch multiple notes by their id in a single query.
* [BREAKING] `Client::new()` now does not need a `data_store_store` parameter, and `SqliteStore`'s implements interior mutability.
* [BREAKING] The store's `get_input_note` was replaced by `get_input_notes` and a `NoteFilter::Unique` was added.
* Refactored `get_account` to create the account from a single query.
* Added support for using an account as the default for the CLI
* Replace instead of ignore note scripts with when inserting input/output notes with a previously-existing note script root to support adding debug statements.
* Added RPC timeout configuration field
* Add off-chain account support for the tonic client method `get_account_update`.
* Refactored `get_account` to create the account from a single query.
* Admit partial account IDs for the commands that need them.
* Added nextest to be used as test runner.
* Added config file to run integration tests against a remote node.
* Added `CONTRIBUTING.MD` file.
* Renamed `format` command from `Makefile.toml` to `check-format` and added a new `format` command that applies the formatting.
* Added methods to get output notes from client.
* Added a `input-notes list-consumable` command to the CLI.

## 0.2.1 (2024-04-24)

* Added ability to start the client in debug mode (#283).

## 0.2.0 (2024-04-14)

* Added an `init` command to the CLI.
* Added support for on-chain accounts.
* Added support for public notes.
* Added `NoteScreener` struct capable of detecting notes consumable by a client (via heuristics), for storing only relevant notes.
* Added `TransactionRequest` for defining transactions with arbitrary scripts, inputs and outputs and changed the client API to use this definition.
* Added `ClientRng` trait for randomness component within `Client`.
* Refactored integration tests to be run as regular rust tests.
* Normalized note script fields for input note and output note tables in SQLite implementation.
* Added support for P2IDR (pay-to-id with recall) transactions on both the CLI and the lib.
* Removed the `mock-data` command from the CLI.

## 0.1.0 (2024-03-15)

* Initial release.<|MERGE_RESOLUTION|>--- conflicted
+++ resolved
@@ -17,11 +17,8 @@
 * Moved error handling to the `TransactionRequestBuilder::build()` (#750).
 * [BREAKING] Added starting block number parameter to `CheckNullifiersByPrefix` and removed nullifiers from `SyncState` (#758).
 * Added `ClientBuilder` for client initialization (#741).
-<<<<<<< HEAD
+* [BREAKING] Updated client to Rust 2024 edition (#778).
 * Added recency validations for the client (#776).
-=======
-* [BREAKING] Updated client to Rust 2024 edition (#778).
->>>>>>> be363f71
 
 ### Fixes
 
