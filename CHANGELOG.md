--- conflicted
+++ resolved
@@ -1,8 +1,6 @@
 # Changelog
 
-<<<<<<< HEAD
 * Added an option to verify note existence in the chain before importing.
-=======
 * [BREAKING] `Client::new()` now does not need a `data_store_store` parameter, and `SqliteStore`'s implements interior mutability.
 * [BREAKING] The store's `get_input_note` was replaced by `get_input_notes` and a `NoteFilter::Unique` was added.
 * Refactored `get_account` to create the account from a single query.
@@ -10,7 +8,6 @@
 * Replace instead of ignore note scripts with when inserting input/output notes with a previously-existing note script root to support adding debug statements.
 * Added RPC timeout configuration field
 * Add offchain account support for the tonic client method `get_account_update`.
->>>>>>> 16b82080
 * Refactorized `get_account` to create the account from a single query.
 * Admit partial account IDs for the commands that need them.
 * Added nextest to be used as test runner.
