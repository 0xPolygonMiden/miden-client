# Changelog

## 0.7.0 (TBD)

### Features

* [BREAKING] Implemented support for overwriting of accounts when importing (#612).
* [BREAKING] Added `AccountRecord` with information about the account's status (#600).
* [BREAKING] Added `TransactionRequestBuilder` for building `TransactionRequest` (#605).
* Added caching for foreign account code (#597).
* Added support for unauthenticated notes consumption in the CLI (#609).
* [BREAKING] Added foreign procedure invocation support for private accounts (#619).
* [BREAKING] Added support for specifying map storage slots for FPI (#645)
* Limited the number of decimals that an asset can have (#666).
* [BREAKING] Removed the `testing` feature from the CLI (#670).
* Added per transaction prover support to the web client (#674).
* [BREAKING] Added `BlockNumber` structure (#677).
* Created functions for creating standard notes and note scripts easily on the web client (#686).
<<<<<<< HEAD
* [BREAKING] Made `idxdb` only usable on WASM targets (#685).
=======
* [BREAKING] Renamed plural modules to singular (#687).
>>>>>>> ac52aaa2

### Fixes

* Print MASM debug logs when executing transactions (#661).
* Web Store Minor Logging and Error Handling Improvements (#656).
* Web Store InsertChainMmrNodes Duplicate Ids Causes Error (#627).
* Fixed client bugs where some note metadata was not being updated (#625).
* Added Sync Loop to Integration Tests for Small Speedup (#590).
* Added Serial Num Parameter to Note Recipient Constructor in the Web Client (#671).

### Changes

* [BREAKING] Return `None` instead of `Err` when an entity is not found (#632).
* Add support for notes without assets in transaction requests (#654).
* Refactored RPC functions and structs to improve code quality (#616).
* [BREAKING] Added support for new two `Felt` account ID (#639).
* [BREAKING] Removed unnecessary methods from `Client` (#631).
* [BREAKING] Use `thiserror` 2.0 to derive errors (#623).
* [BREAKING] Moved structs from `miden-client::rpc` to `miden-client::rpc::domain::*` and changed prost-generated code location (#608, #610, #615).
* Refactored `Client::import_note` to return an error when the note is already being processed (#602).
* [BREAKING] Added per transaction prover support to the client (#599).
* [BREAKING] Removed unused dependencies (#584).

## 0.6.0 (2024-11-08)

### Features

* Added FPI (Foreign Procedure Invocation) support for `TransactionRequest` (#560).
* [BREAKING] Added transaction prover component to `Client` (#550).
* Added WASM consumable notes API + improved note models (#561).
* Added remote prover support to the web client with CI tests (#562).
* Added delegated proving for web client + improved note models (#566).
* Enabled setting expiration delta for `TransactionRequest` (#553).
* Implemented `GetAccountProof` endpoint (#556).
* [BREAKING] Added support for committed and discarded transactions (#531).
* [BREAKING] Added note tags for future notes in `TransactionRequest` (#538).
* Added support for multiple input note inserts at once (#538).
* Added support for custom transactions in web client (#519).
* Added support for remote proving in the CLI (#552).
* Added Transaction Integration Tests for Web Client (#569).
* Added WASM Input note tests + updated input note models (#554)
* Added Account Integration Tests for Web Client (#532).

### Fixes

* Fixed WASM + added additional WASM models (#548).
* [BREAKING] Added IDs to `SyncSummary` fields (#513).
* Added better error handling for WASM sync state (#558).
* Fixed Broken WASM (#519).
* [BREAKING] Refactored Client struct to use trait objects for inner struct fields (#539).
* Fixed panic on export command without type (#537).

### Changes

* Moved note update logic outside of the `Store` (#559).
* [BREAKING] Refactored the `Store` structure and interface for input notes (#520).
* [BREAKING] Replaced `maybe_await` from `Client` and `Store` with `async`, removed `async` feature (#565, #570).
* [BREAKING] Refactored `OutputNoteRecord` to use states and transitions for updates (#551).
* Rebuilt WASM with latest dependencies (#575).
* [BREAKING] Removed serde's de/serialization from `NoteRecordDetails` and `NoteStatus` (#514).
* Added new variants for the `NoteFilter` struct (#538).
* [BREAKING] Re-exported `TransactionRequest` from submodule, renamed `AccountDetails::Offchain` to `AccountDetails::Private`, renamed `NoteDetails::OffChain` to `NoteDetails::Private` (#508).
* Expose full SyncSummary from WASM (#555).
* [BREAKING] Changed `PaymentTransactionData` and `TransactionRequest` to allow for multiple assets per note (#525).
* Added dedicated separate table for tracked tags (#535).
* [BREAKING] Renamed `off-chain` and `on-chain` to `private` and `public` respectively for the account storage modes (#516).

## v0.5.0 (2024-08-27)

### Features

* Added support for decimal values in the CLI (#454).
* Added serialization for `TransactionRequest` (#471).
* Added support for importing committed notes from older blocks than current (#472).
* Added support for account export in the CLI (#479).
* Added the Web Client Crate (#437)
* Added testing suite for the Web Client Crate (#498)
* Fixed typing for the Web Client Crate (#521)
* [BREAKING] Refactored `TransactionRequest` to represent a generalized transaction (#438).

### Enhancements

* Added conversions for `NoteRecordDetails` (#392).
* Ignored stale updates received during sync process (#412).
* Changed `TransactionRequest` to use `AdviceInputs` instead of `AdviceMap` (#436).
* Tracked token symbols with config file (#441).
* Added validations in transaction requests (#447).
* [BREAKING] Track expected block height for notes (#448).
* Added validation for consumed notes when importing (#449).
* [BREAKING] Removed `TransactionTemplate` and `account_id` from `TransactionRequest` (#478).

### Changes

* Refactor `TransactionRequest` constructor (#434).
* [BREAKING] Refactored `Client` to merge submit_transaction and prove_transaction (#445).
* Change schema and code to to reflect changes to `NoteOrigin` (#463).
* [BREAKING] Updated Rust Client to use the new version of `miden-base` (#492).

### Fixes

* Fixed flaky integration tests (#410).
* Fixed `get_consumable_notes` to consider block header information for consumability (#432).

## v0.4.1 (2024-07-08) - `miden-client` crete only

* Fixed the build script to avoid updating generated files in docs.rs environment (#433).

## v0.4.0 (2024-07-05)

### Features

* [BREAKING] Separated `prove_transaction` from `submit_transaction` in `Client`. (#339)
* Note importing in client now uses the `NoteFile` type (#375).
* Added `wasm` and `async` feature to make the code compatible with WASM-32 target (#378).
* Added WebStore to the miden-client to support WASM-compatible store mechanisms (#401).
* Added WebTonicClient to the miden-client to support WASM-compatible RPC calls (#409).
* [BREAKING] Added unauthenticated notes to `TransactionRequest` and necessary changes to consume unauthenticated notes with the client (#417).
* Added advice map to `TransactionRequest` and updated integration test with example using the advice map to provide more than a single `Word` as `NoteArgs` for a note (#422).
* Made the client `no_std` compatible (#428).

### Enhancements

* Fixed the error message when trying to consume a pending note (now it shows that the transaction is not yet ready to be consumed).
* Added created and consumed note info when printing the transaction summary on the CLI. (#348).
* [BREAKING] Updated CLI commands so assets are now passed as `<AMOUNT>::<FAUCET_ACCOUNT_ID>` (#349).
* Changed `consume-notes` to pick up the default account ID if none is provided, and to consume all notes that are consumable by the ID if no notes are provided to the list. (#350).
* Added integration tests using the CLI (#353).
* Simplified and separated the `notes --list` table (#356).
* Fixed bug when exporting a note into a file (#368).
* Added a new check on account creation / import on the CLI to set the account as the default one if none is set (#372).
* Changed `cargo-make` usage for `make` and `Makefile.toml` for a regular `Makefile` (#359).
* [BREAKING] Library API reorganization (#367).
* New note status added to reflect more possible states (#355).
* Renamed "pending" notes to "expected" notes (#373).
* Implemented retrieval of executed transaction info (id, commit height, account_id) from sync state RPC endpoint (#387).
* Added build script to import Miden node protobuf files to generate types for `tonic_client` and removed `miden-node-proto` dependency (#395).
* [BREAKING] Split cli and client into workspace (#407).
* Moved CLI tests to the `miden-cli` crate (#413).
* Restructured the client crate module organization (#417).

## v0.3.1 (2024-05-22)

* No changes; re-publishing to crates.io to re-build documentation on docs.rs.

## v0.3.0 (2024-05-17)

* Added swap transactions and example flows on integration tests.
* Flatten the CLI subcommand tree.
* Added a mechanism to retrieve MMR data whenever a note created on a past block is imported.
* Changed the way notes are added to the database based on `ExecutedTransaction`.
* Added more feedback information to commands `info`, `notes list`, `notes show`, `account new`, `notes import`, `tx new` and `sync`.
* Add `consumer_account_id` to `InputNoteRecord` with an implementation for sqlite store.
* Renamed the CLI `input-notes` command to `notes`. Now we only export notes that were created on this client as the result of a transaction.
* Added validation using the `NoteScreener` to see if a block has relevant notes.
* Added flags to `init` command for non-interactive environments
* Added an option to verify note existence in the chain before importing.
* Add new store note filter to fetch multiple notes by their id in a single query.
* [BREAKING] `Client::new()` now does not need a `data_store_store` parameter, and `SqliteStore`'s implements interior mutability.
* [BREAKING] The store's `get_input_note` was replaced by `get_input_notes` and a `NoteFilter::Unique` was added.
* Refactored `get_account` to create the account from a single query.
* Added support for using an account as the default for the CLI
* Replace instead of ignore note scripts with when inserting input/output notes with a previously-existing note script root to support adding debug statements.
* Added RPC timeout configuration field
* Add off-chain account support for the tonic client method `get_account_update`.
* Refactored `get_account` to create the account from a single query.
* Admit partial account IDs for the commands that need them.
* Added nextest to be used as test runner.
* Added config file to run integration tests against a remote node.
* Added `CONTRIBUTING.MD` file.
* Renamed `format` command from `Makefile.toml` to `check-format` and added a new `format` command that applies the formatting.
* Added methods to get output notes from client.
* Added a `input-notes list-consumable` command to the CLI.

## 0.2.1 (2024-04-24)

* Added ability to start the client in debug mode (#283).

## 0.2.0 (2024-04-14)

* Added an `init` command to the CLI.
* Added support for on-chain accounts.
* Added support for public notes.
* Added `NoteScreener` struct capable of detecting notes consumable by a client (via heuristics), for storing only relevant notes.
* Added `TransactionRequest` for defining transactions with arbitrary scripts, inputs and outputs and changed the client API to use this definition.
* Added `ClientRng` trait for randomness component within `Client`.
* Refactored integration tests to be run as regular rust tests.
* Normalized note script fields for input note and output note tables in SQLite implementation.
* Added support for P2IDR (pay-to-id with recall) transactions on both the CLI and the lib.
* Removed the `mock-data` command from the CLI.

## 0.1.0 (2024-03-15)

* Initial release.<|MERGE_RESOLUTION|>--- conflicted
+++ resolved
@@ -16,11 +16,8 @@
 * Added per transaction prover support to the web client (#674).
 * [BREAKING] Added `BlockNumber` structure (#677).
 * Created functions for creating standard notes and note scripts easily on the web client (#686).
-<<<<<<< HEAD
+* [BREAKING] Renamed plural modules to singular (#687).
 * [BREAKING] Made `idxdb` only usable on WASM targets (#685).
-=======
-* [BREAKING] Renamed plural modules to singular (#687).
->>>>>>> ac52aaa2
 
 ### Fixes
 
