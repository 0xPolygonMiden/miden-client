# Changelog

## v0.5.0 (TBD)

<<<<<<< HEAD
* Ignore stale updates received during sync process (#412).
=======
* Fix flaky integration tests (#410).
>>>>>>> 1a0a6eff
* Add conversions for `NoteRecordDetails` (#392).

## v0.4.0 (2024-07-05)

### Features

* [BREAKING] Separated `prove_transaction` from `submit_transaction` in `Client`. (#339)
* Note importing in client now uses the `NoteFile` type (#375).
* Added `wasm` and `async` feature to make the code compatible with WASM-32 target (#378).
* Added WebStore to the miden-client to support WASM-compatible store mechanisms (#401).
* Added WebTonicClient to the miden-client to support WASM-compatible RPC calls (#409).
* [BREAKING] Added unauthenticated notes to `TransactionRequest` and necessary changes to consume unauthenticated notes with the client (#417).
* Added advice map to `TransactionRequest` and updated integration test with example using the advice map to provide more than a single `Word` as `NoteArgs` for a note (#422).
* Made the client `no_std` compatible (#428).

### Enhancements

* Fixed the error message when trying to consume a pending note (now it shows that the transaction is not yet ready to be consumed).
* Added created and consumed note info when printing the transaction summary on the CLI. (#348).
* [BREAKING] Updated CLI commands so assets are now passed as `<AMOUNT>::<FAUCET_ACCOUNT_ID>` (#349).
* Changed `consume-notes` to pick up the default account ID if none is provided, and to consume all notes that are consumable by the ID if no notes are provided to the list. (#350).
* Added integration tests using the CLI (#353).
* Simplified and separated the `notes --list` table (#356).
* Fixed bug when exporting a note into a file (#368).
* Added a new check on account creation / import on the CLI to set the account as the default one if none is set (#372).
* Changed `cargo-make` usage for `make` and `Makefile.toml` for a regular `Makefile` (#359).
* [BREAKING] Library API reorganization (#367).
* New note status added to reflect more possible states (#355).
* Renamed "pending" notes to "expected" notes (#373).
* Implemented retrieval of executed transaction info (id, commit height, account_id) from sync state RPC endpoint (#387).
* Added build script to import Miden node protobuf files to generate types for `tonic_client` and removed `miden-node-proto` dependency (#395).
* [BREAKING] Split cli and client into workspace (#407).
* Moved CLI tests to the `miden-cli` crate (#413).
* Restructured the client crate module organization (#417).

## v0.3.1 (2024-05-22)

* No changes; re-publishing to crates.io to re-build documentation on docs.rs.

## v0.3.0 (2024-05-17)

* Added swap transactions and example flows on integration tests.
* Flatten the CLI subcommand tree.
* Added a mechanism to retrieve MMR data whenever a note created on a past block is imported.
* Changed the way notes are added to the database based on `ExecutedTransaction`.
* Added more feedback information to commands `info`, `notes list`, `notes show`, `account new`, `notes import`, `tx new` and `sync`.
* Add `consumer_account_id` to `InputNoteRecord` with an implementation for sqlite store.
* Renamed the CLI `input-notes` command to `notes`. Now we only export notes that were created on this client as the result of a transaction.
* Added validation using the `NoteScreener` to see if a block has relevant notes.
* Added flags to `init` command for non-interactive environments
* Added an option to verify note existence in the chain before importing.
* Add new store note filter to fetch multiple notes by their id in a single query.
* [BREAKING] `Client::new()` now does not need a `data_store_store` parameter, and `SqliteStore`'s implements interior mutability.
* [BREAKING] The store's `get_input_note` was replaced by `get_input_notes` and a `NoteFilter::Unique` was added.
* Refactored `get_account` to create the account from a single query.
* Added support for using an account as the default for the CLI
* Replace instead of ignore note scripts with when inserting input/output notes with a previously-existing note script root to support adding debug statements.
* Added RPC timeout configuration field
* Add off-chain account support for the tonic client method `get_account_update`.
* Refactored `get_account` to create the account from a single query.
* Admit partial account IDs for the commands that need them.
* Added nextest to be used as test runner.
* Added config file to run integration tests against a remote node.
* Added `CONTRIBUTING.MD` file.
* Renamed `format` command from `Makefile.toml` to `check-format` and added a new `format` command that applies the formatting.
* Added methods to get output notes from client.
* Added a `input-notes list-consumable` command to the CLI.

## 0.2.1 (2024-04-24)

* Added ability to start the client in debug mode (#283).

## 0.2.0 (2024-04-14)

* Added an `init` command to the CLI.
* Added support for on-chain accounts.
* Added support for public notes.
* Added `NoteScreener` struct capable of detecting notes consumable by a client (via heuristics), for storing only relevant notes.
* Added `TransactionRequest` for defining transactions with arbitrary scripts, inputs and outputs and changed the client API to use this definition.
* Added `ClientRng` trait for randomness component within `Client`.
* Refactored integration tests to be ran as regular rust tests.
* Normalized note script fields for input note and output note tables in SQLite implementation.
* Added support for P2IDR (pay-to-id with recall) transactions on both the CLI and the lib.
* Removed the `mock-data` command from the CLI.

## 0.1.0 (2024-03-15)

* Initial release.<|MERGE_RESOLUTION|>--- conflicted
+++ resolved
@@ -2,12 +2,9 @@
 
 ## v0.5.0 (TBD)
 
-<<<<<<< HEAD
-* Ignore stale updates received during sync process (#412).
-=======
-* Fix flaky integration tests (#410).
->>>>>>> 1a0a6eff
-* Add conversions for `NoteRecordDetails` (#392).
+* Ignored stale updates received during sync process (#412).
+* Fixex flaky integration tests (#410).
+* Added conversions for `NoteRecordDetails` (#392).
 
 ## v0.4.0 (2024-07-05)
 
