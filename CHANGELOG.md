--- conflicted
+++ resolved
@@ -1,12 +1,8 @@
 # Changelog
 
-<<<<<<< HEAD
 * Added more feedback information to commands `account new`, `input-notes import`, `tx new` and `sync`.
 * Renamed the cli `input-notes` command to `notes`. Now we only export notes that were created on this client as the result of a transaction.
-=======
-* Renamed the cli `input-notes` command to `notes`. Now we only export notes that were created on this client as the result of a transaction.
 * Added validation using the `NoteScreener` to see if a block has relevant notes.
->>>>>>> e14664fa
 * Added flags to `init` command for non-interactive environments
 * Added an option to verify note existence in the chain before importing.
 * Add new store note filter to fetch multiple notes by their id in a single query.
