--- conflicted
+++ resolved
@@ -1,11 +1,8 @@
 # Changelog
 
-<<<<<<< HEAD
 * [BREAKING] Library API reorganization (#367).
-=======
 * Changed `cargo-make` usage for `make` and `Makefile.toml` for a regular `Makefile` (#359).
 * Added integration tests using the CLI (#353).
->>>>>>> 00d9215b
 * Added a new check on account creation / import on the CLI to set the account as the default one if none is set (#372).
 * Fixed bug when exporting a note into a file (#368).
 * Simplified and separated the `notes --list` table (#356).
