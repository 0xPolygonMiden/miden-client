# Changelog

<<<<<<< HEAD
## 0.9.0 (TBD)

### Changes

* Updated Web Client README and Documentation (#808).
* [BREAKING] Removed `script_roots` mod in favor of `WellKnownNote` (#834).
=======
## 0.8.2 (TBD)

* Converted Web Client `NoteType` class to `enum` (#831)
>>>>>>> 04d4524d

## 0.8.1 (2025-03-28)

### Features

* Added wallet generation from seed & import from seed on web SDK (#710).
* [BREAKING] Generalized `miden new-account` CLI command (#728).
* Added support to import public accounts to `Client` (#733).
* Added import/export for web client db (#740).
* Added `ClientBuilder` for client initialization (#741).
* [BREAKING] Merged `TonicRpcClient` with `WebTonicRpcClient` and added missing endpoints (#744).
* Added support for script execution in the `Client` and CLI (#777).
* Added note code to `miden notes --show` command (#790).
* Added Delegated Proving Support to All Transaction Types in Web Client (#792).

### Changes

* Added check for empty pay to ID notes (#714).
* [BREAKING] Refactored authentication out of the `Client` and added new separate authenticators (#718).
* Added `ClientBuilder` for client initialization (#741).
* [BREAKING] Removed `KeyStore` trait and added ability to provide signatures to `FilesystemKeyStore` and `WebKeyStore` (#744).
* Moved error handling to the `TransactionRequestBuilder::build()` (#750).
* Re-exported `RemoteTransactionProver` in `rust-client` (#752).
* [BREAKING] Added starting block number parameter to `CheckNullifiersByPrefix` and removed nullifiers from `SyncState` (#758).
* Added recency validations for the client (#776).
* [BREAKING] Updated client to Rust 2024 edition (#778).
* [BREAKING] Removed the `TransactionScriptBuilder` and associated errors from the `rust-client` (#781).
* [BREAKING] Renamed "hash" with "commitment" for block headers, note scripts and accounts (#788, #789).
* [BREAKING] Removed `Rng` generic from `Client` and added support for different keystores and RNGs in `ClientBuilder`  (#782).
* Web client: Exposed `assets` iterator for `AssetVault` (#783)
* Updated protobuf bindings generation to use `miden-node-proto-build` crate (#807).

### Fixes

* [BREAKING] Changed Snake Case Variables to Camel Case in JS/TS Files (#767).
* Fixed Web Keystore (#779).
* Fixed case where the `CheckNullifiersByPrefix` response contained nullifiers after the client's sync height (#784).

## 0.7.2 (2025-03-05) -  `miden-client-web` and `miden-client` crates

### Changes

* [BREAKING] Added initial Web Workers implementation to web client (#720, #743).
* Web client: Exposed `InputNotes` iterator and `assets` getter (#757).
* Web client: Exported `TransactionResult` in typings (#768).
* Implemented serialization and deserialization for `SyncSummary` (#725).

### Fixes

* Web client: Fixed submit transaction; Typescript types now match underlying Client call (#760).

## 0.7.0 (2025-01-28)

### Features

* [BREAKING] Implemented support for overwriting of accounts when importing (#612).
* [BREAKING] Added `AccountRecord` with information about the account's status (#600).
* [BREAKING] Added `TransactionRequestBuilder` for building `TransactionRequest` (#605).
* Added caching for foreign account code (#597).
* Added support for unauthenticated notes consumption in the CLI (#609).
* [BREAKING] Added foreign procedure invocation support for private accounts (#619).
* [BREAKING] Added support for specifying map storage slots for FPI (#645)
* Limited the number of decimals that an asset can have (#666).
* [BREAKING] Removed the `testing` feature from the CLI (#670).
* Added per transaction prover support to the web client (#674).
* [BREAKING] Added `BlockNumber` structure (#677).
* Created functions for creating standard notes and note scripts easily on the web client (#686).
* [BREAKING] Renamed plural modules to singular (#687).
* [BREAKING] Made `idxdb` only usable on WASM targets (#685).
* Added fixed seed option for web client generation (#688).
* [BREAKING] Updated `init` command in the CLI to receive a `--network` flag (#690).
* Improved CLI error messages (#682).
* [BREAKING] Renamed APIs for retrieving account information to use the `try_get_*` naming convention, and added/improved module documentation (#683).
* Enabled TLS on tonic client (#697).
* Added account creation from component templates (#680).
* Added serialization for `TransactionResult` (#704).

### Fixes

* Print MASM debug logs when executing transactions (#661).
* Web Store Minor Logging and Error Handling Improvements (#656).
* Web Store InsertChainMmrNodes Duplicate Ids Causes Error (#627).
* Fixed client bugs where some note metadata was not being updated (#625).
* Added Sync Loop to Integration Tests for Small Speedup (#590).
* Added Serial Num Parameter to Note Recipient Constructor in the Web Client (#671).

### Changes

* [BREAKING] Return `None` instead of `Err` when an entity is not found (#632).
* Add support for notes without assets in transaction requests (#654).
* Refactored RPC functions and structs to improve code quality (#616).
* [BREAKING] Added support for new two `Felt` account ID (#639).
* [BREAKING] Removed unnecessary methods from `Client` (#631).
* [BREAKING] Use `thiserror` 2.0 to derive errors (#623).
* [BREAKING] Moved structs from `miden-client::rpc` to `miden-client::rpc::domain::*` and changed prost-generated code location (#608, #610, #615).
* Refactored `Client::import_note` to return an error when the note is already being processed (#602).
* [BREAKING] Added per transaction prover support to the client (#599).
* [BREAKING] Removed unused dependencies (#584).

## 0.6.0 (2024-11-08)

### Features

* Added FPI (Foreign Procedure Invocation) support for `TransactionRequest` (#560).
* [BREAKING] Added transaction prover component to `Client` (#550).
* Added WASM consumable notes API + improved note models (#561).
* Added remote prover support to the web client with CI tests (#562).
* Added delegated proving for web client + improved note models (#566).
* Enabled setting expiration delta for `TransactionRequest` (#553).
* Implemented `GetAccountProof` endpoint (#556).
* [BREAKING] Added support for committed and discarded transactions (#531).
* [BREAKING] Added note tags for future notes in `TransactionRequest` (#538).
* Added support for multiple input note inserts at once (#538).
* Added support for custom transactions in web client (#519).
* Added support for remote proving in the CLI (#552).
* Added Transaction Integration Tests for Web Client (#569).
* Added WASM Input note tests + updated input note models (#554)
* Added Account Integration Tests for Web Client (#532).

### Fixes

* Fixed WASM + added additional WASM models (#548).
* [BREAKING] Added IDs to `SyncSummary` fields (#513).
* Added better error handling for WASM sync state (#558).
* Fixed Broken WASM (#519).
* [BREAKING] Refactored Client struct to use trait objects for inner struct fields (#539).
* Fixed panic on export command without type (#537).

### Changes

* Moved note update logic outside of the `Store` (#559).
* [BREAKING] Refactored the `Store` structure and interface for input notes (#520).
* [BREAKING] Replaced `maybe_await` from `Client` and `Store` with `async`, removed `async` feature (#565, #570).
* [BREAKING] Refactored `OutputNoteRecord` to use states and transitions for updates (#551).
* Rebuilt WASM with latest dependencies (#575).
* [BREAKING] Removed serde's de/serialization from `NoteRecordDetails` and `NoteStatus` (#514).
* Added new variants for the `NoteFilter` struct (#538).
* [BREAKING] Re-exported `TransactionRequest` from submodule, renamed `AccountDetails::Offchain` to `AccountDetails::Private`, renamed `NoteDetails::OffChain` to `NoteDetails::Private` (#508).
* Expose full SyncSummary from WASM (#555).
* [BREAKING] Changed `PaymentTransactionData` and `TransactionRequest` to allow for multiple assets per note (#525).
* Added dedicated separate table for tracked tags (#535).
* [BREAKING] Renamed `off-chain` and `on-chain` to `private` and `public` respectively for the account storage modes (#516).

## v0.5.0 (2024-08-27)

### Features

* Added support for decimal values in the CLI (#454).
* Added serialization for `TransactionRequest` (#471).
* Added support for importing committed notes from older blocks than current (#472).
* Added support for account export in the CLI (#479).
* Added the Web Client Crate (#437)
* Added testing suite for the Web Client Crate (#498)
* Fixed typing for the Web Client Crate (#521)
* [BREAKING] Refactored `TransactionRequest` to represent a generalized transaction (#438).

### Enhancements

* Added conversions for `NoteRecordDetails` (#392).
* Ignored stale updates received during sync process (#412).
* Changed `TransactionRequest` to use `AdviceInputs` instead of `AdviceMap` (#436).
* Tracked token symbols with config file (#441).
* Added validations in transaction requests (#447).
* [BREAKING] Track expected block height for notes (#448).
* Added validation for consumed notes when importing (#449).
* [BREAKING] Removed `TransactionTemplate` and `account_id` from `TransactionRequest` (#478).

### Changes

* Refactor `TransactionRequest` constructor (#434).
* [BREAKING] Refactored `Client` to merge submit_transaction and prove_transaction (#445).
* Change schema and code to to reflect changes to `NoteOrigin` (#463).
* [BREAKING] Updated Rust Client to use the new version of `miden-base` (#492).

### Fixes

* Fixed flaky integration tests (#410).
* Fixed `get_consumable_notes` to consider block header information for consumability (#432).

## v0.4.1 (2024-07-08) - `miden-client` crete only

* Fixed the build script to avoid updating generated files in docs.rs environment (#433).

## v0.4.0 (2024-07-05)

### Features

* [BREAKING] Separated `prove_transaction` from `submit_transaction` in `Client`. (#339)
* Note importing in client now uses the `NoteFile` type (#375).
* Added `wasm` and `async` feature to make the code compatible with WASM-32 target (#378).
* Added WebStore to the miden-client to support WASM-compatible store mechanisms (#401).
* Added WebTonicClient to the miden-client to support WASM-compatible RPC calls (#409).
* [BREAKING] Added unauthenticated notes to `TransactionRequest` and necessary changes to consume unauthenticated notes with the client (#417).
* Added advice map to `TransactionRequest` and updated integration test with example using the advice map to provide more than a single `Word` as `NoteArgs` for a note (#422).
* Made the client `no_std` compatible (#428).

### Enhancements

* Fixed the error message when trying to consume a pending note (now it shows that the transaction is not yet ready to be consumed).
* Added created and consumed note info when printing the transaction summary on the CLI. (#348).
* [BREAKING] Updated CLI commands so assets are now passed as `<AMOUNT>::<FAUCET_ACCOUNT_ID>` (#349).
* Changed `consume-notes` to pick up the default account ID if none is provided, and to consume all notes that are consumable by the ID if no notes are provided to the list. (#350).
* Added integration tests using the CLI (#353).
* Simplified and separated the `notes --list` table (#356).
* Fixed bug when exporting a note into a file (#368).
* Added a new check on account creation / import on the CLI to set the account as the default one if none is set (#372).
* Changed `cargo-make` usage for `make` and `Makefile.toml` for a regular `Makefile` (#359).
* [BREAKING] Library API reorganization (#367).
* New note status added to reflect more possible states (#355).
* Renamed "pending" notes to "expected" notes (#373).
* Implemented retrieval of executed transaction info (id, commit height, account_id) from sync state RPC endpoint (#387).
* Added build script to import Miden node protobuf files to generate types for `tonic_client` and removed `miden-node-proto` dependency (#395).
* [BREAKING] Split cli and client into workspace (#407).
* Moved CLI tests to the `miden-cli` crate (#413).
* Restructured the client crate module organization (#417).

## v0.3.1 (2024-05-22)

* No changes; re-publishing to crates.io to re-build documentation on docs.rs.

## v0.3.0 (2024-05-17)

* Added swap transactions and example flows on integration tests.
* Flatten the CLI subcommand tree.
* Added a mechanism to retrieve MMR data whenever a note created on a past block is imported.
* Changed the way notes are added to the database based on `ExecutedTransaction`.
* Added more feedback information to commands `info`, `notes list`, `notes show`, `account new`, `notes import`, `tx new` and `sync`.
* Add `consumer_account_id` to `InputNoteRecord` with an implementation for sqlite store.
* Renamed the CLI `input-notes` command to `notes`. Now we only export notes that were created on this client as the result of a transaction.
* Added validation using the `NoteScreener` to see if a block has relevant notes.
* Added flags to `init` command for non-interactive environments
* Added an option to verify note existence in the chain before importing.
* Add new store note filter to fetch multiple notes by their id in a single query.
* [BREAKING] `Client::new()` now does not need a `data_store_store` parameter, and `SqliteStore`'s implements interior mutability.
* [BREAKING] The store's `get_input_note` was replaced by `get_input_notes` and a `NoteFilter::Unique` was added.
* Refactored `get_account` to create the account from a single query.
* Added support for using an account as the default for the CLI
* Replace instead of ignore note scripts with when inserting input/output notes with a previously-existing note script root to support adding debug statements.
* Added RPC timeout configuration field
* Add off-chain account support for the tonic client method `get_account_update`.
* Refactored `get_account` to create the account from a single query.
* Admit partial account IDs for the commands that need them.
* Added nextest to be used as test runner.
* Added config file to run integration tests against a remote node.
* Added `CONTRIBUTING.MD` file.
* Renamed `format` command from `Makefile.toml` to `check-format` and added a new `format` command that applies the formatting.
* Added methods to get output notes from client.
* Added a `input-notes list-consumable` command to the CLI.

## 0.2.1 (2024-04-24)

* Added ability to start the client in debug mode (#283).

## 0.2.0 (2024-04-14)

* Added an `init` command to the CLI.
* Added support for on-chain accounts.
* Added support for public notes.
* Added `NoteScreener` struct capable of detecting notes consumable by a client (via heuristics), for storing only relevant notes.
* Added `TransactionRequest` for defining transactions with arbitrary scripts, inputs and outputs and changed the client API to use this definition.
* Added `ClientRng` trait for randomness component within `Client`.
* Refactored integration tests to be run as regular rust tests.
* Normalized note script fields for input note and output note tables in SQLite implementation.
* Added support for P2IDR (pay-to-id with recall) transactions on both the CLI and the lib.
* Removed the `mock-data` command from the CLI.

## 0.1.0 (2024-03-15)

* Initial release.<|MERGE_RESOLUTION|>--- conflicted
+++ resolved
@@ -1,17 +1,15 @@
 # Changelog
 
-<<<<<<< HEAD
 ## 0.9.0 (TBD)
 
 ### Changes
 
 * Updated Web Client README and Documentation (#808).
 * [BREAKING] Removed `script_roots` mod in favor of `WellKnownNote` (#834).
-=======
+
 ## 0.8.2 (TBD)
 
 * Converted Web Client `NoteType` class to `enum` (#831)
->>>>>>> 04d4524d
 
 ## 0.8.1 (2025-03-28)
 
