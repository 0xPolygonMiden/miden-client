--- conflicted
+++ resolved
@@ -2,11 +2,8 @@
 
 ## 0.6.0 (TBD)
 
-<<<<<<< HEAD
+* Allow to set expiration delta for `TransactionRequest` (#553).
 * Implemented `GetAccountProof` endpoint (#556)
-=======
-* Allow to set expiration delta for `TransactionRequest` (#553).
->>>>>>> 29a60828
 * [BREAKING] Refactored `OutputNoteRecord` to use states and transitions for updates (#551).
 * Added better error handling for WASM sync state (#558).
 * Added WASM Input note tests + updated input note models (#554)
