# Changelog

<<<<<<< HEAD
* Note importing in client now uses the `NoteFile` type (#375).
* Receive executed transaction info (id, commit height, account_id) from sync state RPC endpoint (#387).
* Rename "pending" notes to "expected" notes (#373).
=======
* Added build script to import Miden node protobuf files to generate types for `tonic_client` and removed `miden-node-proto` dependency (#395).
* Implemented retrieval of executed transaction info (id, commit height, account_id) from sync state RPC endpoint (#387).
* Renamed "pending" notes to "expected" notes (#373).
>>>>>>> 37264110
* New note status added to reflect more possible states (#355).
* [BREAKING] Library API reorganization (#367).
* Added `wasm` and `async` feature to make the code compatible with WASM-32 target (#378).
* Changed `cargo-make` usage for `make` and `Makefile.toml` for a regular `Makefile` (#359).
* Added integration tests using the CLI (#353).
* Added a new check on account creation / import on the CLI to set the account as the default one if none is set (#372).
* Fixed bug when exporting a note into a file (#368).
* Simplified and separated the `notes --list` table (#356).
* [BREAKING] Separated `prove_transaction` from `submit_transaction` in `Client`. (#339)
* [BREAKING] Updated CLI commands so assets are now passed as `<AMOUNT>::<FAUCET_ACCOUNT_ID>` (#349)
* Added created and consumed note info when printing the transaction summary on the CLI
* Changed `consume-notes` to pick up the default account ID if none is provided, and to consume all notes that are consumable by the ID if no notes are provided to the list. (#350)
* Added created and consumed note info when printing the transaction summary on the CLI. (#348)
* Fixed the error message when trying to consume a pending note (now it shows that the transaction is not yet ready to be consumed).

## v0.3.1 (2024-05-22)

* No changes; re-publishing to crates.io to re-build documentation on docs.rs.

## v0.3.0 (2024-05-17)

* Added swap transactions and example flows on integration tests.
* Flatten the CLI subcommand tree.
* Added a mechanism to retrieve MMR data whenever a note created on a past block is imported.
* Changed the way notes are added to the database based on `ExecutedTransaction`.
* Added more feedback information to commands `info`, `notes list`, `notes show`, `account new`, `notes import`, `tx new` and `sync`.
* Add `consumer_account_id` to `InputNoteRecord` with an implementation for sqlite store.
* Renamed the CLI `input-notes` command to `notes`. Now we only export notes that were created on this client as the result of a transaction.
* Added validation using the `NoteScreener` to see if a block has relevant notes.
* Added flags to `init` command for non-interactive environments
* Added an option to verify note existence in the chain before importing.
* Add new store note filter to fetch multiple notes by their id in a single query.
* [BREAKING] `Client::new()` now does not need a `data_store_store` parameter, and `SqliteStore`'s implements interior mutability.
* [BREAKING] The store's `get_input_note` was replaced by `get_input_notes` and a `NoteFilter::Unique` was added.
* Refactored `get_account` to create the account from a single query.
* Added support for using an account as the default for the CLI
* Replace instead of ignore note scripts with when inserting input/output notes with a previously-existing note script root to support adding debug statements.
* Added RPC timeout configuration field
* Add off-chain account support for the tonic client method `get_account_update`.
* Refactored `get_account` to create the account from a single query.
* Admit partial account IDs for the commands that need them.
* Added nextest to be used as test runner.
* Added config file to run integration tests against a remote node.
* Added `CONTRIBUTING.MD` file.
* Renamed `format` command from `Makefile.toml` to `check-format` and added a new `format` command that applies the formatting.
* Added methods to get output notes from client.
* Added a `input-notes list-consumable` command to the CLI.

## 0.2.1 (2024-04-24)

* Added ability to start the client in debug mode (#283).

## 0.2.0 (2024-04-14)

* Added an `init` command to the CLI.
* Added support for on-chain accounts.
* Added support for public notes.
* Added `NoteScreener` struct capable of detecting notes consumable by a client (via heuristics), for storing only relevant notes.
* Added `TransactionRequest` for defining transactions with arbitrary scripts, inputs and outputs and changed the client API to use this definition.
* Added `ClientRng` trait for randomness component within `Client`.
* Refactored integration tests to be ran as regular rust tests.
* Normalized note script fields for input note and output note tables in SQLite implementation.
* Added support for P2IDR (pay-to-id with recall) transactions on both the CLI and the lib.
* Removed the `mock-data` command from the CLI.

## 0.1.0 (2024-03-15)

* Initial release.<|MERGE_RESOLUTION|>--- conflicted
+++ resolved
@@ -1,14 +1,9 @@
 # Changelog
 
-<<<<<<< HEAD
 * Note importing in client now uses the `NoteFile` type (#375).
-* Receive executed transaction info (id, commit height, account_id) from sync state RPC endpoint (#387).
-* Rename "pending" notes to "expected" notes (#373).
-=======
 * Added build script to import Miden node protobuf files to generate types for `tonic_client` and removed `miden-node-proto` dependency (#395).
 * Implemented retrieval of executed transaction info (id, commit height, account_id) from sync state RPC endpoint (#387).
 * Renamed "pending" notes to "expected" notes (#373).
->>>>>>> 37264110
 * New note status added to reflect more possible states (#355).
 * [BREAKING] Library API reorganization (#367).
 * Added `wasm` and `async` feature to make the code compatible with WASM-32 target (#378).
