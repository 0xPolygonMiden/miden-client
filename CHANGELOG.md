--- conflicted
+++ resolved
@@ -1,10 +1,7 @@
 # Changelog
 
-<<<<<<< HEAD
 * Added swap transactions and example flows on integration tests.
-=======
 * Flatten the CLI subcommand tree.
->>>>>>> b986b56d
 * Added a mechanism to retrieve MMR data whenever a note created on a past block is imported.
 * Changed the way notes are added to the database based on `ExecutedTransaction`.
 * Added more feedback information to commands `info`, `notes list`, `notes show`, `account new`, `notes import`, `tx new` and `sync`.
