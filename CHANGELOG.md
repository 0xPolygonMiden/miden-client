# Changelog

## 0.7.0 (TBD)

### Features

<<<<<<< HEAD
=======
* Added caching for foreign account code (#597).

>>>>>>> b7d2e078
### Fixes

* Added Sync Loop to Integration Tests for Small Speedup (#590).

### Changes

* Refactored `Client::import_note` to return an error when the note is already being processed (#602).
* [BREAKING] Added per transaction prover support to the client (#599).
* Removed unused dependencies (#584).

## 0.6.0 (2024-11-08)

### Features

* Added FPI (Foreign Procedure Invocation) support for `TransactionRequest` (#560).
* [BREAKING] Added transaction prover component to `Client` (#550).
* Added WASM consumable notes API + improved note models (#561).
* Added remote prover support to the web client with CI tests (#562).
* Added delegated proving for web client + improved note models (#566).
* Enabled setting expiration delta for `TransactionRequest` (#553).
* Implemented `GetAccountProof` endpoint (#556).
* [BREAKING] Added support for committed and discarded transactions (#531).
* [BREAKING] Added note tags for future notes in `TransactionRequest` (#538).
* Added support for multiple input note inserts at once (#538).
* Added support for custom transactions in web client (#519).
* Added support for remote proving in the CLI (#552).
* Added Transaction Integration Tests for Web Client (#569).
* Added WASM Input note tests + updated input note models (#554)
* Added Account Integration Tests for Web Client (#532).

### Fixes

* Fixed WASM + added additional WASM models (#548).
* [BREAKING] Added IDs to `SyncSummary` fields (#513).
* Added better error handling for WASM sync state (#558).
* Fixed Broken WASM (#519).
* [BREAKING] Refactored Client struct to use trait objects for inner struct fields (#539).
* Fixed panic on export command without type (#537).

### Changes

* Moved note update logic outside of the `Store` (#559).
* [BREAKING] Refactored the `Store` structure and interface for input notes (#520).
* [BREAKING] Replaced `maybe_await` from `Client` and `Store` with `async`, removed `async` feature (#565, #570).
* [BREAKING] Refactored `OutputNoteRecord` to use states and transitions for updates (#551).
* Rebuilt WASM with latest dependencies (#575).
* [BREAKING] Removed serde's de/serialization from `NoteRecordDetails` and `NoteStatus` (#514).
* Added new variants for the `NoteFilter` struct (#538).
* [BREAKING] Re-exported `TransactionRequest` from submodule, renamed `AccountDetails::Offchain` to `AccountDetails::Private`, renamed `NoteDetails::OffChain` to `NoteDetails::Private` (#508).
* Expose full SyncSummary from WASM (#555).
* [BREAKING] Changed `PaymentTransactionData` and `TransactionRequest` to allow for multiple assets per note (#525).
* Added dedicated separate table for tracked tags (#535).
* [BREAKING] Renamed `off-chain` and `on-chain` to `private` and `public` respectively for the account storage modes (#516).

## v0.5.0 (2024-08-27)

### Features

* Added support for decimal values in the CLI (#454).
* Added serialization for `TransactionRequest` (#471).
* Added support for importing committed notes from older blocks than current (#472).
* Added support for account export in the CLI (#479).
* Added the Web Client Crate (#437)
* Added testing suite for the Web Client Crate (#498)
* Fixed typing for the Web Client Crate (#521)
* [BREAKING] Refactored `TransactionRequest` to represent a generalized transaction (#438).

### Enhancements

* Added conversions for `NoteRecordDetails` (#392).
* Ignored stale updates received during sync process (#412).
* Changed `TransactionRequest` to use `AdviceInputs` instead of `AdviceMap` (#436).
* Tracked token symbols with config file (#441).
* Added validations in transaction requests (#447).
* [BREAKING] Track expected block height for notes (#448).
* Added validation for consumed notes when importing (#449).
* [BREAKING] Removed `TransactionTemplate` and `account_id` from `TransactionRequest` (#478).

### Changes

* Refactor `TransactionRequest` constructor (#434).
* [BREAKING] Refactored `Client` to merge submit_transaction and prove_transaction (#445).
* Change schema and code to to reflect changes to `NoteOrigin` (#463).
* [BREAKING] Updated Rust Client to use the new version of `miden-base` (#492).

### Fixes

* Fixed flaky integration tests (#410).
* Fixed `get_consumable_notes` to consider block header information for consumability (#432).

## v0.4.1 (2024-07-08) - `miden-client` crete only

* Fixed the build script to avoid updating generated files in docs.rs environment (#433).

## v0.4.0 (2024-07-05)

### Features

* [BREAKING] Separated `prove_transaction` from `submit_transaction` in `Client`. (#339)
* Note importing in client now uses the `NoteFile` type (#375).
* Added `wasm` and `async` feature to make the code compatible with WASM-32 target (#378).
* Added WebStore to the miden-client to support WASM-compatible store mechanisms (#401).
* Added WebTonicClient to the miden-client to support WASM-compatible RPC calls (#409).
* [BREAKING] Added unauthenticated notes to `TransactionRequest` and necessary changes to consume unauthenticated notes with the client (#417).
* Added advice map to `TransactionRequest` and updated integration test with example using the advice map to provide more than a single `Word` as `NoteArgs` for a note (#422).
* Made the client `no_std` compatible (#428).

### Enhancements

* Fixed the error message when trying to consume a pending note (now it shows that the transaction is not yet ready to be consumed).
* Added created and consumed note info when printing the transaction summary on the CLI. (#348).
* [BREAKING] Updated CLI commands so assets are now passed as `<AMOUNT>::<FAUCET_ACCOUNT_ID>` (#349).
* Changed `consume-notes` to pick up the default account ID if none is provided, and to consume all notes that are consumable by the ID if no notes are provided to the list. (#350).
* Added integration tests using the CLI (#353).
* Simplified and separated the `notes --list` table (#356).
* Fixed bug when exporting a note into a file (#368).
* Added a new check on account creation / import on the CLI to set the account as the default one if none is set (#372).
* Changed `cargo-make` usage for `make` and `Makefile.toml` for a regular `Makefile` (#359).
* [BREAKING] Library API reorganization (#367).
* New note status added to reflect more possible states (#355).
* Renamed "pending" notes to "expected" notes (#373).
* Implemented retrieval of executed transaction info (id, commit height, account_id) from sync state RPC endpoint (#387).
* Added build script to import Miden node protobuf files to generate types for `tonic_client` and removed `miden-node-proto` dependency (#395).
* [BREAKING] Split cli and client into workspace (#407).
* Moved CLI tests to the `miden-cli` crate (#413).
* Restructured the client crate module organization (#417).

## v0.3.1 (2024-05-22)

* No changes; re-publishing to crates.io to re-build documentation on docs.rs.

## v0.3.0 (2024-05-17)

* Added swap transactions and example flows on integration tests.
* Flatten the CLI subcommand tree.
* Added a mechanism to retrieve MMR data whenever a note created on a past block is imported.
* Changed the way notes are added to the database based on `ExecutedTransaction`.
* Added more feedback information to commands `info`, `notes list`, `notes show`, `account new`, `notes import`, `tx new` and `sync`.
* Add `consumer_account_id` to `InputNoteRecord` with an implementation for sqlite store.
* Renamed the CLI `input-notes` command to `notes`. Now we only export notes that were created on this client as the result of a transaction.
* Added validation using the `NoteScreener` to see if a block has relevant notes.
* Added flags to `init` command for non-interactive environments
* Added an option to verify note existence in the chain before importing.
* Add new store note filter to fetch multiple notes by their id in a single query.
* [BREAKING] `Client::new()` now does not need a `data_store_store` parameter, and `SqliteStore`'s implements interior mutability.
* [BREAKING] The store's `get_input_note` was replaced by `get_input_notes` and a `NoteFilter::Unique` was added.
* Refactored `get_account` to create the account from a single query.
* Added support for using an account as the default for the CLI
* Replace instead of ignore note scripts with when inserting input/output notes with a previously-existing note script root to support adding debug statements.
* Added RPC timeout configuration field
* Add off-chain account support for the tonic client method `get_account_update`.
* Refactored `get_account` to create the account from a single query.
* Admit partial account IDs for the commands that need them.
* Added nextest to be used as test runner.
* Added config file to run integration tests against a remote node.
* Added `CONTRIBUTING.MD` file.
* Renamed `format` command from `Makefile.toml` to `check-format` and added a new `format` command that applies the formatting.
* Added methods to get output notes from client.
* Added a `input-notes list-consumable` command to the CLI.

## 0.2.1 (2024-04-24)

* Added ability to start the client in debug mode (#283).

## 0.2.0 (2024-04-14)

* Added an `init` command to the CLI.
* Added support for on-chain accounts.
* Added support for public notes.
* Added `NoteScreener` struct capable of detecting notes consumable by a client (via heuristics), for storing only relevant notes.
* Added `TransactionRequest` for defining transactions with arbitrary scripts, inputs and outputs and changed the client API to use this definition.
* Added `ClientRng` trait for randomness component within `Client`.
* Refactored integration tests to be run as regular rust tests.
* Normalized note script fields for input note and output note tables in SQLite implementation.
* Added support for P2IDR (pay-to-id with recall) transactions on both the CLI and the lib.
* Removed the `mock-data` command from the CLI.

## 0.1.0 (2024-03-15)

* Initial release.<|MERGE_RESOLUTION|>--- conflicted
+++ resolved
@@ -4,11 +4,8 @@
 
 ### Features
 
-<<<<<<< HEAD
-=======
 * Added caching for foreign account code (#597).
 
->>>>>>> b7d2e078
 ### Fixes
 
 * Added Sync Loop to Integration Tests for Small Speedup (#590).
@@ -17,7 +14,7 @@
 
 * Refactored `Client::import_note` to return an error when the note is already being processed (#602).
 * [BREAKING] Added per transaction prover support to the client (#599).
-* Removed unused dependencies (#584).
+* [BREAKING] Removed unused dependencies (#584).
 
 ## 0.6.0 (2024-11-08)
 
