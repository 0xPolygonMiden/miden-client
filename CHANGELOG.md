--- conflicted
+++ resolved
@@ -1,10 +1,7 @@
 # Changelog
 
-<<<<<<< HEAD
 * [BREAKING] Library API reorganization (#367).
-=======
 * Added a new check on account creation / import on the CLI to set the account as the default one if none is set (#372).
->>>>>>> 352d62b1
 * Fixed bug when exporting a note into a file (#368).
 * Simplified and separated the `notes --list` table (#356).
 * [BREAKING] Separate `prove_transaction` from `submit_transaction` in `Client`. (#339)
