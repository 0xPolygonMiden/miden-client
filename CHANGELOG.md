# Changelog

<<<<<<< HEAD
* Refactored integration tests to be ran as regular rust tests.
=======
* Adds support for P2IDR (Pay To ID with Recall) transactions on both the CLI
  and the lib.
* Removed `MockDataStore` and replaced usage in affected tests for loading mock
  data on the DB.
* Removed the `mock-data` command from the CLI
* Removed `MockClient` altogether from the CLI
>>>>>>> 54427b18

## 0.1.0 (2024-03-15)

* Initial release.<|MERGE_RESOLUTION|>--- conflicted
+++ resolved
@@ -1,15 +1,12 @@
 # Changelog
 
-<<<<<<< HEAD
 * Refactored integration tests to be ran as regular rust tests.
-=======
 * Adds support for P2IDR (Pay To ID with Recall) transactions on both the CLI
   and the lib.
 * Removed `MockDataStore` and replaced usage in affected tests for loading mock
   data on the DB.
 * Removed the `mock-data` command from the CLI
 * Removed `MockClient` altogether from the CLI
->>>>>>> 54427b18
 
 ## 0.1.0 (2024-03-15)
 
