--- conflicted
+++ resolved
@@ -1,16 +1,13 @@
 # Changelog
 
-* Adds support for P2IDR (Pay To ID with Recall) transactions on both the CLI
-  and the lib.
-<<<<<<< HEAD
 * Add `note_consumption_checker` module with functions to detect notes
   consumable by a client / an account (via heuristics).
-=======
 * Removed `MockDataStore` and replaced usage in affected tests for loading mock
   data on the DB.
 * Removed the `mock-data` command from the CLI
 * Removed `MockClient` altogether from the CLI
->>>>>>> 54427b18
+* Adds support for P2IDR (Pay To ID with Recall) transactions on both the CLI
+  and the lib.
 
 ## 0.1.0 (2024-03-15)
 
