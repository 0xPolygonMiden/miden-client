--- conflicted
+++ resolved
@@ -1,33 +1,42 @@
 # Changelog
 
-<<<<<<< HEAD
-## v0.5.0 (TBD)
+## v0.5.0 (2024-08-27)
 
+### Features
+
+* Added support for decimal values in the CLI (#454).
+* Added serialization for `TransactionRequest` (#471).
+* Added support for importing committed notes from older blocks than current (#472).
+* Added support for account export in the CLI (#479).
+* Added the Web Client Crate
+* [BREAKING] Refactored `TransactionRequest` to represent a generalized transaction (#438).
+
+### Enhancements
+
+* Added conversions for `NoteRecordDetails` (#392).
+* Ignored stale updates received during sync process (#412).
+* Changed `TransactionRequest` to use `AdviceInputs` instead of `AdviceMap` (#436).
+* Tracked token symbols with config file (#441).
+* Added validations in transaction requests (#447).
 * [BREAKING] Track expected block height for notes (#448).
+* Added validation for consumed notes when importing (#449).
+* [BREAKING] Removed `TransactionTemplate` and `account_id` from `TransactionRequest` (#478).
+
+### Changes
+
+* Refactor `TransactionRequest` constructor (#434).
+* [BREAKING] Refactored `Client` to merge submit_transaction and prove_transaction (#445).
+* Change schema and code to to reflect changes to `NoteOrigin` (#463).
 * [BREAKING] Updated Rust Client to use the new version of `miden-base` (#492).
-* [BREAKING] Removed `TransactionTemplate` and `account_id` from `TransactionRequest` (#478).
-* Added validation for consumed notes when importing (#449).
-* Added support for account export in the CLI (#479).
-* Added serialization for `TransactionRequest` (#471).
-* Added support for decimal values in the CLI (#454).
-* Added support for importing committed notes from older blocks than current (#472).
-* Added the Web Client Crate
-* Added validations in transaction requests (#447).
-* [BREAKING] Refactored `Client` to merge submit_transaction and prove_transaction (#445)
-* Tracked token symbols with config file (#441).
-* [BREAKING] Refactored `TransactionRequest` to represent a generalized transaction (#438).
+
+### Fixes
+
+* Fixed flaky integration tests (#410).
 * Fixed `get_consumable_notes` to consider block header information for consumability (#432).
-* Ignored stale updates received during sync process (#412).
-* Refactor `TransactionRequest` constructor (#434).
-* Fixed flaky integration tests (#410).
-* Added conversions for `NoteRecordDetails` (#392).
-* Changed `TransactionRequest` to use `AdviceInputs` instead of `AdviceMap` (#436).
-* Change schema and code to to reflect changes to `NoteOrigin` (#463).
-=======
+
 ## v0.4.1 (2024-07-08) - `miden-client` crete only
 
 * Fixed the build script to avoid updating generated files in docs.rs environment (#433).
->>>>>>> fe65920b
 
 ## v0.4.0 (2024-07-05)
 
