# Changelog

## 0.6.0 (TBD)

<<<<<<< HEAD
* Added new variants for the `NoteFilter` struct (#538).
* [BREAKING] Added note tags for future notes in `TransactionRequest` (#538).
* Added support for multiple input note inserts at once (#538).
=======
* Expose full SyncSummary from WASM (#555)
>>>>>>> bb9712e1
* Fixed WASM + added additional WASM models (#548)
* Added dedicated separate table for tracked tags (#535).
* [BREAKING] Added transaction prover component to `Client` (#550).
* [BREAKING] Added support for committed and discarded transactions (#531).
* [BREAKING] Refactored Client struct to use trait objects for inner struct fields (#539).
* Fixed panic on export command without type (#537).
* Added Account Integration Tests for Web Client (#532).
* [BREAKING] Refactored the `Store` structure and interface for input notes (#520).
* Fixed Broken WASM (#519).
* [BREAKING] Changed `PaymentTransactionData` and `TransactionRequest` to allow for multiple assets per note (#525).
* [BREAKING] Removed serde's de/serialization from `NoteRecordDetails` and `NoteStatus` (#514).
* Added support for custom transactions in web client (#519).
* [BREAKING] Renamed `off-chain` and `on-chain` to `private` and `public` respectively for the account storage modes (#516).
* [BREAKING] Added IDs to `SyncSummary` fields (#513).
* [BREAKING] Re-exported `TransactionRequest` from submodule, renamed `AccountDetails::Offchain` to `AccountDetails::Private`, renamed `NoteDetails::OffChain` to `NoteDetails::Private` (#508).

## v0.5.0 (2024-08-27)

### Features

* Added support for decimal values in the CLI (#454).
* Added serialization for `TransactionRequest` (#471).
* Added support for importing committed notes from older blocks than current (#472).
* Added support for account export in the CLI (#479).
* Added the Web Client Crate (#437)
* Added testing suite for the Web Client Crate (#498)
* Fixed typing for the Web Client Crate (#521)
* [BREAKING] Refactored `TransactionRequest` to represent a generalized transaction (#438).

### Enhancements

* Added conversions for `NoteRecordDetails` (#392).
* Ignored stale updates received during sync process (#412).
* Changed `TransactionRequest` to use `AdviceInputs` instead of `AdviceMap` (#436).
* Tracked token symbols with config file (#441).
* Added validations in transaction requests (#447).
* [BREAKING] Track expected block height for notes (#448).
* Added validation for consumed notes when importing (#449).
* [BREAKING] Removed `TransactionTemplate` and `account_id` from `TransactionRequest` (#478).

### Changes

* Refactor `TransactionRequest` constructor (#434).
* [BREAKING] Refactored `Client` to merge submit_transaction and prove_transaction (#445).
* Change schema and code to to reflect changes to `NoteOrigin` (#463).
* [BREAKING] Updated Rust Client to use the new version of `miden-base` (#492).

### Fixes

* Fixed flaky integration tests (#410).
* Fixed `get_consumable_notes` to consider block header information for consumability (#432).

## v0.4.1 (2024-07-08) - `miden-client` crete only

* Fixed the build script to avoid updating generated files in docs.rs environment (#433).

## v0.4.0 (2024-07-05)

### Features

* [BREAKING] Separated `prove_transaction` from `submit_transaction` in `Client`. (#339)
* Note importing in client now uses the `NoteFile` type (#375).
* Added `wasm` and `async` feature to make the code compatible with WASM-32 target (#378).
* Added WebStore to the miden-client to support WASM-compatible store mechanisms (#401).
* Added WebTonicClient to the miden-client to support WASM-compatible RPC calls (#409).
* [BREAKING] Added unauthenticated notes to `TransactionRequest` and necessary changes to consume unauthenticated notes with the client (#417).
* Added advice map to `TransactionRequest` and updated integration test with example using the advice map to provide more than a single `Word` as `NoteArgs` for a note (#422).
* Made the client `no_std` compatible (#428).

### Enhancements

* Fixed the error message when trying to consume a pending note (now it shows that the transaction is not yet ready to be consumed).
* Added created and consumed note info when printing the transaction summary on the CLI. (#348).
* [BREAKING] Updated CLI commands so assets are now passed as `<AMOUNT>::<FAUCET_ACCOUNT_ID>` (#349).
* Changed `consume-notes` to pick up the default account ID if none is provided, and to consume all notes that are consumable by the ID if no notes are provided to the list. (#350).
* Added integration tests using the CLI (#353).
* Simplified and separated the `notes --list` table (#356).
* Fixed bug when exporting a note into a file (#368).
* Added a new check on account creation / import on the CLI to set the account as the default one if none is set (#372).
* Changed `cargo-make` usage for `make` and `Makefile.toml` for a regular `Makefile` (#359).
* [BREAKING] Library API reorganization (#367).
* New note status added to reflect more possible states (#355).
* Renamed "pending" notes to "expected" notes (#373).
* Implemented retrieval of executed transaction info (id, commit height, account_id) from sync state RPC endpoint (#387).
* Added build script to import Miden node protobuf files to generate types for `tonic_client` and removed `miden-node-proto` dependency (#395).
* [BREAKING] Split cli and client into workspace (#407).
* Moved CLI tests to the `miden-cli` crate (#413).
* Restructured the client crate module organization (#417).

## v0.3.1 (2024-05-22)

* No changes; re-publishing to crates.io to re-build documentation on docs.rs.

## v0.3.0 (2024-05-17)

* Added swap transactions and example flows on integration tests.
* Flatten the CLI subcommand tree.
* Added a mechanism to retrieve MMR data whenever a note created on a past block is imported.
* Changed the way notes are added to the database based on `ExecutedTransaction`.
* Added more feedback information to commands `info`, `notes list`, `notes show`, `account new`, `notes import`, `tx new` and `sync`.
* Add `consumer_account_id` to `InputNoteRecord` with an implementation for sqlite store.
* Renamed the CLI `input-notes` command to `notes`. Now we only export notes that were created on this client as the result of a transaction.
* Added validation using the `NoteScreener` to see if a block has relevant notes.
* Added flags to `init` command for non-interactive environments
* Added an option to verify note existence in the chain before importing.
* Add new store note filter to fetch multiple notes by their id in a single query.
* [BREAKING] `Client::new()` now does not need a `data_store_store` parameter, and `SqliteStore`'s implements interior mutability.
* [BREAKING] The store's `get_input_note` was replaced by `get_input_notes` and a `NoteFilter::Unique` was added.
* Refactored `get_account` to create the account from a single query.
* Added support for using an account as the default for the CLI
* Replace instead of ignore note scripts with when inserting input/output notes with a previously-existing note script root to support adding debug statements.
* Added RPC timeout configuration field
* Add off-chain account support for the tonic client method `get_account_update`.
* Refactored `get_account` to create the account from a single query.
* Admit partial account IDs for the commands that need them.
* Added nextest to be used as test runner.
* Added config file to run integration tests against a remote node.
* Added `CONTRIBUTING.MD` file.
* Renamed `format` command from `Makefile.toml` to `check-format` and added a new `format` command that applies the formatting.
* Added methods to get output notes from client.
* Added a `input-notes list-consumable` command to the CLI.

## 0.2.1 (2024-04-24)

* Added ability to start the client in debug mode (#283).

## 0.2.0 (2024-04-14)

* Added an `init` command to the CLI.
* Added support for on-chain accounts.
* Added support for public notes.
* Added `NoteScreener` struct capable of detecting notes consumable by a client (via heuristics), for storing only relevant notes.
* Added `TransactionRequest` for defining transactions with arbitrary scripts, inputs and outputs and changed the client API to use this definition.
* Added `ClientRng` trait for randomness component within `Client`.
* Refactored integration tests to be ran as regular rust tests.
* Normalized note script fields for input note and output note tables in SQLite implementation.
* Added support for P2IDR (pay-to-id with recall) transactions on both the CLI and the lib.
* Removed the `mock-data` command from the CLI.

## 0.1.0 (2024-03-15)

* Initial release.<|MERGE_RESOLUTION|>--- conflicted
+++ resolved
@@ -2,13 +2,10 @@
 
 ## 0.6.0 (TBD)
 
-<<<<<<< HEAD
 * Added new variants for the `NoteFilter` struct (#538).
 * [BREAKING] Added note tags for future notes in `TransactionRequest` (#538).
 * Added support for multiple input note inserts at once (#538).
-=======
 * Expose full SyncSummary from WASM (#555)
->>>>>>> bb9712e1
 * Fixed WASM + added additional WASM models (#548)
 * Added dedicated separate table for tracked tags (#535).
 * [BREAKING] Added transaction prover component to `Client` (#550).
