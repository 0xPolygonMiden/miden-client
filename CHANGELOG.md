# Changelog

## 0.8.0 (TBD)

### Features

* Added Delegated Proving Support to All Transaction Types in Web Client (#792).
* Added support to import public accounts to `Client` (#733).
* [BREAKING] Merged `TonicRpcClient` with `WebTonicRpcClient` and added missing endpoints (#744).
* [BREAKING] Generalized `miden new-account` CLI command (#728).
* Added `ClientBuilder` for client initialization (#741).
* Added support for script execution in the `Client` and CLI (#777).
* Added note code to `miden notes --show` command (#790).

### Changes

* Added wallet generation from seed & import from seed on web SDK (#710).
* Add check for empty pay to ID notes (#714).
* [BREAKING] Refactored authentication out of the `Client` and added new separate authenticators (#718).
* Added import/export for web client db (#740).
* Re-exported RemoteTransactionProver in `rust-client` (#752).
* Moved error handling to the `TransactionRequestBuilder::build()` (#750).
* [BREAKING] Added starting block number parameter to `CheckNullifiersByPrefix` and removed nullifiers from `SyncState` (#758).
* Added `ClientBuilder` for client initialization (#741).
* [BREAKING] Updated client to Rust 2024 edition (#778).
* [BREAKING] Removed `KeyStore` trait and added ability to provide signatures to `FilesystemKeyStore` and `WebKeyStore` (#744).
* [BREAKING] Removed the `TransactionScriptBuilder` and associated errors from the `rust-client` (#781).
* [BREAKING] Renamed "hash" with "commitment" for block headers, note scripts and accounts (#788, #789).
* Added recency validations for the client (#776).
<<<<<<< HEAD
* [BREAKING] Removed `Rng` generic from `Client` and added support for different keystores and RNGs in `ClientBuilder`  (#782).
=======
* Updated protobuf bindings generation to use `miden-node-proto-build` crate (#807).
>>>>>>> 28032bff

### Fixes

* Fixed Web Keystore (#779).
* [BREAKING] Changed Snake Case Variables to Camel Case in JS/TS Files (#767).
* Fixed case where the `CheckNullifiersByPrefix` response contained nullifiers after the client's sync height (#784).

## 0.7.2 (2025-03-05) -  `miden-client-web` and `miden-client` crates

### Changes

* [BREAKING] Added initial Web Workers implementation to web client (#720, #743).
* Web client: Exposed `InputNotes` iterator and `assets` getter (#757).
* Web client: Exported `TransactionResult` in typings (#768).
* Implemented serialization and deserialization for `SyncSummary` (#725).

### Fixes

* Web client: Fixed submit transaction; Typescript types now match underlying Client call (#760).

## 0.7.0 (2025-01-28)

### Features

* [BREAKING] Implemented support for overwriting of accounts when importing (#612).
* [BREAKING] Added `AccountRecord` with information about the account's status (#600).
* [BREAKING] Added `TransactionRequestBuilder` for building `TransactionRequest` (#605).
* Added caching for foreign account code (#597).
* Added support for unauthenticated notes consumption in the CLI (#609).
* [BREAKING] Added foreign procedure invocation support for private accounts (#619).
* [BREAKING] Added support for specifying map storage slots for FPI (#645)
* Limited the number of decimals that an asset can have (#666).
* [BREAKING] Removed the `testing` feature from the CLI (#670).
* Added per transaction prover support to the web client (#674).
* [BREAKING] Added `BlockNumber` structure (#677).
* Created functions for creating standard notes and note scripts easily on the web client (#686).
* [BREAKING] Renamed plural modules to singular (#687).
* [BREAKING] Made `idxdb` only usable on WASM targets (#685).
* Added fixed seed option for web client generation (#688).
* [BREAKING] Updated `init` command in the CLI to receive a `--network` flag (#690).
* Improved CLI error messages (#682).
* [BREAKING] Renamed APIs for retrieving account information to use the `try_get_*` naming convention, and added/improved module documentation (#683).
* Enabled TLS on tonic client (#697).
* Added account creation from component templates (#680).
* Added serialization for `TransactionResult` (#704).

### Fixes

* Print MASM debug logs when executing transactions (#661).
* Web Store Minor Logging and Error Handling Improvements (#656).
* Web Store InsertChainMmrNodes Duplicate Ids Causes Error (#627).
* Fixed client bugs where some note metadata was not being updated (#625).
* Added Sync Loop to Integration Tests for Small Speedup (#590).
* Added Serial Num Parameter to Note Recipient Constructor in the Web Client (#671).

### Changes

* [BREAKING] Return `None` instead of `Err` when an entity is not found (#632).
* Add support for notes without assets in transaction requests (#654).
* Refactored RPC functions and structs to improve code quality (#616).
* [BREAKING] Added support for new two `Felt` account ID (#639).
* [BREAKING] Removed unnecessary methods from `Client` (#631).
* [BREAKING] Use `thiserror` 2.0 to derive errors (#623).
* [BREAKING] Moved structs from `miden-client::rpc` to `miden-client::rpc::domain::*` and changed prost-generated code location (#608, #610, #615).
* Refactored `Client::import_note` to return an error when the note is already being processed (#602).
* [BREAKING] Added per transaction prover support to the client (#599).
* [BREAKING] Removed unused dependencies (#584).

## 0.6.0 (2024-11-08)

### Features

* Added FPI (Foreign Procedure Invocation) support for `TransactionRequest` (#560).
* [BREAKING] Added transaction prover component to `Client` (#550).
* Added WASM consumable notes API + improved note models (#561).
* Added remote prover support to the web client with CI tests (#562).
* Added delegated proving for web client + improved note models (#566).
* Enabled setting expiration delta for `TransactionRequest` (#553).
* Implemented `GetAccountProof` endpoint (#556).
* [BREAKING] Added support for committed and discarded transactions (#531).
* [BREAKING] Added note tags for future notes in `TransactionRequest` (#538).
* Added support for multiple input note inserts at once (#538).
* Added support for custom transactions in web client (#519).
* Added support for remote proving in the CLI (#552).
* Added Transaction Integration Tests for Web Client (#569).
* Added WASM Input note tests + updated input note models (#554)
* Added Account Integration Tests for Web Client (#532).

### Fixes

* Fixed WASM + added additional WASM models (#548).
* [BREAKING] Added IDs to `SyncSummary` fields (#513).
* Added better error handling for WASM sync state (#558).
* Fixed Broken WASM (#519).
* [BREAKING] Refactored Client struct to use trait objects for inner struct fields (#539).
* Fixed panic on export command without type (#537).

### Changes

* Moved note update logic outside of the `Store` (#559).
* [BREAKING] Refactored the `Store` structure and interface for input notes (#520).
* [BREAKING] Replaced `maybe_await` from `Client` and `Store` with `async`, removed `async` feature (#565, #570).
* [BREAKING] Refactored `OutputNoteRecord` to use states and transitions for updates (#551).
* Rebuilt WASM with latest dependencies (#575).
* [BREAKING] Removed serde's de/serialization from `NoteRecordDetails` and `NoteStatus` (#514).
* Added new variants for the `NoteFilter` struct (#538).
* [BREAKING] Re-exported `TransactionRequest` from submodule, renamed `AccountDetails::Offchain` to `AccountDetails::Private`, renamed `NoteDetails::OffChain` to `NoteDetails::Private` (#508).
* Expose full SyncSummary from WASM (#555).
* [BREAKING] Changed `PaymentTransactionData` and `TransactionRequest` to allow for multiple assets per note (#525).
* Added dedicated separate table for tracked tags (#535).
* [BREAKING] Renamed `off-chain` and `on-chain` to `private` and `public` respectively for the account storage modes (#516).

## v0.5.0 (2024-08-27)

### Features

* Added support for decimal values in the CLI (#454).
* Added serialization for `TransactionRequest` (#471).
* Added support for importing committed notes from older blocks than current (#472).
* Added support for account export in the CLI (#479).
* Added the Web Client Crate (#437)
* Added testing suite for the Web Client Crate (#498)
* Fixed typing for the Web Client Crate (#521)
* [BREAKING] Refactored `TransactionRequest` to represent a generalized transaction (#438).

### Enhancements

* Added conversions for `NoteRecordDetails` (#392).
* Ignored stale updates received during sync process (#412).
* Changed `TransactionRequest` to use `AdviceInputs` instead of `AdviceMap` (#436).
* Tracked token symbols with config file (#441).
* Added validations in transaction requests (#447).
* [BREAKING] Track expected block height for notes (#448).
* Added validation for consumed notes when importing (#449).
* [BREAKING] Removed `TransactionTemplate` and `account_id` from `TransactionRequest` (#478).

### Changes

* Refactor `TransactionRequest` constructor (#434).
* [BREAKING] Refactored `Client` to merge submit_transaction and prove_transaction (#445).
* Change schema and code to to reflect changes to `NoteOrigin` (#463).
* [BREAKING] Updated Rust Client to use the new version of `miden-base` (#492).

### Fixes

* Fixed flaky integration tests (#410).
* Fixed `get_consumable_notes` to consider block header information for consumability (#432).

## v0.4.1 (2024-07-08) - `miden-client` crete only

* Fixed the build script to avoid updating generated files in docs.rs environment (#433).

## v0.4.0 (2024-07-05)

### Features

* [BREAKING] Separated `prove_transaction` from `submit_transaction` in `Client`. (#339)
* Note importing in client now uses the `NoteFile` type (#375).
* Added `wasm` and `async` feature to make the code compatible with WASM-32 target (#378).
* Added WebStore to the miden-client to support WASM-compatible store mechanisms (#401).
* Added WebTonicClient to the miden-client to support WASM-compatible RPC calls (#409).
* [BREAKING] Added unauthenticated notes to `TransactionRequest` and necessary changes to consume unauthenticated notes with the client (#417).
* Added advice map to `TransactionRequest` and updated integration test with example using the advice map to provide more than a single `Word` as `NoteArgs` for a note (#422).
* Made the client `no_std` compatible (#428).

### Enhancements

* Fixed the error message when trying to consume a pending note (now it shows that the transaction is not yet ready to be consumed).
* Added created and consumed note info when printing the transaction summary on the CLI. (#348).
* [BREAKING] Updated CLI commands so assets are now passed as `<AMOUNT>::<FAUCET_ACCOUNT_ID>` (#349).
* Changed `consume-notes` to pick up the default account ID if none is provided, and to consume all notes that are consumable by the ID if no notes are provided to the list. (#350).
* Added integration tests using the CLI (#353).
* Simplified and separated the `notes --list` table (#356).
* Fixed bug when exporting a note into a file (#368).
* Added a new check on account creation / import on the CLI to set the account as the default one if none is set (#372).
* Changed `cargo-make` usage for `make` and `Makefile.toml` for a regular `Makefile` (#359).
* [BREAKING] Library API reorganization (#367).
* New note status added to reflect more possible states (#355).
* Renamed "pending" notes to "expected" notes (#373).
* Implemented retrieval of executed transaction info (id, commit height, account_id) from sync state RPC endpoint (#387).
* Added build script to import Miden node protobuf files to generate types for `tonic_client` and removed `miden-node-proto` dependency (#395).
* [BREAKING] Split cli and client into workspace (#407).
* Moved CLI tests to the `miden-cli` crate (#413).
* Restructured the client crate module organization (#417).

## v0.3.1 (2024-05-22)

* No changes; re-publishing to crates.io to re-build documentation on docs.rs.

## v0.3.0 (2024-05-17)

* Added swap transactions and example flows on integration tests.
* Flatten the CLI subcommand tree.
* Added a mechanism to retrieve MMR data whenever a note created on a past block is imported.
* Changed the way notes are added to the database based on `ExecutedTransaction`.
* Added more feedback information to commands `info`, `notes list`, `notes show`, `account new`, `notes import`, `tx new` and `sync`.
* Add `consumer_account_id` to `InputNoteRecord` with an implementation for sqlite store.
* Renamed the CLI `input-notes` command to `notes`. Now we only export notes that were created on this client as the result of a transaction.
* Added validation using the `NoteScreener` to see if a block has relevant notes.
* Added flags to `init` command for non-interactive environments
* Added an option to verify note existence in the chain before importing.
* Add new store note filter to fetch multiple notes by their id in a single query.
* [BREAKING] `Client::new()` now does not need a `data_store_store` parameter, and `SqliteStore`'s implements interior mutability.
* [BREAKING] The store's `get_input_note` was replaced by `get_input_notes` and a `NoteFilter::Unique` was added.
* Refactored `get_account` to create the account from a single query.
* Added support for using an account as the default for the CLI
* Replace instead of ignore note scripts with when inserting input/output notes with a previously-existing note script root to support adding debug statements.
* Added RPC timeout configuration field
* Add off-chain account support for the tonic client method `get_account_update`.
* Refactored `get_account` to create the account from a single query.
* Admit partial account IDs for the commands that need them.
* Added nextest to be used as test runner.
* Added config file to run integration tests against a remote node.
* Added `CONTRIBUTING.MD` file.
* Renamed `format` command from `Makefile.toml` to `check-format` and added a new `format` command that applies the formatting.
* Added methods to get output notes from client.
* Added a `input-notes list-consumable` command to the CLI.

## 0.2.1 (2024-04-24)

* Added ability to start the client in debug mode (#283).

## 0.2.0 (2024-04-14)

* Added an `init` command to the CLI.
* Added support for on-chain accounts.
* Added support for public notes.
* Added `NoteScreener` struct capable of detecting notes consumable by a client (via heuristics), for storing only relevant notes.
* Added `TransactionRequest` for defining transactions with arbitrary scripts, inputs and outputs and changed the client API to use this definition.
* Added `ClientRng` trait for randomness component within `Client`.
* Refactored integration tests to be run as regular rust tests.
* Normalized note script fields for input note and output note tables in SQLite implementation.
* Added support for P2IDR (pay-to-id with recall) transactions on both the CLI and the lib.
* Removed the `mock-data` command from the CLI.

## 0.1.0 (2024-03-15)

* Initial release.<|MERGE_RESOLUTION|>--- conflicted
+++ resolved
@@ -27,11 +27,8 @@
 * [BREAKING] Removed the `TransactionScriptBuilder` and associated errors from the `rust-client` (#781).
 * [BREAKING] Renamed "hash" with "commitment" for block headers, note scripts and accounts (#788, #789).
 * Added recency validations for the client (#776).
-<<<<<<< HEAD
+* Updated protobuf bindings generation to use `miden-node-proto-build` crate (#807).
 * [BREAKING] Removed `Rng` generic from `Client` and added support for different keystores and RNGs in `ClientBuilder`  (#782).
-=======
-* Updated protobuf bindings generation to use `miden-node-proto-build` crate (#807).
->>>>>>> 28032bff
 
 ### Fixes
 
