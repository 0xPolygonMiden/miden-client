# Changelog

<<<<<<< HEAD
* Add `note_consumption_checker` module with functions to detect notes
  consumable by a client / an account (via heuristics).
=======
* Refactored integration tests to be ran as regular rust tests.
* Normalize note script fields for input note and output note tables in sqlite
  implementation.
* Adds support for P2IDR (Pay To ID with Recall) transactions on both the CLI
  and the lib.
>>>>>>> 7bceaedf
* Removed `MockDataStore` and replaced usage in affected tests for loading mock
  data on the DB.
* Removed the `mock-data` command from the CLI
* Removed `MockClient` altogether from the CLI
* Adds support for P2IDR (Pay To ID with Recall) transactions on both the CLI
  and the lib.

## 0.1.0 (2024-03-15)

* Initial release.<|MERGE_RESOLUTION|>--- conflicted
+++ resolved
@@ -1,15 +1,12 @@
 # Changelog
 
-<<<<<<< HEAD
 * Add `note_consumption_checker` module with functions to detect notes
   consumable by a client / an account (via heuristics).
-=======
 * Refactored integration tests to be ran as regular rust tests.
 * Normalize note script fields for input note and output note tables in sqlite
   implementation.
 * Adds support for P2IDR (Pay To ID with Recall) transactions on both the CLI
   and the lib.
->>>>>>> 7bceaedf
 * Removed `MockDataStore` and replaced usage in affected tests for loading mock
   data on the DB.
 * Removed the `mock-data` command from the CLI
