use miden_client::{
    auth::AuthSecretKey,
    authenticator::keystore::KeyStore,
    store::{InputNoteState, NoteFilter},
    transaction::{PaymentTransactionData, TransactionRequestBuilder},
};
use miden_objects::{
    account::AccountStorageMode,
    asset::{Asset, FungibleAsset},
    note::{NoteFile, NoteType},
    transaction::InputNote,
};

use super::common::*;

#[tokio::test]
async fn test_onchain_notes_flow() {
    // Client 1 is an private faucet which will mint an onchain note for client 2
    let (mut client_1, keystore_1) = create_test_client().await;
    // Client 2 is an private account which will consume the note that it will sync from the node
    let (mut client_2, keystore_2) = create_test_client().await;
    // Client 3 will be transferred part of the assets by client 2's account
    let (mut client_3, keystore_3) = create_test_client().await;
    wait_for_node(&mut client_3).await;

    // Create faucet account
    let (faucet_account, ..) =
        insert_new_fungible_faucet(&mut client_1, AccountStorageMode::Private, &keystore_1)
            .await
            .unwrap();

    // Create regular accounts
    let (basic_wallet_1, ..) =
        insert_new_wallet(&mut client_2, AccountStorageMode::Private, &keystore_2)
            .await
            .unwrap();

    // Create regular accounts
    let (basic_wallet_2, ..) =
        insert_new_wallet(&mut client_3, AccountStorageMode::Private, &keystore_3)
            .await
            .unwrap();

    client_1.sync_state().await.unwrap();
    client_2.sync_state().await.unwrap();

    let tx_request = TransactionRequestBuilder::mint_fungible_asset(
        FungibleAsset::new(faucet_account.id(), MINT_AMOUNT).unwrap(),
        basic_wallet_1.id(),
        NoteType::Public,
        client_1.rng(),
    )
    .unwrap()
    .build()
    .unwrap();
    let note = tx_request.expected_output_notes().next().unwrap().clone();
    execute_tx_and_sync(&mut client_1, faucet_account.id(), tx_request).await;

    // Client 2's account should receive the note here:
    client_2.sync_state().await.unwrap();

    // Assert that the note is the same
    let received_note: InputNote =
        client_2.get_input_note(note.id()).await.unwrap().unwrap().try_into().unwrap();
    assert_eq!(received_note.note().hash(), note.hash());
    assert_eq!(received_note.note(), &note);

    // consume the note
    consume_notes(&mut client_2, basic_wallet_1.id(), &[received_note]).await;
    assert_account_has_single_asset(
        &client_2,
        basic_wallet_1.id(),
        faucet_account.id(),
        MINT_AMOUNT,
    )
    .await;

    let p2id_asset = FungibleAsset::new(faucet_account.id(), TRANSFER_AMOUNT).unwrap();
    let tx_request = TransactionRequestBuilder::pay_to_id(
        PaymentTransactionData::new(
            vec![p2id_asset.into()],
            basic_wallet_1.id(),
            basic_wallet_2.id(),
        ),
        None,
        NoteType::Public,
        client_2.rng(),
    )
    .unwrap()
    .build()
    .unwrap();
    execute_tx_and_sync(&mut client_2, basic_wallet_1.id(), tx_request).await;

    // Create a note for client 3 that is already consumed before syncing
    let tx_request = TransactionRequestBuilder::pay_to_id(
        PaymentTransactionData::new(
            vec![p2id_asset.into()],
            basic_wallet_1.id(),
            basic_wallet_2.id(),
        ),
        Some(1.into()),
        NoteType::Public,
        client_2.rng(),
    )
    .unwrap()
    .build()
    .unwrap();
    let note = tx_request.expected_output_notes().next().unwrap().clone();
    execute_tx_and_sync(&mut client_2, basic_wallet_1.id(), tx_request).await;

    let tx_request = TransactionRequestBuilder::consume_notes(vec![note.id()]).build().unwrap();
    execute_tx_and_sync(&mut client_2, basic_wallet_1.id(), tx_request).await;

    // sync client 3 (basic account 2)
    client_3.sync_state().await.unwrap();

    // client 3 should have two notes, the one directed to them and the one consumed by client 2
    // (which should come from the tag added)
    assert_eq!(client_3.get_input_notes(NoteFilter::Committed).await.unwrap().len(), 1);
    assert_eq!(client_3.get_input_notes(NoteFilter::Consumed).await.unwrap().len(), 1);

    let note = client_3
        .get_input_notes(NoteFilter::Committed)
        .await
        .unwrap()
        .first()
        .unwrap()
        .clone()
        .try_into()
        .unwrap();

    consume_notes(&mut client_3, basic_wallet_2.id(), &[note]).await;
    assert_account_has_single_asset(
        &client_3,
        basic_wallet_2.id(),
        faucet_account.id(),
        TRANSFER_AMOUNT,
    )
    .await;
}

#[tokio::test]
async fn test_onchain_accounts() {
    let (mut client_1, keystore_1) = create_test_client().await;
    let (mut client_2, keystore_2) = create_test_client().await;
    wait_for_node(&mut client_2).await;

    let (faucet_account_header, _, secret_key) =
        insert_new_fungible_faucet(&mut client_1, AccountStorageMode::Public, &keystore_1)
            .await
            .unwrap();

    let (first_regular_account, ..) =
        insert_new_wallet(&mut client_1, AccountStorageMode::Private, &keystore_1)
            .await
            .unwrap();

    let (second_client_first_regular_account, ..) =
        insert_new_wallet(&mut client_2, AccountStorageMode::Private, &keystore_2)
            .await
            .unwrap();

    let target_account_id = first_regular_account.id();
    let second_client_target_account_id = second_client_first_regular_account.id();
    let faucet_account_id = faucet_account_header.id();

    let (_, status) = client_1.get_account_header_by_id(faucet_account_id).await.unwrap().unwrap();
    let faucet_seed = status.seed().cloned();

    keystore_2.add_key(&AuthSecretKey::RpoFalcon512(secret_key)).await.unwrap();
    client_2.add_account(&faucet_account_header, faucet_seed, false).await.unwrap();

    // First Mint necesary token
    println!("First client consuming note");
    let note =
        mint_note(&mut client_1, target_account_id, faucet_account_id, NoteType::Private).await;

    // Update the state in the other client and ensure the onchain faucet hash is consistent
    // between clients
    client_2.sync_state().await.unwrap();

    let (client_1_faucet, _) = client_1
        .get_account_header_by_id(faucet_account_header.id())
        .await
        .unwrap()
        .unwrap();
    let (client_2_faucet, _) = client_2
        .get_account_header_by_id(faucet_account_header.id())
        .await
        .unwrap()
        .unwrap();

    assert_eq!(client_1_faucet.hash(), client_2_faucet.hash());

    // Now use the faucet in the second client to mint to its own account
    println!("Second client consuming note");
    let second_client_note = mint_note(
        &mut client_2,
        second_client_target_account_id,
        faucet_account_id,
        NoteType::Private,
    )
    .await;

    // Update the state in the other client and ensure the onchain faucet hash is consistent
    // between clients
    client_1.sync_state().await.unwrap();

    println!("About to consume");
    consume_notes(&mut client_1, target_account_id, &[note]).await;
    assert_account_has_single_asset(&client_1, target_account_id, faucet_account_id, MINT_AMOUNT)
        .await;
    consume_notes(&mut client_2, second_client_target_account_id, &[second_client_note]).await;
    assert_account_has_single_asset(
        &client_2,
        second_client_target_account_id,
        faucet_account_id,
        MINT_AMOUNT,
    )
    .await;

    let (client_1_faucet, _) = client_1
        .get_account_header_by_id(faucet_account_header.id())
        .await
        .unwrap()
        .unwrap();
    let (client_2_faucet, _) = client_2
        .get_account_header_by_id(faucet_account_header.id())
        .await
        .unwrap()
        .unwrap();

    assert_eq!(client_1_faucet.hash(), client_2_faucet.hash());

    // Now we'll try to do a p2id transfer from an account of one client to the other one
    let from_account_id = target_account_id;
    let to_account_id = second_client_target_account_id;

    // get initial balances
    let from_account_balance = client_1
        .get_account(from_account_id)
        .await
        .unwrap()
        .unwrap()
        .account()
        .vault()
        .get_balance(faucet_account_id)
        .unwrap_or(0);
    let to_account_balance = client_2
        .get_account(to_account_id)
        .await
        .unwrap()
        .unwrap()
        .account()
        .vault()
        .get_balance(faucet_account_id)
        .unwrap_or(0);

    let asset = FungibleAsset::new(faucet_account_id, TRANSFER_AMOUNT).unwrap();

    println!("Running P2ID tx...");
    let tx_request = TransactionRequestBuilder::pay_to_id(
        PaymentTransactionData::new(vec![Asset::Fungible(asset)], from_account_id, to_account_id),
        None,
        NoteType::Public,
        client_1.rng(),
    )
    .unwrap()
    .build()
    .unwrap();
    execute_tx_and_sync(&mut client_1, from_account_id, tx_request).await;

    // sync on second client until we receive the note
    println!("Syncing on second client...");
    client_2.sync_state().await.unwrap();
    let notes = client_2.get_input_notes(NoteFilter::Committed).await.unwrap();

    //Import the note on the first client so that we can later check its consumer account
    client_1.import_note(NoteFile::NoteId(notes[0].id())).await.unwrap();

    // Consume the note
    println!("Consuming note on second client...");
    let tx_request = TransactionRequestBuilder::consume_notes(vec![notes[0].id()]).build().unwrap();
    execute_tx_and_sync(&mut client_2, to_account_id, tx_request).await;

    // sync on first client
    println!("Syncing on first client...");
    client_1.sync_state().await.unwrap();

    // Check that the client doesn't know who consumed the note
    let input_note = client_1.get_input_note(notes[0].id()).await.unwrap().unwrap();
    assert!(matches!(input_note.state(), InputNoteState::ConsumedExternal { .. }));

    let new_from_account_balance = client_1
        .get_account(from_account_id)
        .await
        .unwrap()
        .unwrap()
        .account()
        .vault()
        .get_balance(faucet_account_id)
        .unwrap_or(0);
    let new_to_account_balance = client_2
        .get_account(to_account_id)
        .await
        .unwrap()
        .unwrap()
        .account()
        .vault()
        .get_balance(faucet_account_id)
        .unwrap_or(0);

    assert_eq!(new_from_account_balance, from_account_balance - TRANSFER_AMOUNT);
    assert_eq!(new_to_account_balance, to_account_balance + TRANSFER_AMOUNT);
<<<<<<< HEAD
=======
}

#[tokio::test]
async fn test_onchain_notes_sync_with_tag() {
    // Client 1 has an private faucet which will mint an onchain note for client 2
    let (mut client_1, keystore) = create_test_client().await;
    // Client 2 will be used to sync and check that by adding the tag we can still fetch notes
    // whose tag doesn't necessarily match any of its accounts
    let (mut client_2, _) = create_test_client().await;
    // Client 3 will be the control client. We won't add any tags and expect the note not to be
    // fetched
    let (mut client_3, _) = create_test_client().await;
    wait_for_node(&mut client_3).await;

    // Create faucet account
    let (faucet_account, ..) =
        insert_new_fungible_faucet(&mut client_1, AccountStorageMode::Private, &keystore)
            .await
            .unwrap();

    client_1.sync_state().await.unwrap();
    client_2.sync_state().await.unwrap();
    client_3.sync_state().await.unwrap();

    let target_account_id = AccountId::try_from(ACCOUNT_ID_REGULAR).unwrap();

    let tx_request = TransactionRequestBuilder::mint_fungible_asset(
        FungibleAsset::new(faucet_account.id(), MINT_AMOUNT).unwrap(),
        target_account_id,
        NoteType::Public,
        client_1.rng(),
    )
    .unwrap()
    .build()
    .unwrap();
    let note = tx_request.expected_output_notes().next().unwrap().clone();
    execute_tx_and_sync(&mut client_1, faucet_account.id(), tx_request).await;

    // Load tag into client 2
    client_2
        .add_note_tag(
            NoteTag::from_account_id(
                target_account_id,
                miden_objects::note::NoteExecutionMode::Local,
            )
            .unwrap(),
        )
        .await
        .unwrap();

    // Client 2's account should receive the note here:
    client_2.sync_state().await.unwrap();
    client_3.sync_state().await.unwrap();

    // Assert that the note is the same
    let received_note: InputNote =
        client_2.get_input_note(note.id()).await.unwrap().unwrap().try_into().unwrap();
    assert_eq!(received_note.note().hash(), note.hash());
    assert_eq!(received_note.note(), &note);
    assert!(client_3.get_input_notes(NoteFilter::All).await.unwrap().is_empty());
}

#[tokio::test]
async fn test_import_account_by_id() {
    let (mut client_1, keystore_1) = create_test_client().await;
    let (mut client_2, keystore_2) = create_test_client().await;
    wait_for_node(&mut client_1).await;

    let mut user_seed = [0u8; 32];
    client_1.rng().fill_bytes(&mut user_seed);

    let (faucet_account_header, ..) =
        insert_new_fungible_faucet(&mut client_1, AccountStorageMode::Public, &keystore_1)
            .await
            .unwrap();

    let (first_regular_account, _, secret_key) = insert_new_wallet_with_seed(
        &mut client_1,
        AccountStorageMode::Public,
        &keystore_1,
        user_seed,
    )
    .await
    .unwrap();

    let target_account_id = first_regular_account.id();
    let faucet_account_id = faucet_account_header.id();

    // First mint and consume in the first client
    println!("First client consuming note");
    let note =
        mint_note(&mut client_1, target_account_id, faucet_account_id, NoteType::Public).await;

    consume_notes(&mut client_1, target_account_id, &[note]).await;

    // Mint a note for the second client
    let note =
        mint_note(&mut client_1, target_account_id, faucet_account_id, NoteType::Public).await;

    // Import the public account by id
    let anchor_block = client_1.get_latest_epoch_block().await.unwrap();
    let built_wallet_id = build_wallet_id(
        user_seed,
        secret_key.public_key(),
        AccountStorageMode::Public,
        false,
        &anchor_block,
    )
    .unwrap();
    assert_eq!(built_wallet_id, first_regular_account.id());
    client_2.import_account_by_id(built_wallet_id).await.unwrap();
    keystore_2.add_key(&AuthSecretKey::RpoFalcon512(secret_key)).await.unwrap();

    let original_account = client_1.get_account(first_regular_account.id()).await.unwrap().unwrap();
    let imported_account = client_2.get_account(first_regular_account.id()).await.unwrap().unwrap();
    assert_eq!(imported_account.account().hash(), original_account.account().hash());

    // Now use the wallet in the second client to consume the generated note
    println!("Second client consuming note");
    client_2.sync_state().await.unwrap();
    consume_notes(&mut client_2, target_account_id, &[note]).await;
    assert_account_has_single_asset(
        &client_2,
        target_account_id,
        faucet_account_id,
        MINT_AMOUNT * 2,
    )
    .await;
>>>>>>> a5de8299
}<|MERGE_RESOLUTION|>--- conflicted
+++ resolved
@@ -312,135 +312,4 @@
 
     assert_eq!(new_from_account_balance, from_account_balance - TRANSFER_AMOUNT);
     assert_eq!(new_to_account_balance, to_account_balance + TRANSFER_AMOUNT);
-<<<<<<< HEAD
-=======
-}
-
-#[tokio::test]
-async fn test_onchain_notes_sync_with_tag() {
-    // Client 1 has an private faucet which will mint an onchain note for client 2
-    let (mut client_1, keystore) = create_test_client().await;
-    // Client 2 will be used to sync and check that by adding the tag we can still fetch notes
-    // whose tag doesn't necessarily match any of its accounts
-    let (mut client_2, _) = create_test_client().await;
-    // Client 3 will be the control client. We won't add any tags and expect the note not to be
-    // fetched
-    let (mut client_3, _) = create_test_client().await;
-    wait_for_node(&mut client_3).await;
-
-    // Create faucet account
-    let (faucet_account, ..) =
-        insert_new_fungible_faucet(&mut client_1, AccountStorageMode::Private, &keystore)
-            .await
-            .unwrap();
-
-    client_1.sync_state().await.unwrap();
-    client_2.sync_state().await.unwrap();
-    client_3.sync_state().await.unwrap();
-
-    let target_account_id = AccountId::try_from(ACCOUNT_ID_REGULAR).unwrap();
-
-    let tx_request = TransactionRequestBuilder::mint_fungible_asset(
-        FungibleAsset::new(faucet_account.id(), MINT_AMOUNT).unwrap(),
-        target_account_id,
-        NoteType::Public,
-        client_1.rng(),
-    )
-    .unwrap()
-    .build()
-    .unwrap();
-    let note = tx_request.expected_output_notes().next().unwrap().clone();
-    execute_tx_and_sync(&mut client_1, faucet_account.id(), tx_request).await;
-
-    // Load tag into client 2
-    client_2
-        .add_note_tag(
-            NoteTag::from_account_id(
-                target_account_id,
-                miden_objects::note::NoteExecutionMode::Local,
-            )
-            .unwrap(),
-        )
-        .await
-        .unwrap();
-
-    // Client 2's account should receive the note here:
-    client_2.sync_state().await.unwrap();
-    client_3.sync_state().await.unwrap();
-
-    // Assert that the note is the same
-    let received_note: InputNote =
-        client_2.get_input_note(note.id()).await.unwrap().unwrap().try_into().unwrap();
-    assert_eq!(received_note.note().hash(), note.hash());
-    assert_eq!(received_note.note(), &note);
-    assert!(client_3.get_input_notes(NoteFilter::All).await.unwrap().is_empty());
-}
-
-#[tokio::test]
-async fn test_import_account_by_id() {
-    let (mut client_1, keystore_1) = create_test_client().await;
-    let (mut client_2, keystore_2) = create_test_client().await;
-    wait_for_node(&mut client_1).await;
-
-    let mut user_seed = [0u8; 32];
-    client_1.rng().fill_bytes(&mut user_seed);
-
-    let (faucet_account_header, ..) =
-        insert_new_fungible_faucet(&mut client_1, AccountStorageMode::Public, &keystore_1)
-            .await
-            .unwrap();
-
-    let (first_regular_account, _, secret_key) = insert_new_wallet_with_seed(
-        &mut client_1,
-        AccountStorageMode::Public,
-        &keystore_1,
-        user_seed,
-    )
-    .await
-    .unwrap();
-
-    let target_account_id = first_regular_account.id();
-    let faucet_account_id = faucet_account_header.id();
-
-    // First mint and consume in the first client
-    println!("First client consuming note");
-    let note =
-        mint_note(&mut client_1, target_account_id, faucet_account_id, NoteType::Public).await;
-
-    consume_notes(&mut client_1, target_account_id, &[note]).await;
-
-    // Mint a note for the second client
-    let note =
-        mint_note(&mut client_1, target_account_id, faucet_account_id, NoteType::Public).await;
-
-    // Import the public account by id
-    let anchor_block = client_1.get_latest_epoch_block().await.unwrap();
-    let built_wallet_id = build_wallet_id(
-        user_seed,
-        secret_key.public_key(),
-        AccountStorageMode::Public,
-        false,
-        &anchor_block,
-    )
-    .unwrap();
-    assert_eq!(built_wallet_id, first_regular_account.id());
-    client_2.import_account_by_id(built_wallet_id).await.unwrap();
-    keystore_2.add_key(&AuthSecretKey::RpoFalcon512(secret_key)).await.unwrap();
-
-    let original_account = client_1.get_account(first_regular_account.id()).await.unwrap().unwrap();
-    let imported_account = client_2.get_account(first_regular_account.id()).await.unwrap().unwrap();
-    assert_eq!(imported_account.account().hash(), original_account.account().hash());
-
-    // Now use the wallet in the second client to consume the generated note
-    println!("Second client consuming note");
-    client_2.sync_state().await.unwrap();
-    consume_notes(&mut client_2, target_account_id, &[note]).await;
-    assert_account_has_single_asset(
-        &client_2,
-        target_account_id,
-        faucet_account_id,
-        MINT_AMOUNT * 2,
-    )
-    .await;
->>>>>>> a5de8299
 }