--- conflicted
+++ resolved
@@ -12,16 +12,10 @@
     store::{sqlite_store::SqliteStore, InputNoteRecord, NoteFilter, TransactionFilter},
 };
 use miden_objects::{
-<<<<<<< HEAD
-    accounts::{AccountId, AccountStub},
+    accounts::{AccountData, AccountId, AccountStub},
     assets::{Asset, FungibleAsset, TokenSymbol},
     notes::NoteId,
-=======
-    accounts::{AccountData, AccountId, AccountStub},
-    assets::{Asset, FungibleAsset},
-    notes::NoteId,
     utils::serde::Deserializable,
->>>>>>> 54427b18
 };
 use miden_tx::{DataStoreError, TransactionExecutorError};
 use uuid::Uuid;
@@ -116,44 +110,6 @@
     test_p2id_transfer().await;
     test_p2idr_transfer().await;
 
-<<<<<<< HEAD
-=======
-    let (first_regular_account, second_regular_account, faucet_account_stub) =
-        setup(&mut client).await;
-
-    let first_regular_account_id = first_regular_account.id();
-    let second_regular_account_id = second_regular_account.id();
-    let faucet_account_id = faucet_account_stub.id();
-
-    test_mint_note(&mut client, first_regular_account_id, faucet_account_id).await;
-    let created_note_record = test_p2id_transfer(
-        &mut client,
-        first_regular_account_id,
-        second_regular_account_id,
-        faucet_account_id,
-    )
-    .await;
-    test_note_cannot_be_consumed_twice(
-        &mut client,
-        second_regular_account_id,
-        created_note_record.id(),
-    )
-    .await;
-    let created_note_record = test_p2idr_transfer(
-        &mut client,
-        first_regular_account_id,
-        second_regular_account_id,
-        faucet_account_id,
-    )
-    .await;
-    test_note_cannot_be_consumed_twice(
-        &mut client,
-        second_regular_account_id,
-        created_note_record.id(),
-    )
-    .await;
-
->>>>>>> 54427b18
     println!("Test ran successfully!");
 }
 
@@ -173,7 +129,6 @@
         })
         .unwrap();
 
-<<<<<<< HEAD
     // Create regular accounts
     for _ in 0..2 {
         client
@@ -184,8 +139,6 @@
             .unwrap();
     }
 
-=======
->>>>>>> 54427b18
     wait_for_node(client).await;
 
     println!("Syncing State...");
@@ -212,11 +165,7 @@
     )
 }
 
-<<<<<<< HEAD
 async fn mint_note(
-=======
-async fn test_mint_note(
->>>>>>> 54427b18
     client: &mut TestClient,
     first_regular_account_id: AccountId,
     faucet_account_id: AccountId,
@@ -258,7 +207,6 @@
         panic!("ACCOUNT SHOULD HAVE A FUNGIBLE ASSET");
     }
 }
-<<<<<<< HEAD
 
 // TODO: once [this issue](https://github.com/0xPolygonMiden/miden-client/issues/201#issuecomment-1989432215)
 // gets fixed, we should uncomment this and delete main so tests are run in parallel
@@ -275,15 +223,7 @@
 
     // First Mint necesary token
     mint_note(&mut client, from_account_id, faucet_account_id).await;
-=======
-
-async fn test_p2id_transfer(
-    client: &mut TestClient,
-    from_account_id: AccountId,
-    to_account_id: AccountId,
-    faucet_account_id: AccountId,
-) -> InputNoteRecord {
->>>>>>> 54427b18
+
     // Do a transfer from first account to second account
     let asset = FungibleAsset::new(faucet_account_id, TRANSFER_AMOUNT).unwrap();
     let tx_template = TransactionTemplate::PayToId(PaymentTransactionData::new(
@@ -292,7 +232,7 @@
         to_account_id,
     ));
     println!("Running P2ID tx...");
-    execute_tx_and_sync(client, tx_template).await;
+    execute_tx_and_sync(&mut client, tx_template).await;
 
     // Check that note is committed for the second account to consume
     println!("Fetching Committed Notes...");
@@ -302,7 +242,7 @@
     // Consume P2ID note
     let tx_template = TransactionTemplate::ConsumeNotes(to_account_id, vec![notes[0].id()]);
     println!("Consuming Note...");
-    execute_tx_and_sync(client, tx_template).await;
+    execute_tx_and_sync(&mut client, tx_template).await;
 
     let (regular_account, seed) = client.get_account(from_account_id).unwrap();
     // The seed should not be retrieved due to the account not being new
@@ -327,7 +267,6 @@
         panic!("Error: Account should have a fungible asset");
     }
 
-<<<<<<< HEAD
     assert_note_cannot_be_consumed_twice(&mut client, to_account_id, notes[0].id()).await;
 }
 
@@ -346,17 +285,6 @@
 
     // First Mint necesary token
     mint_note(&mut client, from_account_id, faucet_account_id).await;
-=======
-    notes[0].clone()
-}
-
-async fn test_p2idr_transfer(
-    client: &mut TestClient,
-    from_account_id: AccountId,
-    to_account_id: AccountId,
-    faucet_account_id: AccountId,
-) -> InputNoteRecord {
->>>>>>> 54427b18
     // Do a transfer from first account to second account with Recall. In this situation we'll do
     // the happy path where the `to_account_id` consumes the note
     let from_account_balance = client
@@ -380,11 +308,7 @@
         current_block_num + 50,
     );
     println!("Running P2IDR tx...");
-<<<<<<< HEAD
     execute_tx_and_sync(&mut client, tx_template).await;
-=======
-    execute_tx_and_sync(client, tx_template).await;
->>>>>>> 54427b18
 
     // Check that note is committed for the second account to consume
     println!("Fetching Committed Notes...");
@@ -394,11 +318,7 @@
     // Make the `to_account_id` consume P2IDR note
     let tx_template = TransactionTemplate::ConsumeNotes(to_account_id, vec![notes[0].id()]);
     println!("Consuming Note...");
-<<<<<<< HEAD
     execute_tx_and_sync(&mut client, tx_template).await;
-=======
-    execute_tx_and_sync(client, tx_template).await;
->>>>>>> 54427b18
 
     let (regular_account, seed) = client.get_account(from_account_id).unwrap();
     // The seed should not be retrieved due to the account not being new
@@ -423,17 +343,10 @@
         panic!("Error: Account should have a fungible asset");
     }
 
-<<<<<<< HEAD
     assert_note_cannot_be_consumed_twice(&mut client, to_account_id, notes[0].id()).await;
 }
 
 async fn assert_note_cannot_be_consumed_twice(
-=======
-    notes[0].clone()
-}
-
-async fn test_note_cannot_be_consumed_twice(
->>>>>>> 54427b18
     client: &mut TestClient,
     consuming_account_id: AccountId,
     note_to_consume_id: NoteId,
