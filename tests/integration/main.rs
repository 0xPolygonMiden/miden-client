--- conflicted
+++ resolved
@@ -244,23 +244,12 @@
     // Double-spend error expected to be received since we are consuming the same note
     match client.new_transaction(tx_template) {
         Err(ClientError::TransactionExecutionError(
-<<<<<<< HEAD
-            TransactionExecutorError::FetchTransactionInputsFailed(DataStoreError::InternalError(
-                error,
-            )),
-        )) if error.contains(&notes[0].id().to_hex()) => {}
-        _ => panic!(
-            "UNEXPECTED ERROR, SHOULD BE A DOUBLE SPEND ERROR FOR NOTE {}",
-            notes[0].id().to_hex()
-        ),
-=======
             TransactionExecutorError::FetchTransactionInputsFailed(
                 DataStoreError::NoteAlreadyConsumed(_),
             ),
         )) => {}
         Ok(_) => panic!("Double-spend error: Note should not be consumable!"),
-        _ => panic!("Unexpected error: {}", notes[0].note_id().to_hex()),
->>>>>>> 0a1554bc
+        _ => panic!("Unexpected error: {}", notes[0].id().to_hex()),
     }
 
     println!("Test ran successfully!");
