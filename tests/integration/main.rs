--- conflicted
+++ resolved
@@ -9,266 +9,17 @@
     store::NoteFilter,
 };
 use miden_objects::{
-<<<<<<< HEAD
-    accounts::{Account, AccountId, ACCOUNT_ID_REGULAR_ACCOUNT_UPDATABLE_CODE_OFF_CHAIN},
-    assembly::ProgramAst,
-    assets::{Asset, FungibleAsset, TokenSymbol},
-    crypto::rand::{FeltRng, RpoRandomCoin},
-    notes::{
-        Note, NoteAssets, NoteExecutionMode, NoteId, NoteInputs, NoteMetadata, NoteRecipient,
-        NoteTag, NoteType,
-    },
-    transaction::InputNote,
-    Felt, Word,
-};
-use miden_tx::{utils::Serializable, DataStoreError, TransactionExecutorError};
-use uuid::Uuid;
-
-pub const ACCOUNT_ID_REGULAR: u64 = ACCOUNT_ID_REGULAR_ACCOUNT_UPDATABLE_CODE_OFF_CHAIN;
-
-type TestClient = Client<TonicRpcClient, RpoRandomCoin, SqliteStore>;
-
-const TEST_CLIENT_CONFIG_FILE_PATH: &str = "./tests/config/miden-client.toml";
-/// Creates a `TestClient`
-///
-/// Creates the client using the config at `TEST_CLIENT_CONFIG_FILE_PATH`. The store's path is at a random temporary location, so the store section of the config file is ignored.
-///
-/// # Panics
-///
-/// Panics if there is no config file at `TEST_CLIENT_CONFIG_FILE_PATH`, or it cannot be
-/// deserialized into a [ClientConfig]
-fn create_test_client() -> TestClient {
-    let mut client_config: ClientConfig = Figment::from(Toml::file(TEST_CLIENT_CONFIG_FILE_PATH))
-        .extract()
-        .expect("should be able to read test config at {TEST_CLIENT_CONFIG_FILE_PATH}");
-
-    client_config.store = create_test_store_path()
-        .into_os_string()
-        .into_string()
-        .unwrap()
-        .try_into()
-        .unwrap();
-
-    let rpc_endpoint = client_config.rpc.endpoint.to_string();
-    let store = SqliteStore::new((&client_config).into()).unwrap();
-    let executor_store = SqliteStore::new((&client_config).into()).unwrap();
-    let rng = get_random_coin();
-    TestClient::new(TonicRpcClient::new(&rpc_endpoint), rng, store, executor_store, true)
-}
-
-fn create_test_store_path() -> std::path::PathBuf {
-    let mut temp_file = temp_dir();
-    temp_file.push(format!("{}.sqlite3", Uuid::new_v4()));
-    temp_file
-}
-
-async fn execute_tx_and_sync(client: &mut TestClient, tx_request: TransactionRequest) {
-    println!("Executing transaction...");
-    let transaction_execution_result = client.new_transaction(tx_request).unwrap();
-    let transaction_id = transaction_execution_result.executed_transaction().id();
-
-    println!("Sending transaction to node");
-    client.submit_transaction(transaction_execution_result).await.unwrap();
-
-    // wait until tx is committed
-    loop {
-        println!("Syncing State...");
-        client.sync_state().await.unwrap();
-
-        // Check if executed transaction got committed by the node
-        let uncommited_transactions =
-            client.get_transactions(TransactionFilter::Uncomitted).unwrap();
-        let is_tx_committed = !uncommited_transactions
-            .iter()
-            .any(|uncommited_tx| uncommited_tx.id == transaction_id);
-
-        if is_tx_committed {
-            break;
-        }
-
-        std::thread::sleep(std::time::Duration::new(3, 0));
-    }
-}
-
-/// Waits for node to be running.
-///
-/// # Panics
-///
-/// This function will panic if it does `NUMBER_OF_NODE_ATTEMPTS` unsuccessful checks or if we
-/// receive an error other than a connection related error
-async fn wait_for_node(client: &mut TestClient) {
-    const NODE_TIME_BETWEEN_ATTEMPTS: u64 = 5;
-    const NUMBER_OF_NODE_ATTEMPTS: u64 = 60;
-
-    println!("Waiting for Node to be up. Checking every {NODE_TIME_BETWEEN_ATTEMPTS}s for {NUMBER_OF_NODE_ATTEMPTS} tries...");
-
-    for _try_number in 0..NUMBER_OF_NODE_ATTEMPTS {
-        match client.sync_state().await {
-            Err(ClientError::NodeRpcClientError(NodeRpcClientError::ConnectionError(_))) => {
-                std::thread::sleep(Duration::from_secs(NODE_TIME_BETWEEN_ATTEMPTS));
-            },
-            Err(other_error) => {
-                panic!("Unexpected error: {other_error}");
-            },
-            _ => return,
-        }
-    }
-
-    panic!("Unable to connect to node");
-}
-
-const MINT_AMOUNT: u64 = 1000;
-const TRANSFER_AMOUNT: u64 = 59;
-
-/// Sets up a basic client and returns (basic_account, basic_account, faucet_account)
-async fn setup(
-    client: &mut TestClient,
-    accounts_storage_mode: AccountStorageMode,
-) -> (Account, Account, Account) {
-    // Enusre clean state
-    assert!(client.get_account_stubs().unwrap().is_empty());
-    assert!(client.get_transactions(TransactionFilter::All).unwrap().is_empty());
-    assert!(client.get_input_notes(NoteFilter::All).unwrap().is_empty());
-
-    // Create faucet account
-    let (faucet_account, _) = client
-        .new_account(AccountTemplate::FungibleFaucet {
-            token_symbol: TokenSymbol::new("MATIC").unwrap(),
-            decimals: 8,
-            max_supply: 1_000_000_000,
-            storage_mode: accounts_storage_mode,
-        })
-        .unwrap();
-=======
     accounts::AccountId,
     assets::{Asset, FungibleAsset},
     notes::NoteType,
 };
 use miden_tx::TransactionExecutorError;
->>>>>>> d6f7c91d
 
 mod common;
 use common::*;
 
-<<<<<<< HEAD
-async fn assert_account_has_single_asset(
-    client: &TestClient,
-    account_id: AccountId,
-    asset_account_id: AccountId,
-    expected_amount: u64,
-) {
-    let (regular_account, _seed) = client.get_account(account_id).unwrap();
-
-    assert_eq!(regular_account.vault().assets().count(), 1);
-    let asset = regular_account.vault().assets().next().unwrap();
-
-    if let Asset::Fungible(fungible_asset) = asset {
-        assert_eq!(fungible_asset.faucet_id(), asset_account_id);
-        assert_eq!(fungible_asset.amount(), expected_amount);
-    } else {
-        panic!("Account has consumed a note and should have a fungible asset");
-    }
-}
-
-#[tokio::test]
-async fn test_onchain_notes_flow() {
-    // Client 1 is an offchain faucet which will mint an onchain note for client 2
-    let mut client_1 = create_test_client();
-    // Client 2 is an offchain account which will consume the note that it will sync from the node
-    let mut client_2 = create_test_client();
-    // Client 3 will be transferred part of the assets by client 2's account
-    let mut client_3 = create_test_client();
-    wait_for_node(&mut client_3).await;
-
-    // Create faucet account
-    let (faucet_account, _) = client_1
-        .new_account(AccountTemplate::FungibleFaucet {
-            token_symbol: TokenSymbol::new("MATIC").unwrap(),
-            decimals: 8,
-            max_supply: 1_000_000_000,
-            storage_mode: AccountStorageMode::Local,
-        })
-        .unwrap();
-
-    // Create regular accounts
-    let (basic_wallet_1, _) = client_2
-        .new_account(AccountTemplate::BasicWallet {
-            mutable_code: false,
-            storage_mode: AccountStorageMode::Local,
-        })
-        .unwrap();
-
-    // Create regular accounts
-    let (basic_wallet_2, _) = client_3
-        .new_account(AccountTemplate::BasicWallet {
-            mutable_code: false,
-            storage_mode: AccountStorageMode::Local,
-        })
-        .unwrap();
-    client_1.sync_state().await.unwrap();
-    client_2.sync_state().await.unwrap();
-
-    let tx_template = TransactionTemplate::MintFungibleAsset(
-        FungibleAsset::new(faucet_account.id(), MINT_AMOUNT).unwrap(),
-        basic_wallet_1.id(),
-        NoteType::Public,
-    );
-
-    let tx_request = client_1.build_transaction_request(tx_template).unwrap();
-    let note = tx_request.expected_output_notes()[0].clone();
-    execute_tx_and_sync(&mut client_1, tx_request).await;
-
-    // Client 2's account should receive the note here:
-    client_2.sync_state().await.unwrap();
-
-    // Assert that the note is the same
-    let received_note: InputNote = client_2.get_input_note(note.id()).unwrap().try_into().unwrap();
-    assert_eq!(received_note.note().authentication_hash(), note.authentication_hash());
-    assert_eq!(received_note.note(), &note);
-
-    // consume the note
-    consume_notes(&mut client_2, basic_wallet_1.id(), &[received_note]).await;
-    assert_account_has_single_asset(
-        &client_2,
-        basic_wallet_1.id(),
-        faucet_account.id(),
-        MINT_AMOUNT,
-    )
-    .await;
-
-    let p2id_asset = FungibleAsset::new(faucet_account.id(), TRANSFER_AMOUNT).unwrap();
-    let tx_template = TransactionTemplate::PayToId(
-        PaymentTransactionData::new(p2id_asset.into(), basic_wallet_1.id(), basic_wallet_2.id()),
-        NoteType::Public,
-    );
-    let tx_request = client_2.build_transaction_request(tx_template).unwrap();
-    execute_tx_and_sync(&mut client_2, tx_request).await;
-
-    // sync client 3 (basic account 2)
-    client_3.sync_state().await.unwrap();
-    // client 3 should only have one note
-    let note = client_3
-        .get_input_notes(NoteFilter::Committed)
-        .unwrap()
-        .first()
-        .unwrap()
-        .clone()
-        .try_into()
-        .unwrap();
-
-    consume_notes(&mut client_3, basic_wallet_2.id(), &[note]).await;
-    assert_account_has_single_asset(
-        &client_3,
-        basic_wallet_2.id(),
-        faucet_account.id(),
-        TRANSFER_AMOUNT,
-    )
-    .await;
-}
-=======
 mod custom_transactions_tests;
 mod onchain_tests;
->>>>>>> d6f7c91d
 
 #[tokio::test]
 async fn test_added_notes() {
@@ -537,381 +288,6 @@
     assert_note_cannot_be_consumed_twice(&mut client, to_account_id, notes[0].id()).await;
 }
 
-<<<<<<< HEAD
-async fn assert_note_cannot_be_consumed_twice(
-    client: &mut TestClient,
-    consuming_account_id: AccountId,
-    note_to_consume_id: NoteId,
-) {
-    // Check that we can't consume the P2ID note again
-    let tx_template =
-        TransactionTemplate::ConsumeNotes(consuming_account_id, vec![note_to_consume_id]);
-    println!("Consuming Note...");
-
-    // Double-spend error expected to be received since we are consuming the same note
-    let tx_request = client.build_transaction_request(tx_template).unwrap();
-    match client.new_transaction(tx_request) {
-        Err(ClientError::TransactionExecutorError(
-            TransactionExecutorError::FetchTransactionInputsFailed(
-                DataStoreError::NoteAlreadyConsumed(_),
-            ),
-        )) => {},
-        Ok(_) => panic!("Double-spend error: Note should not be consumable!"),
-        _ => panic!("Unexpected error: {}", note_to_consume_id.to_hex()),
-    }
-}
-
-// TODO: We might want to move these functions related to custom transactions to their own module
-// file
-
-// CUSTOM TRANSACTION REQUEST
-// ================================================================================================
-//
-// The following functions are for testing custom transaction code. What the test does is:
-//
-// - Create a custom tx that mints a custom note which checks that the note args are as expected
-//   (ie, a word of 4 felts that represent [9, 12, 18, 3])
-//
-// - Create another transaction that consumes this note with custom code. This custom code only
-//   asserts that the {asserted_value} parameter is 0. To test this we first execute with
-//   an incorrect value passed in, and after that we try again with the correct value.
-//
-// Because it's currently not possible to create/consume notes without assets, the P2ID code
-// is used as the base for the note code.
-#[tokio::test]
-async fn test_transaction_request() {
-    let mut client = create_test_client();
-    wait_for_node(&mut client).await;
-
-    let account_template = AccountTemplate::BasicWallet {
-        mutable_code: false,
-        storage_mode: AccountStorageMode::Local,
-    };
-
-    client.sync_state().await.unwrap();
-    // Insert Account
-    let (regular_account, _seed) = client.new_account(account_template).unwrap();
-
-    let account_template = AccountTemplate::FungibleFaucet {
-        token_symbol: TokenSymbol::new("TEST").unwrap(),
-        decimals: 5u8,
-        max_supply: 10_000u64,
-        storage_mode: AccountStorageMode::Local,
-    };
-    let (fungible_faucet, _seed) = client.new_account(account_template).unwrap();
-
-    // Execute mint transaction in order to create custom note
-    let note = mint_custom_note(&mut client, fungible_faucet.id(), regular_account.id()).await;
-
-    client.sync_state().await.unwrap();
-
-    // Prepare transaction
-
-    // If these args were to be modified, the transaction would fail because the note code expects
-    // these exact arguments
-    let note_args = [[Felt::new(9), Felt::new(12), Felt::new(18), Felt::new(3)]];
-
-    let note_args_map = BTreeMap::from([(note.id(), Some(note_args[0]))]);
-
-    let code = "
-        use.miden::contracts::auth::basic->auth_tx
-        use.miden::kernels::tx::prologue
-        use.miden::kernels::tx::memory
-
-        begin
-            push.0 push.{asserted_value}
-            # => [0, {asserted_value}]
-            assert_eq
-
-            call.auth_tx::auth_tx_rpo_falcon512
-        end
-        ";
-
-    // FAILURE ATTEMPT
-
-    let failure_code = code.replace("{asserted_value}", "1");
-    let program = ProgramAst::parse(&failure_code).unwrap();
-
-    let tx_script = {
-        let account_auth = client.get_account_auth(regular_account.id()).unwrap();
-        let (pubkey_input, advice_map): (Word, Vec<Felt>) = match account_auth {
-            AuthInfo::RpoFalcon512(key) => (
-                key.public_key().into(),
-                key.to_bytes().iter().map(|a| Felt::new(*a as u64)).collect::<Vec<Felt>>(),
-            ),
-        };
-
-        let script_inputs = vec![(pubkey_input, advice_map)];
-        client.compile_tx_script(program, script_inputs, vec![]).unwrap()
-    };
-
-    let transaction_request = TransactionRequest::new(
-        regular_account.id(),
-        note_args_map.clone(),
-        vec![],
-        Some(tx_script),
-    );
-
-    // This fails becuase of {asserted_value} having the incorrect number passed in
-    assert!(client.new_transaction(transaction_request).is_err());
-
-    // SUCCESS EXECUTION
-
-    let success_code = code.replace("{asserted_value}", "0");
-    let program = ProgramAst::parse(&success_code).unwrap();
-
-    let tx_script = {
-        let account_auth = client.get_account_auth(regular_account.id()).unwrap();
-        let (pubkey_input, advice_map): (Word, Vec<Felt>) = match account_auth {
-            AuthInfo::RpoFalcon512(key) => (
-                key.public_key().into(),
-                key.to_bytes().iter().map(|a| Felt::new(*a as u64)).collect::<Vec<Felt>>(),
-            ),
-        };
-
-        let script_inputs = vec![(pubkey_input, advice_map)];
-        client.compile_tx_script(program, script_inputs, vec![]).unwrap()
-    };
-
-    let transaction_request =
-        TransactionRequest::new(regular_account.id(), note_args_map, vec![], Some(tx_script));
-
-    execute_tx_and_sync(&mut client, transaction_request).await;
-
-    client.sync_state().await.unwrap();
-}
-
-async fn mint_custom_note(
-    client: &mut TestClient,
-    faucet_account_id: AccountId,
-    target_account_id: AccountId,
-) -> Note {
-    // Prepare transaction
-    let mut random_coin = RpoRandomCoin::new(Default::default());
-    let note = create_custom_note(client, faucet_account_id, target_account_id, &mut random_coin);
-
-    let recipient = note
-        .recipient_digest()
-        .iter()
-        .map(|x| x.as_int().to_string())
-        .collect::<Vec<_>>()
-        .join(".");
-
-    let note_tag = note.metadata().tag().inner();
-
-    let code = "
-    use.miden::contracts::faucets::basic_fungible->faucet
-    use.miden::contracts::auth::basic->auth_tx
-    
-    begin
-        push.{recipient}
-        push.{note_type}
-        push.{tag}
-        push.{amount}
-        call.faucet::distribute
-    
-        call.auth_tx::auth_tx_rpo_falcon512
-        dropw dropw
-    end
-    "
-    .replace("{recipient}", &recipient)
-    .replace("{note_type}", &Felt::new(NoteType::OffChain as u64).to_string())
-    .replace("{tag}", &Felt::new(note_tag.into()).to_string())
-    .replace("{amount}", &Felt::new(10).to_string());
-
-    let program = ProgramAst::parse(&code).unwrap();
-
-    let tx_script = {
-        let account_auth = client.get_account_auth(faucet_account_id).unwrap();
-        let (pubkey_input, advice_map): (Word, Vec<Felt>) = match account_auth {
-            AuthInfo::RpoFalcon512(key) => (
-                key.public_key().into(),
-                key.to_bytes().iter().map(|a| Felt::new(*a as u64)).collect::<Vec<Felt>>(),
-            ),
-        };
-
-        let script_inputs = vec![(pubkey_input, advice_map)];
-        client.compile_tx_script(program, script_inputs, vec![]).unwrap()
-    };
-
-    let transaction_request = TransactionRequest::new(
-        faucet_account_id,
-        BTreeMap::new(),
-        vec![note.clone()],
-        Some(tx_script),
-    );
-
-    let _ = execute_tx_and_sync(client, transaction_request).await;
-    note
-}
-
-fn create_custom_note(
-    client: &TestClient,
-    faucet_account_id: AccountId,
-    target_account_id: AccountId,
-    rng: &mut RpoRandomCoin,
-) -> Note {
-    let expected_note_arg = [Felt::new(9), Felt::new(12), Felt::new(18), Felt::new(3)]
-        .iter()
-        .map(|x| x.to_string())
-        .collect::<Vec<_>>()
-        .join(".");
-
-    let note_script =
-        include_str!("asm/custom_p2id.masm").replace("{expected_note_arg}", &expected_note_arg);
-    let note_script = ProgramAst::parse(&note_script).unwrap();
-    let note_script = client.compile_note_script(note_script, vec![]).unwrap();
-
-    let inputs = NoteInputs::new(vec![target_account_id.into()]).unwrap();
-    let serial_num = rng.draw_word();
-    let note_metadata = NoteMetadata::new(
-        faucet_account_id,
-        NoteType::OffChain,
-        NoteTag::from_account_id(target_account_id, NoteExecutionMode::Local).unwrap(),
-        Default::default(),
-    )
-    .unwrap();
-    let note_assets =
-        NoteAssets::new(vec![FungibleAsset::new(faucet_account_id, 10).unwrap().into()]).unwrap();
-    let note_recipient = NoteRecipient::new(serial_num, note_script, inputs);
-    Note::new(note_assets, note_metadata, note_recipient)
-}
-
-#[tokio::test]
-async fn test_onchain_accounts() {
-    let mut client_1 = create_test_client();
-    let mut client_2 = create_test_client();
-    wait_for_node(&mut client_2).await;
-
-    let (first_regular_account, _second_regular_account, faucet_account_stub) =
-        setup(&mut client_1, AccountStorageMode::OnChain).await;
-
-    let (
-        second_client_first_regular_account,
-        _other_second_regular_account,
-        _other_faucet_account_stub,
-    ) = setup(&mut client_2, AccountStorageMode::Local).await;
-
-    let target_account_id = first_regular_account.id();
-    let second_client_target_account_id = second_client_first_regular_account.id();
-    let faucet_account_id = faucet_account_stub.id();
-
-    let (_, faucet_seed) = client_1.get_account_stub_by_id(faucet_account_id).unwrap();
-    let auth_info = client_1.get_account_auth(faucet_account_id).unwrap();
-    client_2.insert_account(&faucet_account_stub, faucet_seed, &auth_info).unwrap();
-
-    // First Mint necesary token
-    println!("First client consuming note");
-    let note =
-        mint_note(&mut client_1, target_account_id, faucet_account_id, NoteType::OffChain).await;
-
-    // Update the state in the other client and ensure the onchain faucet hash is consistent
-    // between clients
-    client_2.sync_state().await.unwrap();
-
-    let (client_1_faucet, _) = client_1.get_account_stub_by_id(faucet_account_stub.id()).unwrap();
-    let (client_2_faucet, _) = client_2.get_account_stub_by_id(faucet_account_stub.id()).unwrap();
-
-    assert_eq!(client_1_faucet.hash(), client_2_faucet.hash());
-
-    // Now use the faucet in the second client to mint to its own account
-    println!("Second client consuming note");
-    let second_client_note = mint_note(
-        &mut client_2,
-        second_client_target_account_id,
-        faucet_account_id,
-        NoteType::OffChain,
-    )
-    .await;
-
-    // Update the state in the other client and ensure the onchain faucet hash is consistent
-    // between clients
-    client_1.sync_state().await.unwrap();
-
-    println!("About to consume");
-    consume_notes(&mut client_1, target_account_id, &[note]).await;
-    assert_account_has_single_asset(&client_1, target_account_id, faucet_account_id, MINT_AMOUNT)
-        .await;
-    consume_notes(&mut client_2, second_client_target_account_id, &[second_client_note]).await;
-    assert_account_has_single_asset(
-        &client_2,
-        second_client_target_account_id,
-        faucet_account_id,
-        MINT_AMOUNT,
-    )
-    .await;
-
-    let (client_1_faucet, _) = client_1.get_account_stub_by_id(faucet_account_stub.id()).unwrap();
-    let (client_2_faucet, _) = client_2.get_account_stub_by_id(faucet_account_stub.id()).unwrap();
-
-    assert_eq!(client_1_faucet.hash(), client_2_faucet.hash());
-
-    // Now we'll try to do a p2id transfer from an account of one client to the other one
-    let from_account_id = target_account_id;
-    let to_account_id = second_client_target_account_id;
-
-    // get initial balances
-    let from_account_balance = client_1
-        .get_account(from_account_id)
-        .unwrap()
-        .0
-        .vault()
-        .get_balance(faucet_account_id)
-        .unwrap_or(0);
-    let to_account_balance = client_2
-        .get_account(to_account_id)
-        .unwrap()
-        .0
-        .vault()
-        .get_balance(faucet_account_id)
-        .unwrap_or(0);
-
-    let asset = FungibleAsset::new(faucet_account_id, TRANSFER_AMOUNT).unwrap();
-    let tx_template = TransactionTemplate::PayToId(
-        PaymentTransactionData::new(Asset::Fungible(asset), from_account_id, to_account_id),
-        NoteType::Public,
-    );
-
-    println!("Running P2ID tx...");
-    let tx_request = client_1.build_transaction_request(tx_template).unwrap();
-    execute_tx_and_sync(&mut client_1, tx_request).await;
-
-    // sync on second client until we receive the note
-    println!("Syncing on second client...");
-    client_2.sync_state().await.unwrap();
-    let notes = client_2.get_input_notes(NoteFilter::Committed).unwrap();
-
-    // Consume the note
-    println!("Consuming note con second client...");
-    let tx_template = TransactionTemplate::ConsumeNotes(to_account_id, vec![notes[0].id()]);
-    let tx_request = client_2.build_transaction_request(tx_template).unwrap();
-    execute_tx_and_sync(&mut client_2, tx_request).await;
-
-    // sync on first client
-    println!("Syncing on first client...");
-    client_1.sync_state().await.unwrap();
-
-    let new_from_account_balance = client_1
-        .get_account(from_account_id)
-        .unwrap()
-        .0
-        .vault()
-        .get_balance(faucet_account_id)
-        .unwrap_or(0);
-    let new_to_account_balance = client_2
-        .get_account(to_account_id)
-        .unwrap()
-        .0
-        .vault()
-        .get_balance(faucet_account_id)
-        .unwrap_or(0);
-
-    assert_eq!(new_from_account_balance, from_account_balance - TRANSFER_AMOUNT);
-    assert_eq!(new_to_account_balance, to_account_balance + TRANSFER_AMOUNT);
-}
-
-=======
->>>>>>> d6f7c91d
 #[tokio::test]
 async fn test_get_consumable_notes() {
     let mut client = create_test_client();
@@ -1022,64 +398,6 @@
 }
 
 #[tokio::test]
-<<<<<<< HEAD
-async fn test_onchain_notes_sync_with_tag() {
-    // Client 1 has an offchain faucet which will mint an onchain note for client 2
-    let mut client_1 = create_test_client();
-    // Client 2 will be used to sync and check that by adding the tag we can still fetch notes
-    // whose tag doesn't necessarily match any of its accounts
-    let mut client_2 = create_test_client();
-    // Client 3 will be the control client. We won't add any tags and expect the note not to be
-    // fetched
-    let mut client_3 = create_test_client();
-    wait_for_node(&mut client_3).await;
-
-    // Create faucet account
-    let (faucet_account, _) = client_1
-        .new_account(AccountTemplate::FungibleFaucet {
-            token_symbol: TokenSymbol::new("MATIC").unwrap(),
-            decimals: 8,
-            max_supply: 1_000_000_000,
-            storage_mode: AccountStorageMode::Local,
-        })
-        .unwrap();
-
-    client_1.sync_state().await.unwrap();
-    client_2.sync_state().await.unwrap();
-    client_3.sync_state().await.unwrap();
-
-    let target_account_id = AccountId::try_from(ACCOUNT_ID_REGULAR).unwrap();
-    let tx_template = TransactionTemplate::MintFungibleAsset(
-        FungibleAsset::new(faucet_account.id(), MINT_AMOUNT).unwrap(),
-        target_account_id,
-        NoteType::Public,
-    );
-
-    let tx_request = client_1.build_transaction_request(tx_template).unwrap();
-    let note = tx_request.expected_output_notes()[0].clone();
-    execute_tx_and_sync(&mut client_1, tx_request).await;
-
-    // Load tag into client 2
-    client_2
-        .add_note_tag(
-            NoteTag::from_account_id(target_account_id, NoteExecutionMode::Local).unwrap(),
-        )
-        .unwrap();
-
-    // Client 2's account should receive the note here:
-    client_2.sync_state().await.unwrap();
-    client_3.sync_state().await.unwrap();
-
-    // Assert that the note is the same
-    let received_note: InputNote = client_2.get_input_note(note.id()).unwrap().try_into().unwrap();
-    assert_eq!(received_note.note().authentication_hash(), note.authentication_hash());
-    assert_eq!(received_note.note(), &note);
-    assert!(client_3.get_input_notes(NoteFilter::All).unwrap().is_empty());
-}
-
-#[tokio::test]
-=======
->>>>>>> d6f7c91d
 async fn test_get_account_update() {
     // Create a client with both public and private accounts.
     let mut client = create_test_client();
