--- conflicted
+++ resolved
@@ -1,8 +1,5 @@
-<<<<<<< HEAD
 use std::{collections::BTreeMap, env::temp_dir, fs, time::Duration};
-=======
 use std::{env::temp_dir, time::Duration};
->>>>>>> 7bceaedf
 
 use miden_client::{
     client::{
@@ -20,16 +17,13 @@
 use miden_lib::notes::create_p2id_note;
 use miden_objects::{
     accounts::{AccountData, AccountId, AccountStub},
-<<<<<<< HEAD
     assembly::ProgramAst,
     assets::{Asset, FungibleAsset, TokenSymbol},
     crypto::rand::RpoRandomCoin,
     notes::{Note, NoteId, NoteMetadata},
     transaction::TransactionScript,
-=======
     assets::{Asset, FungibleAsset, TokenSymbol},
     notes::NoteId,
->>>>>>> 7bceaedf
     utils::serde::Deserializable,
     Felt, Word,
 };
@@ -65,13 +59,8 @@
     tx_template: TransactionTemplate,
 ) {
     println!("Executing Transaction");
-<<<<<<< HEAD
-    let tx_request = client.build_transaction_request(tx_template).unwrap();
-    let transaction_execution_result = client.new_transaction(tx_request).unwrap();
-=======
     let transaction_execution_result = client.new_transaction(tx_template).unwrap();
     let transaction_id = transaction_execution_result.executed_transaction().id();
->>>>>>> 7bceaedf
 
     println!("Sending Transaction to node");
     client.send_transaction(transaction_execution_result).await.unwrap();
@@ -128,49 +117,8 @@
 
 #[tokio::test]
 async fn main() {
-<<<<<<< HEAD
-    let mut client = create_test_client();
-
-    let (first_regular_account, second_regular_account, faucet_account_stub) =
-        setup(&mut client).await;
-
-    test_transaction_request().await;
-
-    let first_regular_account_id = first_regular_account.id();
-    let second_regular_account_id = second_regular_account.id();
-    let faucet_account_id = faucet_account_stub.id();
-
-    test_mint_note(&mut client, first_regular_account_id, faucet_account_id).await;
-    let created_note_record = test_p2id_transfer(
-        &mut client,
-        first_regular_account_id,
-        second_regular_account_id,
-        faucet_account_id,
-    )
-    .await;
-    test_note_cannot_be_consumed_twice(
-        &mut client,
-        second_regular_account_id,
-        created_note_record.id(),
-    )
-    .await;
-    let created_note_record = test_p2idr_transfer(
-        &mut client,
-        first_regular_account_id,
-        second_regular_account_id,
-        faucet_account_id,
-    )
-    .await;
-    test_note_cannot_be_consumed_twice(
-        &mut client,
-        second_regular_account_id,
-        created_note_record.id(),
-    )
-    .await;
-=======
     test_p2id_transfer().await;
     test_p2idr_transfer().await;
->>>>>>> 7bceaedf
 
     println!("Test ran successfully!");
 }
