--- conflicted
+++ resolved
@@ -1,11 +1,7 @@
 use std::sync::Arc;
 
 use miden_client::{
-<<<<<<< HEAD
     ClientBuilder, ClientError, ONE, ZERO,
-=======
-    ClientError, ONE,
->>>>>>> f2689683
     account::Account,
     builder::ClientBuilder,
     note::NoteRelevance,
