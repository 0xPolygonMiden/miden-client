--- conflicted
+++ resolved
@@ -68,13 +68,8 @@
 
     // Wait until we've actually gotten a new block
     println!("Syncing State...");
-<<<<<<< HEAD
-    while client.sync_state().await.unwrap() == current_block_num {
+    while client.sync_state().await.unwrap() <= current_block_num + 1 {
         std::thread::sleep(std::time::Duration::new(2, 0));
-=======
-    while client.sync_state().await.unwrap() <= current_block_num + 1 {
-        std::thread::sleep(std::time::Duration::new(3, 0));
->>>>>>> 4bbab7d9
     }
 }
 
