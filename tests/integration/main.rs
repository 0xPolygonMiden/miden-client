use miden_client::client::{
    accounts::{AccountStorageMode, AccountTemplate},
    rpc::TonicRpcClient,
    transactions::{PaymentTransactionData, TransactionTemplate},
    Client,
};
use miden_client::config::{ClientConfig, RpcConfig};
<<<<<<< HEAD
=======
use miden_client::errors::{ClientError, NodeRpcClientError};
use miden_client::store::Store;
>>>>>>> 8c63acfe
use miden_client::store::{
    data_store::SqliteDataStore, notes::NoteFilter, transactions::TransactionFilter, Store,
};

use objects::{
    accounts::AccountData,
    assets::{Asset, FungibleAsset},
    utils::serde::Deserializable,
};

use std::env::temp_dir;
use std::fs;
<<<<<<< HEAD
=======
use std::time::Duration;

>>>>>>> 8c63acfe
use uuid::Uuid;

fn create_test_client() -> Client<TonicRpcClient, SqliteDataStore> {
    let client_config = ClientConfig {
        store: create_test_store_path()
            .into_os_string()
            .into_string()
            .unwrap()
            .try_into()
            .unwrap(),
        rpc: RpcConfig::default(),
    };

    let rpc_endpoint = client_config.rpc.endpoint.to_string();
    let store = Store::new((&client_config).into()).unwrap();
    Client::new(
        client_config,
        TonicRpcClient::new(&rpc_endpoint),
        SqliteDataStore::new(store),
    )
    .unwrap()
}

fn create_test_store_path() -> std::path::PathBuf {
    let mut temp_file = temp_dir();
    temp_file.push(format!("{}.sqlite3", Uuid::new_v4()));
    temp_file
}

async fn execute_tx_and_sync(
    client: &mut Client<TonicRpcClient, SqliteDataStore>,
    tx_template: TransactionTemplate,
) {
    println!("Executing Transaction");
    let transaction_execution_result = client.new_transaction(tx_template).unwrap();

    println!("Sending Transaction to node");
    client
        .send_transaction(transaction_execution_result)
        .await
        .unwrap();

    let current_block_num = client.sync_state().await.unwrap();

    // Wait until we've actually gotten a new block
    println!("Syncing State...");
    while client.sync_state().await.unwrap() == current_block_num {
        std::thread::sleep(std::time::Duration::new(5, 0));
    }
}

/// Waits for node to be running.
///
/// # Panics
///
/// This function will panic if it does `NUMBER_OF_NODE_ATTEMPTS` unsuccessful checks or if we
/// receive an error other than a connection related error
async fn wait_for_node(client: &mut Client<TonicRpcClient, SqliteDataStore>) {
    const NODE_TIME_BETWEEN_ATTEMPTS: u64 = 5;
    const NUMBER_OF_NODE_ATTEMPTS: u64 = 60;

    println!("Waiting for Node to be up. Checking every {NODE_TIME_BETWEEN_ATTEMPTS}s for {NUMBER_OF_NODE_ATTEMPTS} tries...");

    for _try_number in 0..NUMBER_OF_NODE_ATTEMPTS {
        match client.sync_state().await {
            Err(ClientError::NodeRpcClientError(NodeRpcClientError::ConnectionError(_))) => {
                std::thread::sleep(Duration::from_secs(NODE_TIME_BETWEEN_ATTEMPTS));
            }
            Err(other_error) => {
                panic!("Unexpected error: {other_error}");
            }
            _ => return,
        }
    }

    panic!("Unable to connect to node");
}

const MINT_AMOUNT: u64 = 1000;
const TRANSFER_AMOUNT: u64 = 50;

#[tokio::main]
async fn main() {
    let mut client = create_test_client();

    // Enusre clean state
    assert!(client.get_accounts().unwrap().is_empty());
    assert!(client
        .get_transactions(TransactionFilter::All)
        .unwrap()
        .is_empty());
    assert!(client.get_input_notes(NoteFilter::All).unwrap().is_empty());

    // Import accounts
    println!("Importing Accounts...");
    for account_idx in 0..2 {
        let account_data_file_contents =
            fs::read(format!("./miden-node/accounts/account{}.mac", account_idx)).unwrap();
        let account_data = AccountData::read_from_bytes(&account_data_file_contents).unwrap();
        client.import_account(account_data).unwrap();
    }

    // Create new regular account
    client
        .new_account(AccountTemplate::BasicWallet {
            mutable_code: false,
            storage_mode: AccountStorageMode::Local,
        })
        .unwrap();

    wait_for_node(&mut client).await;

    println!("Syncing State...");
    client.sync_state().await.unwrap();

    // Get Faucet and regular accounts
    println!("Fetching Accounts...");
    let accounts = client.get_accounts().unwrap();
    let regular_account_stubs = accounts
        .iter()
        .filter(|(account, _seed)| account.id().is_regular_account())
        .map(|(account, _seed)| account)
        .collect::<Vec<_>>();
    let (faucet_account_stub, _seed) = accounts
        .iter()
        .find(|(account, _seed)| !account.id().is_regular_account())
        .unwrap();
    assert_eq!(accounts.len(), 3);

    let first_regular_account_id = regular_account_stubs[0].id();
    let second_regular_account_id = regular_account_stubs[1].id();
    let faucet_account_id = faucet_account_stub.id();

    let (regular_account, _seed) = client.get_account_by_id(first_regular_account_id).unwrap();
    assert_eq!(regular_account.vault().assets().count(), 0);

    // Create a Mint Tx for 1000 units of our fungible asset
    let fungible_asset = FungibleAsset::new(faucet_account_id, MINT_AMOUNT).unwrap();
    let tx_template = TransactionTemplate::MintFungibleAsset {
        asset: fungible_asset,
        target_account_id: first_regular_account_id,
    };
    println!("Minting Asset");
    execute_tx_and_sync(&mut client, tx_template).await;

    // Check that note is committed
    println!("Fetching Pending Notes...");
    let notes = client.get_input_notes(NoteFilter::Pending).unwrap();
    assert!(notes.is_empty());

    println!("Fetching Committed Notes...");
    let notes = client.get_input_notes(NoteFilter::Committed).unwrap();
    assert!(!notes.is_empty());

    let tx_template =
        TransactionTemplate::ConsumeNotes(first_regular_account_id, vec![notes[0].note_id()]);
    println!("Consuming Note...");
    execute_tx_and_sync(&mut client, tx_template).await;

    let (regular_account, _seed) = client.get_account_by_id(first_regular_account_id).unwrap();
    assert_eq!(regular_account.vault().assets().count(), 1);
    let asset = regular_account.vault().assets().next().unwrap();

    if let Asset::Fungible(fungible_asset) = asset {
        assert_eq!(fungible_asset.amount(), MINT_AMOUNT);
    } else {
        panic!("ACCOUNT SHOULD HAVE A FUNGIBLE ASSET");
    }

    // Do a transfer from first account to second account
    let asset = FungibleAsset::new(faucet_account_id, TRANSFER_AMOUNT).unwrap();
    let tx_template = TransactionTemplate::PayToId(PaymentTransactionData::new(
        Asset::Fungible(asset),
        first_regular_account_id,
        second_regular_account_id,
    ));
    println!("Running P2ID tx...");
    execute_tx_and_sync(&mut client, tx_template).await;

    // Check that note is committed for the second account to consume
    println!("Fetching Committed Notes...");
    let notes = client.get_input_notes(NoteFilter::Committed).unwrap();
    assert!(!notes.is_empty());

    // Consume P2ID note
    let tx_template =
        TransactionTemplate::ConsumeNotes(second_regular_account_id, vec![notes[0].note_id()]);
    println!("Consuming Note...");
    execute_tx_and_sync(&mut client, tx_template).await;

    let (regular_account, _seed) = client.get_account_by_id(first_regular_account_id).unwrap();
    assert_eq!(regular_account.vault().assets().count(), 1);
    let asset = regular_account.vault().assets().next().unwrap();

    // Validate the transfered amounts
    if let Asset::Fungible(fungible_asset) = asset {
        assert_eq!(fungible_asset.amount(), MINT_AMOUNT - TRANSFER_AMOUNT);
    } else {
        panic!("ACCOUNT SHOULD HAVE A FUNGIBLE ASSET");
    }

    let (regular_account, _seed) = client.get_account_by_id(second_regular_account_id).unwrap();
    assert_eq!(regular_account.vault().assets().count(), 1);
    let asset = regular_account.vault().assets().next().unwrap();

    if let Asset::Fungible(fungible_asset) = asset {
        assert_eq!(fungible_asset.amount(), TRANSFER_AMOUNT);
    } else {
        panic!("ACCOUNT SHOULD HAVE A FUNGIBLE ASSET");
    }

    println!("Test ran successfully!");
}<|MERGE_RESOLUTION|>--- conflicted
+++ resolved
@@ -5,11 +5,7 @@
     Client,
 };
 use miden_client::config::{ClientConfig, RpcConfig};
-<<<<<<< HEAD
-=======
 use miden_client::errors::{ClientError, NodeRpcClientError};
-use miden_client::store::Store;
->>>>>>> 8c63acfe
 use miden_client::store::{
     data_store::SqliteDataStore, notes::NoteFilter, transactions::TransactionFilter, Store,
 };
@@ -22,11 +18,8 @@
 
 use std::env::temp_dir;
 use std::fs;
-<<<<<<< HEAD
-=======
 use std::time::Duration;
 
->>>>>>> 8c63acfe
 use uuid::Uuid;
 
 fn create_test_client() -> Client<TonicRpcClient, SqliteDataStore> {
