--- conflicted
+++ resolved
@@ -56,7 +56,7 @@
     let endpoint =
         Endpoint::new("https".to_string(), "rpc.testnet.miden.io".to_string(), Some(443));
     let timeout_ms = 10_000;
-    let rpc_api = Box::new(TonicRpcClient::new(&endpoint, timeout_ms));
+    let rpc_api = Arc::new(TonicRpcClient::new(&endpoint, timeout_ms));
 
     let mut client = ClientBuilder::new()
         .with_rpc(rpc_api)
@@ -881,15 +881,9 @@
     // [`AccountDetails`] should be received.
     // TODO: should we expose the `get_account_update` endpoint from the Client?
     let (endpoint, timeout, ..) = get_client_config();
-<<<<<<< HEAD
     let rpc_api = TonicRpcClient::new(&endpoint, timeout);
-    let details1 = rpc_api.get_account_update(basic_wallet_1.id()).await.unwrap();
-    let details2 = rpc_api.get_account_update(basic_wallet_2.id()).await.unwrap();
-=======
-    let mut rpc_api = TonicRpcClient::new(&endpoint, timeout);
     let details1 = rpc_api.get_account_details(basic_wallet_1.id()).await.unwrap();
     let details2 = rpc_api.get_account_details(basic_wallet_2.id()).await.unwrap();
->>>>>>> d3bfdce8
 
     assert!(matches!(details1, AccountDetails::Private(_, _)));
     assert!(matches!(details2, AccountDetails::Public(_, _)));
