--- conflicted
+++ resolved
@@ -13,11 +13,7 @@
         PaymentTransactionData, TransactionExecutorError, TransactionProver,
         TransactionProverError, TransactionRequestBuilder, TransactionStatus,
     },
-<<<<<<< HEAD
-    ClientError, ONE,
-=======
-    ClientBuilder, ClientError,
->>>>>>> d957e876
+    ClientBuilder, ClientError, ONE,
 };
 use miden_objects::{
     account::{AccountId, AccountStorageMode},
