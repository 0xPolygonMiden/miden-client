use miden_client::client::{
    accounts::{AccountStorageMode, AccountTemplate},
    rpc::TonicRpcClient,
    transactions::{PaymentTransactionData, TransactionTemplate},
    Client,
};
use miden_client::config::{ClientConfig, RpcConfig};
use miden_client::errors::{ClientError, NodeRpcClientError};
<<<<<<< HEAD
use miden_client::store::{
    data_store::SqliteDataStore, sqlite_store::SqliteStore, NoteFilter, TransactionFilter,
};
=======
use miden_client::store::data_store::SqliteDataStore;
use miden_client::store::sqlite_store::SqliteStore;
use miden_client::store::{NoteFilter, TransactionFilter};
>>>>>>> dcb3023c

use objects::{
    accounts::AccountData,
    assets::{Asset, FungibleAsset},
    utils::serde::Deserializable,
};

use std::env::temp_dir;
use std::fs;
use std::time::Duration;

use uuid::Uuid;

type TestClient = Client<TonicRpcClient, SqliteStore, SqliteDataStore>;

fn create_test_client() -> TestClient {
    let client_config = ClientConfig {
        store: create_test_store_path()
            .into_os_string()
            .into_string()
            .unwrap()
            .try_into()
            .unwrap(),
        rpc: RpcConfig::default(),
    };

    let rpc_endpoint = client_config.rpc.endpoint.to_string();
    let store = SqliteStore::new((&client_config).into()).unwrap();
<<<<<<< HEAD
    // TODO: See if we can solve this by wrapping store with a `Rc<Cell<..>>` or a `Rc<RefCell<..>>`
    let data_store_store = SqliteStore::new((&client_config).into()).unwrap();
    TestClient::new(
=======
    Client::new(
        client_config,
>>>>>>> dcb3023c
        TonicRpcClient::new(&rpc_endpoint),
        store,
        SqliteDataStore::new(data_store_store),
    )
    .unwrap()
}

fn create_test_store_path() -> std::path::PathBuf {
    let mut temp_file = temp_dir();
    temp_file.push(format!("{}.sqlite3", Uuid::new_v4()));
    temp_file
}

async fn execute_tx_and_sync(client: &mut TestClient, tx_template: TransactionTemplate) {
    println!("Executing Transaction");
    let transaction_execution_result = client.new_transaction(tx_template).unwrap();

    println!("Sending Transaction to node");
    client
        .send_transaction(transaction_execution_result)
        .await
        .unwrap();

    let current_block_num = client.sync_state().await.unwrap();

    // Wait until we've actually gotten a new block
    println!("Syncing State...");
    while client.sync_state().await.unwrap() == current_block_num {
        std::thread::sleep(std::time::Duration::new(5, 0));
    }
}

/// Waits for node to be running.
///
/// # Panics
///
/// This function will panic if it does `NUMBER_OF_NODE_ATTEMPTS` unsuccessful checks or if we
/// receive an error other than a connection related error
async fn wait_for_node(client: &mut TestClient) {
    const NODE_TIME_BETWEEN_ATTEMPTS: u64 = 5;
    const NUMBER_OF_NODE_ATTEMPTS: u64 = 60;

    println!("Waiting for Node to be up. Checking every {NODE_TIME_BETWEEN_ATTEMPTS}s for {NUMBER_OF_NODE_ATTEMPTS} tries...");

    for _try_number in 0..NUMBER_OF_NODE_ATTEMPTS {
        match client.sync_state().await {
            Err(ClientError::NodeRpcClientError(NodeRpcClientError::ConnectionError(_))) => {
                std::thread::sleep(Duration::from_secs(NODE_TIME_BETWEEN_ATTEMPTS));
            }
            Err(other_error) => {
                panic!("Unexpected error: {other_error}");
            }
            _ => return,
        }
    }

    panic!("Unable to connect to node");
}

const MINT_AMOUNT: u64 = 1000;
const TRANSFER_AMOUNT: u64 = 50;

#[tokio::main]
async fn main() {
    let mut client = create_test_client();

    // Enusre clean state
    assert!(client.get_accounts().unwrap().is_empty());
    assert!(client
        .get_transactions(TransactionFilter::All)
        .unwrap()
        .is_empty());
    assert!(client.get_input_notes(NoteFilter::All).unwrap().is_empty());

    // Import accounts
    println!("Importing Accounts...");
    for account_idx in 0..2 {
        let account_data_file_contents =
            fs::read(format!("./miden-node/accounts/account{}.mac", account_idx)).unwrap();
        let account_data = AccountData::read_from_bytes(&account_data_file_contents).unwrap();
        client.import_account(account_data).unwrap();
    }

    // Create new regular account
    client
        .new_account(AccountTemplate::BasicWallet {
            mutable_code: false,
            storage_mode: AccountStorageMode::Local,
        })
        .unwrap();

    wait_for_node(&mut client).await;

    println!("Syncing State...");
    client.sync_state().await.unwrap();

    // Get Faucet and regular accounts
    println!("Fetching Accounts...");
    let accounts = client.get_accounts().unwrap();
    let regular_account_stubs = accounts
        .iter()
        .filter(|(account, _seed)| account.id().is_regular_account())
        .map(|(account, _seed)| account)
        .collect::<Vec<_>>();
    let (faucet_account_stub, _seed) = accounts
        .iter()
        .find(|(account, _seed)| !account.id().is_regular_account())
        .unwrap();
    assert_eq!(accounts.len(), 3);

    let first_regular_account_id = regular_account_stubs[0].id();
    let second_regular_account_id = regular_account_stubs[1].id();
    let faucet_account_id = faucet_account_stub.id();

    let (regular_account, _seed) = client.get_account_by_id(first_regular_account_id).unwrap();
    assert_eq!(regular_account.vault().assets().count(), 0);

    // Create a Mint Tx for 1000 units of our fungible asset
    let fungible_asset = FungibleAsset::new(faucet_account_id, MINT_AMOUNT).unwrap();
    let tx_template = TransactionTemplate::MintFungibleAsset {
        asset: fungible_asset,
        target_account_id: first_regular_account_id,
    };
    println!("Minting Asset");
    execute_tx_and_sync(&mut client, tx_template).await;

    // Check that note is committed
    println!("Fetching Pending Notes...");
    let notes = client.get_input_notes(NoteFilter::Pending).unwrap();
    assert!(notes.is_empty());

    println!("Fetching Committed Notes...");
    let notes = client.get_input_notes(NoteFilter::Committed).unwrap();
    assert!(!notes.is_empty());

    let tx_template =
        TransactionTemplate::ConsumeNotes(first_regular_account_id, vec![notes[0].note_id()]);
    println!("Consuming Note...");
    execute_tx_and_sync(&mut client, tx_template).await;

    let (regular_account, _seed) = client.get_account_by_id(first_regular_account_id).unwrap();
    assert_eq!(regular_account.vault().assets().count(), 1);
    let asset = regular_account.vault().assets().next().unwrap();

    if let Asset::Fungible(fungible_asset) = asset {
        assert_eq!(fungible_asset.amount(), MINT_AMOUNT);
    } else {
        panic!("ACCOUNT SHOULD HAVE A FUNGIBLE ASSET");
    }

    // Do a transfer from first account to second account
    let asset = FungibleAsset::new(faucet_account_id, TRANSFER_AMOUNT).unwrap();
    let tx_template = TransactionTemplate::PayToId(PaymentTransactionData::new(
        Asset::Fungible(asset),
        first_regular_account_id,
        second_regular_account_id,
    ));
    println!("Running P2ID tx...");
    execute_tx_and_sync(&mut client, tx_template).await;

    // Check that note is committed for the second account to consume
    println!("Fetching Committed Notes...");
    let notes = client.get_input_notes(NoteFilter::Committed).unwrap();
    assert!(!notes.is_empty());

    // Consume P2ID note
    let tx_template =
        TransactionTemplate::ConsumeNotes(second_regular_account_id, vec![notes[0].note_id()]);
    println!("Consuming Note...");
    execute_tx_and_sync(&mut client, tx_template).await;

    let (regular_account, _seed) = client.get_account_by_id(first_regular_account_id).unwrap();
    assert_eq!(regular_account.vault().assets().count(), 1);
    let asset = regular_account.vault().assets().next().unwrap();

    // Validate the transfered amounts
    if let Asset::Fungible(fungible_asset) = asset {
        assert_eq!(fungible_asset.amount(), MINT_AMOUNT - TRANSFER_AMOUNT);
    } else {
        panic!("ACCOUNT SHOULD HAVE A FUNGIBLE ASSET");
    }

    let (regular_account, _seed) = client.get_account_by_id(second_regular_account_id).unwrap();
    assert_eq!(regular_account.vault().assets().count(), 1);
    let asset = regular_account.vault().assets().next().unwrap();

    if let Asset::Fungible(fungible_asset) = asset {
        assert_eq!(fungible_asset.amount(), TRANSFER_AMOUNT);
    } else {
        panic!("ACCOUNT SHOULD HAVE A FUNGIBLE ASSET");
    }

    println!("Test ran successfully!");
}<|MERGE_RESOLUTION|>--- conflicted
+++ resolved
@@ -6,15 +6,9 @@
 };
 use miden_client::config::{ClientConfig, RpcConfig};
 use miden_client::errors::{ClientError, NodeRpcClientError};
-<<<<<<< HEAD
-use miden_client::store::{
-    data_store::SqliteDataStore, sqlite_store::SqliteStore, NoteFilter, TransactionFilter,
-};
-=======
 use miden_client::store::data_store::SqliteDataStore;
 use miden_client::store::sqlite_store::SqliteStore;
 use miden_client::store::{NoteFilter, TransactionFilter};
->>>>>>> dcb3023c
 
 use objects::{
     accounts::AccountData,
@@ -43,14 +37,9 @@
 
     let rpc_endpoint = client_config.rpc.endpoint.to_string();
     let store = SqliteStore::new((&client_config).into()).unwrap();
-<<<<<<< HEAD
     // TODO: See if we can solve this by wrapping store with a `Rc<Cell<..>>` or a `Rc<RefCell<..>>`
     let data_store_store = SqliteStore::new((&client_config).into()).unwrap();
     TestClient::new(
-=======
-    Client::new(
-        client_config,
->>>>>>> dcb3023c
         TonicRpcClient::new(&rpc_endpoint),
         store,
         SqliteDataStore::new(data_store_store),
