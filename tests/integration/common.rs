use std::{env::temp_dir, path::PathBuf, sync::Arc, time::Duration};

use miden_client::{
    Client, ClientError, Word,
    account::{
        AccountBuilder, AccountType,
        component::{BasicFungibleFaucet, BasicWallet, RpoFalcon512},
    },
    auth::AuthSecretKey,
<<<<<<< HEAD
=======
    authenticator::{
        ClientAuthenticator,
        keystore::{FilesystemKeyStore, KeyStore},
    },
>>>>>>> be363f71
    crypto::FeltRng,
    keystore::FilesystemKeyStore,
    note::create_p2id_note,
    rpc::{Endpoint, RpcError, TonicRpcClient},
    store::{NoteFilter, TransactionFilter, sqlite_store::SqliteStore},
    sync::SyncSummary,
    testing::account_id::ACCOUNT_ID_REGULAR_ACCOUNT_UPDATABLE_CODE_OFF_CHAIN,
    transaction::{
        DataStoreError, TransactionExecutorError, TransactionRequest, TransactionRequestBuilder,
    },
};
use miden_objects::{
    Felt, FieldElement,
    account::{Account, AccountId, AccountStorageMode},
    asset::{Asset, FungibleAsset, TokenSymbol},
    crypto::{dsa::rpo_falcon512::SecretKey, rand::RpoRandomCoin},
    note::{NoteId, NoteType},
    transaction::{InputNote, OutputNote, TransactionId},
};
use rand::{rngs::StdRng, Rng};
use toml::Table;
use uuid::Uuid;

pub const ACCOUNT_ID_REGULAR: u128 = ACCOUNT_ID_REGULAR_ACCOUNT_UPDATABLE_CODE_OFF_CHAIN;

pub type TestClient = Client<RpoRandomCoin>;
pub type TestClientKeyStore = FilesystemKeyStore<StdRng>;

<<<<<<< HEAD
pub const TEST_CLIENT_RPC_CONFIG_FILE_PATH: &str = "./config/miden-client-rpc.toml";

=======
pub const TEST_CLIENT_RPC_CONFIG_FILE: &str = include_str!("../config/miden-client-rpc.toml");
>>>>>>> be363f71
/// Creates a `TestClient`.
///
/// Creates the client using the config at `TEST_CLIENT_CONFIG_FILE_PATH`. The store's path is at a
/// random temporary location, so the store section of the config file is ignored.
///
/// # Panics
///
/// Panics if there is no config file at `TEST_CLIENT_CONFIG_FILE_PATH`, or it cannot be
/// deserialized into a [ClientConfig].
pub async fn create_test_client() -> (TestClient, TestClientKeyStore) {
    let (rpc_endpoint, rpc_timeout, store_config, auth_path) = get_client_config();

    let store = {
        let sqlite_store = SqliteStore::new(store_config).await.unwrap();
        std::sync::Arc::new(sqlite_store)
    };

    let mut rng = rand::thread_rng();
    let coin_seed: [u64; 4] = rng.r#gen();

    let rng = RpoRandomCoin::new(coin_seed.map(Felt::new));

    let keystore = FilesystemKeyStore::<StdRng>::new(auth_path).unwrap();

    (
        TestClient::new(
            Box::new(TonicRpcClient::new(&rpc_endpoint, rpc_timeout)),
            rng,
            store,
            Arc::new(keystore.clone()),
            true,
        ),
        keystore,
    )
}

pub fn get_client_config() -> (Endpoint, u64, PathBuf, PathBuf) {
    let rpc_config_toml = TEST_CLIENT_RPC_CONFIG_FILE.parse::<Table>().unwrap();
    let rpc_endpoint_toml = rpc_config_toml["endpoint"].as_table().unwrap();

    let protocol = rpc_endpoint_toml["protocol"].as_str().unwrap().to_string();
    let host = rpc_endpoint_toml["host"].as_str().unwrap().to_string();
    let port = if rpc_endpoint_toml.contains_key("port") {
        rpc_endpoint_toml["port"].as_integer().map(|port| port as u16)
    } else {
        None
    };

    let endpoint = Endpoint::new(protocol, host, port);

    let timeout_ms = rpc_config_toml["timeout"].as_integer().unwrap() as u64;

    let auth_path = temp_dir().join(format!("keystore-{}", Uuid::new_v4()));
    std::fs::create_dir_all(&auth_path).unwrap();

    (endpoint, timeout_ms, create_test_store_path(), auth_path)
}

pub fn create_test_store_path() -> std::path::PathBuf {
    let mut temp_file = temp_dir();
    temp_file.push(format!("{}.sqlite3", Uuid::new_v4()));
    temp_file
}

pub async fn insert_new_wallet<R: FeltRng>(
    client: &mut Client<R>,
    storage_mode: AccountStorageMode,
    keystore: &TestClientKeyStore,
) -> Result<(Account, Word, SecretKey), ClientError> {
    let mut init_seed = [0u8; 32];
    client.rng().fill_bytes(&mut init_seed);

    insert_new_wallet_with_seed(client, storage_mode, keystore, init_seed).await
}

pub async fn insert_new_wallet_with_seed<R: FeltRng>(
    client: &mut Client<R>,
    storage_mode: AccountStorageMode,
    keystore: &TestClientKeyStore,
    init_seed: [u8; 32],
) -> Result<(Account, Word, SecretKey), ClientError> {
    let key_pair = SecretKey::with_rng(client.rng());
    let pub_key = key_pair.public_key();

    keystore.add_key(&AuthSecretKey::RpoFalcon512(key_pair.clone())).await.unwrap();

    let anchor_block = client.get_latest_epoch_block().await.unwrap();

    let (account, seed) = AccountBuilder::new(init_seed)
        .anchor((&anchor_block).try_into().unwrap())
        .account_type(AccountType::RegularAccountImmutableCode)
        .storage_mode(storage_mode)
        .with_component(RpoFalcon512::new(pub_key))
        .with_component(BasicWallet)
        .build()
        .unwrap();

    client.add_account(&account, Some(seed), false).await?;

    Ok((account, seed, key_pair))
}

pub async fn insert_new_fungible_faucet<R: FeltRng>(
    client: &mut Client<R>,
    storage_mode: AccountStorageMode,
    keystore: &TestClientKeyStore,
) -> Result<(Account, Word, SecretKey), ClientError> {
    let key_pair = SecretKey::with_rng(client.rng());
    let pub_key = key_pair.public_key();

    keystore.add_key(&AuthSecretKey::RpoFalcon512(key_pair.clone())).await.unwrap();

    // we need to use an initial seed to create the wallet account
    let mut init_seed = [0u8; 32];
    client.rng().fill_bytes(&mut init_seed);

    let symbol = TokenSymbol::new("TEST").unwrap();
    let max_supply = Felt::try_from(9999999_u64.to_le_bytes().as_slice())
        .expect("u64 can be safely converted to a field element");

    let anchor_block = client.get_latest_epoch_block().await.unwrap();

    let (account, seed) = AccountBuilder::new(init_seed)
        .anchor((&anchor_block).try_into().unwrap())
        .account_type(AccountType::FungibleFaucet)
        .storage_mode(storage_mode)
        .with_component(RpoFalcon512::new(pub_key))
        .with_component(BasicFungibleFaucet::new(symbol, 10, max_supply).unwrap())
        .build()
        .unwrap();

    client.add_account(&account, Some(seed), false).await?;
    Ok((account, seed, key_pair))
}

pub async fn execute_failing_tx(
    client: &mut TestClient,
    account_id: AccountId,
    tx_request: TransactionRequest,
    expected_error: ClientError,
) {
    println!("Executing transaction...");
    // We compare string since we can't compare the error directly
    assert_eq!(
        client.new_transaction(account_id, tx_request).await.unwrap_err().to_string(),
        expected_error.to_string()
    );
}

pub async fn execute_tx(
    client: &mut TestClient,
    account_id: AccountId,
    tx_request: TransactionRequest,
) -> TransactionId {
    println!("Executing transaction...");
    let transaction_execution_result =
        client.new_transaction(account_id, tx_request).await.unwrap();
    let transaction_id = transaction_execution_result.executed_transaction().id();

    println!("Sending transaction to node");
    client.submit_transaction(transaction_execution_result).await.unwrap();

    transaction_id
}

pub async fn execute_tx_and_sync(
    client: &mut TestClient,
    account_id: AccountId,
    tx_request: TransactionRequest,
) {
    let transaction_id = execute_tx(client, account_id, tx_request).await;
    wait_for_tx(client, transaction_id).await;
}

pub async fn wait_for_tx(client: &mut TestClient, transaction_id: TransactionId) {
    // wait until tx is committed
    loop {
        println!("Syncing State...");
        client.sync_state().await.unwrap();

        // Check if executed transaction got committed by the node
        let uncommited_transactions =
            client.get_transactions(TransactionFilter::Uncomitted).await.unwrap();
        let is_tx_committed = uncommited_transactions
            .iter()
            .all(|uncommited_tx| uncommited_tx.id != transaction_id);

        if is_tx_committed {
            break;
        }

        // 500_000_000 ns = 0.5s
        std::thread::sleep(std::time::Duration::new(0, 500_000_000));
    }
}

// Syncs until `amount_of_blocks` have been created onchain compared to client's sync height
pub async fn wait_for_blocks(client: &mut TestClient, amount_of_blocks: u32) -> SyncSummary {
    let current_block = client.get_sync_height().await.unwrap();
    let final_block = current_block + amount_of_blocks;
    println!("Syncing until block {}...", final_block);
    loop {
        let summary = client.sync_state().await.unwrap();
        println!("Synced to block {} (syncing until {})...", summary.block_num, final_block);

        if summary.block_num >= final_block {
            return summary;
        }

        // 500_000_000 ns = 0.5s
        std::thread::sleep(std::time::Duration::new(0, 500_000_000));
    }
}

/// Waits for node to be running.
///
/// # Panics
///
/// This function will panic if it does `NUMBER_OF_NODE_ATTEMPTS` unsuccessful checks or if we
/// receive an error other than a connection related error.
pub async fn wait_for_node(client: &mut TestClient) {
    const NODE_TIME_BETWEEN_ATTEMPTS: u64 = 5;
    const NUMBER_OF_NODE_ATTEMPTS: u64 = 60;

    println!(
        "Waiting for Node to be up. Checking every {NODE_TIME_BETWEEN_ATTEMPTS}s for {NUMBER_OF_NODE_ATTEMPTS} tries..."
    );

    for _try_number in 0..NUMBER_OF_NODE_ATTEMPTS {
        match client.sync_state().await {
            Err(ClientError::RpcError(RpcError::ConnectionError(_))) => {
                std::thread::sleep(Duration::from_secs(NODE_TIME_BETWEEN_ATTEMPTS));
            },
            Err(other_error) => {
                panic!("Unexpected error: {other_error}");
            },
            _ => return,
        }
    }

    panic!("Unable to connect to node");
}

pub const MINT_AMOUNT: u64 = 1000;
pub const TRANSFER_AMOUNT: u64 = 59;

/// Sets up a basic client and returns (basic_account, basic_account, faucet_account).
pub async fn setup(
    client: &mut TestClient,
    accounts_storage_mode: AccountStorageMode,
    keystore: &TestClientKeyStore,
) -> (Account, Account, Account) {
    // Enusre clean state
    assert!(client.get_account_headers().await.unwrap().is_empty());
    assert!(client.get_transactions(TransactionFilter::All).await.unwrap().is_empty());
    assert!(client.get_input_notes(NoteFilter::All).await.unwrap().is_empty());

    // Create faucet account
    let (faucet_account, ..) = insert_new_fungible_faucet(client, accounts_storage_mode, keystore)
        .await
        .unwrap();

    // Create regular accounts
    let (first_basic_account, ..) =
        insert_new_wallet(client, accounts_storage_mode, keystore).await.unwrap();

    let (second_basic_account, ..) =
        insert_new_wallet(client, accounts_storage_mode, keystore).await.unwrap();

    println!("Syncing State...");
    client.sync_state().await.unwrap();

    // Get Faucet and regular accounts
    println!("Fetching Accounts...");
    (first_basic_account, second_basic_account, faucet_account)
}

/// Mints a note from faucet_account_id for basic_account_id, waits for inclusion and returns it
/// with 1000 units of the corresponding fungible asset.
pub async fn mint_note(
    client: &mut TestClient,
    basic_account_id: AccountId,
    faucet_account_id: AccountId,
    note_type: NoteType,
) -> InputNote {
    // Create a Mint Tx for 1000 units of our fungible asset
    let fungible_asset = FungibleAsset::new(faucet_account_id, MINT_AMOUNT).unwrap();
    println!("Minting Asset");
    let tx_request = TransactionRequestBuilder::mint_fungible_asset(
        fungible_asset,
        basic_account_id,
        note_type,
        client.rng(),
    )
    .unwrap()
    .build()
    .unwrap();
    execute_tx_and_sync(client, fungible_asset.faucet_id(), tx_request.clone()).await;

    // Check that note is committed and return it
    println!("Fetching Committed Notes...");
    let note_id = tx_request.expected_output_notes().next().unwrap().id();
    let note = client.get_input_note(note_id).await.unwrap().unwrap();
    note.try_into().unwrap()
}

/// Consumes and wait until the transaction gets committed.
/// This assumes the notes contain assets.
pub async fn consume_notes(
    client: &mut TestClient,
    account_id: AccountId,
    input_notes: &[InputNote],
) {
    println!("Consuming Note...");
    let tx_request =
        TransactionRequestBuilder::consume_notes(input_notes.iter().map(|n| n.id()).collect())
            .build()
            .unwrap();
    execute_tx_and_sync(client, account_id, tx_request).await;
}

pub async fn assert_account_has_single_asset(
    client: &TestClient,
    account_id: AccountId,
    asset_account_id: AccountId,
    expected_amount: u64,
) {
    let regular_account: Account = client.get_account(account_id).await.unwrap().unwrap().into();

    assert_eq!(regular_account.vault().assets().count(), 1);
    let asset = regular_account.vault().assets().next().unwrap();

    if let Asset::Fungible(fungible_asset) = asset {
        assert_eq!(fungible_asset.faucet_id(), asset_account_id);
        assert_eq!(fungible_asset.amount(), expected_amount);
    } else {
        panic!("Account has consumed a note and should have a fungible asset");
    }
}

pub async fn assert_note_cannot_be_consumed_twice(
    client: &mut TestClient,
    consuming_account_id: AccountId,
    note_to_consume_id: NoteId,
) {
    // Check that we can't consume the P2ID note again
    println!("Consuming Note...");

    // Double-spend error expected to be received since we are consuming the same note
    let tx_request = TransactionRequestBuilder::consume_notes(vec![note_to_consume_id])
        .build()
        .unwrap();
    match client.new_transaction(consuming_account_id, tx_request).await {
        Err(ClientError::TransactionExecutorError(
            TransactionExecutorError::FetchTransactionInputsFailed(
                DataStoreError::NoteAlreadyConsumed(_),
            ),
        )) => {},
        Ok(_) => panic!("Double-spend error: Note should not be consumable!"),
        err => panic!("Unexpected error {:?} for note ID: {}", err, note_to_consume_id.to_hex()),
    }
}

pub fn mint_multiple_fungible_asset(
    asset: FungibleAsset,
    target_id: Vec<AccountId>,
    note_type: NoteType,
    rng: &mut impl FeltRng,
) -> TransactionRequest {
    let notes = target_id
        .iter()
        .map(|account_id| {
            OutputNote::Full(
                create_p2id_note(
                    asset.faucet_id(),
                    *account_id,
                    vec![asset.into()],
                    note_type,
                    Felt::ZERO,
                    rng,
                )
                .unwrap(),
            )
        })
        .collect::<Vec<OutputNote>>();

    TransactionRequestBuilder::new().with_own_output_notes(notes).build().unwrap()
}<|MERGE_RESOLUTION|>--- conflicted
+++ resolved
@@ -7,13 +7,6 @@
         component::{BasicFungibleFaucet, BasicWallet, RpoFalcon512},
     },
     auth::AuthSecretKey,
-<<<<<<< HEAD
-=======
-    authenticator::{
-        ClientAuthenticator,
-        keystore::{FilesystemKeyStore, KeyStore},
-    },
->>>>>>> be363f71
     crypto::FeltRng,
     keystore::FilesystemKeyStore,
     note::create_p2id_note,
@@ -42,12 +35,7 @@
 pub type TestClient = Client<RpoRandomCoin>;
 pub type TestClientKeyStore = FilesystemKeyStore<StdRng>;
 
-<<<<<<< HEAD
-pub const TEST_CLIENT_RPC_CONFIG_FILE_PATH: &str = "./config/miden-client-rpc.toml";
-
-=======
 pub const TEST_CLIENT_RPC_CONFIG_FILE: &str = include_str!("../config/miden-client-rpc.toml");
->>>>>>> be363f71
 /// Creates a `TestClient`.
 ///
 /// Creates the client using the config at `TEST_CLIENT_CONFIG_FILE_PATH`. The store's path is at a
