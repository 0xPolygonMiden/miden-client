--- conflicted
+++ resolved
@@ -14,13 +14,8 @@
     sync::SyncSummary,
     testing::account_id::ACCOUNT_ID_REGULAR_PRIVATE_ACCOUNT_UPDATABLE_CODE,
     transaction::{
-<<<<<<< HEAD
         DataStoreError, ExecutedTransaction, PaymentTransactionData, SendAssetNoteTemplate,
         TransactionExecutorError, TransactionRequest, TransactionRequestBuilder,
-=======
-        DataStoreError, TransactionExecutorError, TransactionRequest, TransactionRequestBuilder,
-        TransactionStatus,
->>>>>>> 28032bff
     },
 };
 use miden_objects::{
