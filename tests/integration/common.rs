use std::{env::temp_dir, rc::Rc, time::Duration};

use figment::{
    providers::{Format, Toml},
    Figment,
};
use miden_client::{
<<<<<<< HEAD
    client::{
        accounts::AccountTemplate,
        rpc::TonicRpcClient,
        store_authenticator::StoreAuthenticator,
        sync::SyncSummary,
        transactions::transaction_request::{TransactionRequest, TransactionTemplate},
        Client,
=======
    config::RpcConfig,
    errors::{ClientError, RpcError},
    rpc::TonicRpcClient,
    store::{
        sqlite_store::{config::SqliteStoreConfig, SqliteStore},
        NoteFilter, TransactionFilter,
>>>>>>> afd08441
    },
    transactions::transaction_request::{TransactionRequest, TransactionTemplate},
    AccountTemplate, Client, StoreAuthenticator, SyncSummary,
};
use miden_objects::{
    accounts::{
        account_id::testing::ACCOUNT_ID_REGULAR_ACCOUNT_UPDATABLE_CODE_OFF_CHAIN, Account,
        AccountId, AccountStorageType,
    },
    assets::{Asset, FungibleAsset, TokenSymbol},
    crypto::rand::RpoRandomCoin,
    notes::{NoteId, NoteType},
    transaction::InputNote,
    Felt,
};
use miden_tx::{DataStoreError, TransactionExecutorError};
use rand::Rng;
use uuid::Uuid;

pub const ACCOUNT_ID_REGULAR: u64 = ACCOUNT_ID_REGULAR_ACCOUNT_UPDATABLE_CODE_OFF_CHAIN;

pub type TestClient = Client<
    TonicRpcClient,
    RpoRandomCoin,
    SqliteStore,
    StoreAuthenticator<RpoRandomCoin, SqliteStore>,
>;

pub const TEST_CLIENT_RPC_CONFIG_FILE_PATH: &str = "./tests/config/miden-client-rpc.toml";
/// Creates a `TestClient`
///
/// Creates the client using the config at `TEST_CLIENT_CONFIG_FILE_PATH`. The store's path is at a random temporary location, so the store section of the config file is ignored.
///
/// # Panics
///
/// Panics if there is no config file at `TEST_CLIENT_CONFIG_FILE_PATH`, or it cannot be
/// deserialized into a [ClientConfig]
pub fn create_test_client() -> TestClient {
    let (rpc_config, store_config) = get_client_config();

    let store = {
        let sqlite_store = SqliteStore::new(&store_config).unwrap();
        Rc::new(sqlite_store)
    };

    let mut rng = rand::thread_rng();
    let coin_seed: [u64; 4] = rng.gen();

    let rng = RpoRandomCoin::new(coin_seed.map(Felt::new));

    let authenticator = StoreAuthenticator::new_with_rng(store.clone(), rng);
    TestClient::new(TonicRpcClient::new(&rpc_config), rng, store, authenticator, true)
}

pub fn get_client_config() -> (RpcConfig, SqliteStoreConfig) {
    let rpc_config: RpcConfig = Figment::from(Toml::file(TEST_CLIENT_RPC_CONFIG_FILE_PATH))
        .extract()
        .expect("should be able to read test config at {TEST_CLIENT_CONFIG_FILE_PATH}");

    let store_config = create_test_store_path()
        .into_os_string()
        .into_string()
        .unwrap()
        .try_into()
        .unwrap();

<<<<<<< HEAD
    let store = {
        let sqlite_store = SqliteStore::new((&client_config).into()).unwrap();
        Rc::new(sqlite_store)
    };

    let mut rng = rand::thread_rng();
    let coin_seed: [u64; 4] = rng.gen();

    let rng = RpoRandomCoin::new(coin_seed.map(Felt::new));

    let authenticator = StoreAuthenticator::new_with_rng(store.clone(), rng);
    TestClient::new(TonicRpcClient::new(&client_config.rpc), rng, store, authenticator, true)
=======
    (rpc_config, store_config)
>>>>>>> afd08441
}

pub fn create_test_store_path() -> std::path::PathBuf {
    let mut temp_file = temp_dir();
    temp_file.push(format!("{}.sqlite3", Uuid::new_v4()));
    temp_file
}

pub async fn execute_tx_and_sync(client: &mut TestClient, tx_request: TransactionRequest) {
    println!("Executing transaction...");
    let transaction_execution_result = client.new_transaction(tx_request).unwrap();
    let transaction_id = transaction_execution_result.executed_transaction().id();

    println!("Sending transaction to node");
    let proven_transaction = client
        .prove_transaction(transaction_execution_result.executed_transaction().clone())
        .unwrap();
    client
        .submit_transaction(transaction_execution_result, proven_transaction)
        .await
        .unwrap();

    // wait until tx is committed
    loop {
        println!("Syncing State...");
        client.sync_state().await.unwrap();

        // Check if executed transaction got committed by the node
        let uncommited_transactions =
            client.get_transactions(TransactionFilter::Uncomitted).unwrap();
        let is_tx_committed = uncommited_transactions
            .iter()
            .all(|uncommited_tx| uncommited_tx.id != transaction_id);

        if is_tx_committed {
            break;
        }

        std::thread::sleep(std::time::Duration::new(3, 0));
    }
}

// Syncs until `amount_of_blocks` have been created onchain compared to client's sync height
pub async fn wait_for_blocks(client: &mut TestClient, amount_of_blocks: u32) -> SyncSummary {
    let current_block = client.get_sync_height().unwrap();
    let final_block = current_block + amount_of_blocks;
    println!("Syncing until block {}...", final_block);
    // wait until tx is committed
    loop {
        let summary = client.sync_state().await.unwrap();
        println!("Synced to block {} (syncing until {})...", summary.block_num, final_block);

        if summary.block_num >= final_block {
            return summary;
        }

        std::thread::sleep(std::time::Duration::new(3, 0));
    }
}

/// Waits for node to be running.
///
/// # Panics
///
/// This function will panic if it does `NUMBER_OF_NODE_ATTEMPTS` unsuccessful checks or if we
/// receive an error other than a connection related error
pub async fn wait_for_node(client: &mut TestClient) {
    const NODE_TIME_BETWEEN_ATTEMPTS: u64 = 5;
    const NUMBER_OF_NODE_ATTEMPTS: u64 = 60;

    println!("Waiting for Node to be up. Checking every {NODE_TIME_BETWEEN_ATTEMPTS}s for {NUMBER_OF_NODE_ATTEMPTS} tries...");

    for _try_number in 0..NUMBER_OF_NODE_ATTEMPTS {
        match client.sync_state().await {
            Err(ClientError::NodeRpcClientError(RpcError::ConnectionError(_))) => {
                std::thread::sleep(Duration::from_secs(NODE_TIME_BETWEEN_ATTEMPTS));
            },
            Err(other_error) => {
                panic!("Unexpected error: {other_error}");
            },
            _ => return,
        }
    }

    panic!("Unable to connect to node");
}

pub const MINT_AMOUNT: u64 = 1000;
pub const TRANSFER_AMOUNT: u64 = 59;

/// Sets up a basic client and returns (basic_account, basic_account, faucet_account)
pub async fn setup(
    client: &mut TestClient,
    accounts_storage_mode: AccountStorageType,
) -> (Account, Account, Account) {
    // Enusre clean state
    assert!(client.get_account_stubs().unwrap().is_empty());
    assert!(client.get_transactions(TransactionFilter::All).unwrap().is_empty());
    assert!(client.get_input_notes(NoteFilter::All).unwrap().is_empty());

    // Create faucet account
    let (faucet_account, _) = client
        .new_account(AccountTemplate::FungibleFaucet {
            token_symbol: TokenSymbol::new("MATIC").unwrap(),
            decimals: 8,
            max_supply: 1_000_000_000,
            storage_type: accounts_storage_mode,
        })
        .unwrap();

    // Create regular accounts
    let (first_basic_account, _) = client
        .new_account(AccountTemplate::BasicWallet {
            mutable_code: false,
            storage_type: AccountStorageType::OffChain,
        })
        .unwrap();

    let (second_basic_account, _) = client
        .new_account(AccountTemplate::BasicWallet {
            mutable_code: false,
            storage_type: AccountStorageType::OffChain,
        })
        .unwrap();

    println!("Syncing State...");
    client.sync_state().await.unwrap();

    // Get Faucet and regular accounts
    println!("Fetching Accounts...");
    (first_basic_account, second_basic_account, faucet_account)
}

/// Mints a note from faucet_account_id for basic_account_id, waits for inclusion and returns it
/// with 1000 units of the corresponding fungible asset
pub async fn mint_note(
    client: &mut TestClient,
    basic_account_id: AccountId,
    faucet_account_id: AccountId,
    note_type: NoteType,
) -> InputNote {
    let (regular_account, _seed) = client.get_account(basic_account_id).unwrap();
    assert_eq!(regular_account.vault().assets().count(), 0);

    // Create a Mint Tx for 1000 units of our fungible asset
    let fungible_asset = FungibleAsset::new(faucet_account_id, MINT_AMOUNT).unwrap();
    let tx_template =
        TransactionTemplate::MintFungibleAsset(fungible_asset, basic_account_id, note_type);

    println!("Minting Asset");
    let tx_request = client.build_transaction_request(tx_template).unwrap();
    execute_tx_and_sync(client, tx_request.clone()).await;

    // Check that note is committed and return it
    println!("Fetching Committed Notes...");
    let note_id = tx_request.expected_output_notes()[0].id();
    let note = client.get_input_note(note_id).unwrap();
    note.try_into().unwrap()
}

/// Consumes and wait until the transaction gets committed
/// This assumes the notes contain assets
pub async fn consume_notes(
    client: &mut TestClient,
    account_id: AccountId,
    input_notes: &[InputNote],
) {
    let tx_template =
        TransactionTemplate::ConsumeNotes(account_id, input_notes.iter().map(|n| n.id()).collect());
    println!("Consuming Note...");
    let tx_request = client.build_transaction_request(tx_template).unwrap();
    execute_tx_and_sync(client, tx_request).await;
}

pub async fn assert_account_has_single_asset(
    client: &TestClient,
    account_id: AccountId,
    asset_account_id: AccountId,
    expected_amount: u64,
) {
    let (regular_account, _seed) = client.get_account(account_id).unwrap();

    assert_eq!(regular_account.vault().assets().count(), 1);
    let asset = regular_account.vault().assets().next().unwrap();

    if let Asset::Fungible(fungible_asset) = asset {
        assert_eq!(fungible_asset.faucet_id(), asset_account_id);
        assert_eq!(fungible_asset.amount(), expected_amount);
    } else {
        panic!("Account has consumed a note and should have a fungible asset");
    }
}

pub async fn assert_note_cannot_be_consumed_twice(
    client: &mut TestClient,
    consuming_account_id: AccountId,
    note_to_consume_id: NoteId,
) {
    // Check that we can't consume the P2ID note again
    let tx_template =
        TransactionTemplate::ConsumeNotes(consuming_account_id, vec![note_to_consume_id]);
    println!("Consuming Note...");

    // Double-spend error expected to be received since we are consuming the same note
    let tx_request = client.build_transaction_request(tx_template).unwrap();
    match client.new_transaction(tx_request) {
        Err(ClientError::TransactionExecutorError(
            TransactionExecutorError::FetchTransactionInputsFailed(
                DataStoreError::NoteAlreadyConsumed(_),
            ),
        )) => {},
        Ok(_) => panic!("Double-spend error: Note should not be consumable!"),
        _ => panic!("Unexpected error: {}", note_to_consume_id.to_hex()),
    }
}<|MERGE_RESOLUTION|>--- conflicted
+++ resolved
@@ -5,22 +5,12 @@
     Figment,
 };
 use miden_client::{
-<<<<<<< HEAD
-    client::{
-        accounts::AccountTemplate,
-        rpc::TonicRpcClient,
-        store_authenticator::StoreAuthenticator,
-        sync::SyncSummary,
-        transactions::transaction_request::{TransactionRequest, TransactionTemplate},
-        Client,
-=======
     config::RpcConfig,
     errors::{ClientError, RpcError},
     rpc::TonicRpcClient,
     store::{
         sqlite_store::{config::SqliteStoreConfig, SqliteStore},
         NoteFilter, TransactionFilter,
->>>>>>> afd08441
     },
     transactions::transaction_request::{TransactionRequest, TransactionTemplate},
     AccountTemplate, Client, StoreAuthenticator, SyncSummary,
@@ -87,22 +77,7 @@
         .try_into()
         .unwrap();
 
-<<<<<<< HEAD
-    let store = {
-        let sqlite_store = SqliteStore::new((&client_config).into()).unwrap();
-        Rc::new(sqlite_store)
-    };
-
-    let mut rng = rand::thread_rng();
-    let coin_seed: [u64; 4] = rng.gen();
-
-    let rng = RpoRandomCoin::new(coin_seed.map(Felt::new));
-
-    let authenticator = StoreAuthenticator::new_with_rng(store.clone(), rng);
-    TestClient::new(TonicRpcClient::new(&client_config.rpc), rng, store, authenticator, true)
-=======
     (rpc_config, store_config)
->>>>>>> afd08441
 }
 
 pub fn create_test_store_path() -> std::path::PathBuf {
