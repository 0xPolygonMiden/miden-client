use miden_client::{
    account::Account,
    note::{Note, build_swap_tag},
    transaction::{SwapTransactionData, TransactionRequestBuilder},
};
use miden_objects::{
    account::AccountStorageMode,
    asset::{Asset, FungibleAsset},
    note::{NoteDetails, NoteFile, NoteType},
};

use super::common::*;

// SWAP FULLY ONCHAIN
// ================================================================================================

#[tokio::test]
async fn test_swap_fully_onchain() {
    const OFFERED_ASSET_AMOUNT: u64 = 1;
    const REQUESTED_ASSET_AMOUNT: u64 = 25;
    let (mut client1, authenticator_1) = create_test_client().await;
    wait_for_node(&mut client1).await;
    let (mut client2, authenticator_2) = create_test_client().await;

    client1.sync_state().await.unwrap();
    client2.sync_state().await.unwrap();

    // Create Client 1's basic wallet (We'll call it accountA)
    let (account_a, ..) =
        insert_new_wallet(&mut client1, AccountStorageMode::Private, &authenticator_1)
            .await
            .unwrap();

    // Create Client 2's basic wallet (We'll call it accountB)
    let (account_b, ..) =
        insert_new_wallet(&mut client2, AccountStorageMode::Private, &authenticator_2)
            .await
            .unwrap();

    // Create client with faucets BTC faucet (note: it's not real BTC)
    let (btc_faucet_account, ..) =
        insert_new_fungible_faucet(&mut client1, AccountStorageMode::Private, &authenticator_1)
            .await
            .unwrap();

    // Create client with faucets ETH faucet (note: it's not real ETH)
    let (eth_faucet_account, ..) =
        insert_new_fungible_faucet(&mut client2, AccountStorageMode::Private, &authenticator_2)
            .await
            .unwrap();

    // mint 1000 BTC for accountA
    println!("minting 1000 btc for account A");
<<<<<<< HEAD
=======
    let account_a_mint_note_id = mint(
        &mut client_with_faucets,
        account_a.id(),
        btc_faucet_account.id(),
        NoteType::Public,
        BTC_MINT_AMOUNT,
    )
    .await;
    // mint 1000 ETH for accountB
    println!("minting 1000 eth for account B");
    let account_b_mint_note_id = mint(
        &mut client_with_faucets,
        account_b.id(),
        eth_faucet_account.id(),
        NoteType::Public,
        ETH_MINT_AMOUNT,
    )
    .await;

    // Sync and consume note for accountA
    client1.sync_state().await.unwrap();
    let client_1_consumable_notes =
        client1.get_consumable_notes(Some(account_a.id())).await.unwrap();
    assert!(
        client_1_consumable_notes
            .iter()
            .any(|(note, _)| note.id() == account_a_mint_note_id)
    );
>>>>>>> be363f71

    mint_and_consume(&mut client1, account_a.id(), btc_faucet_account.id(), NoteType::Public).await;

<<<<<<< HEAD
    // mint 1000 ETH for accountB
    println!("minting 1000 eth for account B");
=======
    let tx_request = TransactionRequestBuilder::consume_notes(vec![account_a_mint_note_id])
        .build()
        .unwrap();
    execute_tx_and_sync(&mut client1, account_a.id(), tx_request).await;

    // Sync and consume note for accountB
    client2.sync_state().await.unwrap();
    let client_2_consumable_notes =
        client2.get_consumable_notes(Some(account_b.id())).await.unwrap();
    assert!(
        client_2_consumable_notes
            .iter()
            .any(|(note, _)| note.id() == account_b_mint_note_id)
    );
>>>>>>> be363f71

    mint_and_consume(&mut client2, account_b.id(), eth_faucet_account.id(), NoteType::Public).await;

    // Create ONCHAIN swap note (clientA offers 1 BTC in exchange of 25 ETH)
    // check that account now has 1 less BTC
    println!("creating swap note with accountA");
    let offered_asset = FungibleAsset::new(btc_faucet_account.id(), OFFERED_ASSET_AMOUNT).unwrap();
    let requested_asset =
        FungibleAsset::new(eth_faucet_account.id(), REQUESTED_ASSET_AMOUNT).unwrap();

    println!("Running SWAP tx...");
    let tx_request = TransactionRequestBuilder::swap(
        &SwapTransactionData::new(
            account_a.id(),
            Asset::Fungible(offered_asset),
            Asset::Fungible(requested_asset),
        ),
        NoteType::Public,
        client1.rng(),
    )
    .unwrap()
    .build()
    .unwrap();

    let expected_output_notes: Vec<Note> = tx_request.expected_output_notes().cloned().collect();
    let expected_payback_note_details: Vec<NoteDetails> =
        tx_request.expected_future_notes().cloned().map(|(n, _)| n).collect();
    assert_eq!(expected_output_notes.len(), 1);
    assert_eq!(expected_payback_note_details.len(), 1);

    execute_tx_and_sync(&mut client1, account_a.id(), tx_request).await;

    let swap_note_tag = build_swap_tag(
        NoteType::Public,
        &Asset::Fungible(offered_asset),
        &Asset::Fungible(requested_asset),
    )
    .unwrap();

    // add swap note's tag to client2
    // we could technically avoid this step, but for the first iteration of swap notes we'll
    // require to manually add tags
    println!("Adding swap tag");
    client2.add_note_tag(swap_note_tag).await.unwrap();

    // sync on client 2, we should get the swap note
    // consume swap note with accountB, and check that the vault changed appropiately
    client2.sync_state().await.unwrap();
    println!("Consuming swap note on second client...");

    let tx_request = TransactionRequestBuilder::consume_notes(vec![expected_output_notes[0].id()])
        .build()
        .unwrap();
    execute_tx_and_sync(&mut client2, account_b.id(), tx_request).await;

    // sync on client 1, we should get the missing payback note details.
    // try consuming the received note with accountA, it should now have 25 ETH
    client1.sync_state().await.unwrap();
    println!("Consuming swap payback note on first client...");

    let tx_request =
        TransactionRequestBuilder::consume_notes(vec![expected_payback_note_details[0].id()])
            .build()
            .unwrap();
    execute_tx_and_sync(&mut client1, account_a.id(), tx_request).await;

    // At the end we should end up with
    //
    // - accountA: 999 BTC, 25 ETH
    // - accountB: 1 BTC, 975 ETH

    // first reload the account
    let account_a: Account = client1.get_account(account_a.id()).await.unwrap().unwrap().into();
    let account_a_assets = account_a.vault().assets();
    assert_eq!(account_a_assets.count(), 2);
    let mut account_a_assets = account_a.vault().assets();

    let asset_1 = account_a_assets.next().unwrap();
    let asset_2 = account_a_assets.next().unwrap();

    match (asset_1, asset_2) {
        (Asset::Fungible(btc_asset), Asset::Fungible(eth_asset))
            if btc_asset.faucet_id() == btc_faucet_account.id()
                && eth_asset.faucet_id() == eth_faucet_account.id() =>
        {
            assert_eq!(btc_asset.amount(), 999);
            assert_eq!(eth_asset.amount(), 25);
        },
        (Asset::Fungible(eth_asset), Asset::Fungible(btc_asset))
            if btc_asset.faucet_id() == btc_faucet_account.id()
                && eth_asset.faucet_id() == eth_faucet_account.id() =>
        {
            assert_eq!(btc_asset.amount(), 999);
            assert_eq!(eth_asset.amount(), 25);
        },
        _ => panic!("should only have fungible assets!"),
    }

    let account_b: Account = client2.get_account(account_b.id()).await.unwrap().unwrap().into();
    let account_b_assets = account_b.vault().assets();
    assert_eq!(account_b_assets.count(), 2);
    let mut account_b_assets = account_b.vault().assets();

    let asset_1 = account_b_assets.next().unwrap();
    let asset_2 = account_b_assets.next().unwrap();

    match (asset_1, asset_2) {
        (Asset::Fungible(btc_asset), Asset::Fungible(eth_asset))
            if btc_asset.faucet_id() == btc_faucet_account.id()
                && eth_asset.faucet_id() == eth_faucet_account.id() =>
        {
            assert_eq!(btc_asset.amount(), 1);
            assert_eq!(eth_asset.amount(), 975);
        },
        (Asset::Fungible(eth_asset), Asset::Fungible(btc_asset))
            if btc_asset.faucet_id() == btc_faucet_account.id()
                && eth_asset.faucet_id() == eth_faucet_account.id() =>
        {
            assert_eq!(btc_asset.amount(), 1);
            assert_eq!(eth_asset.amount(), 975);
        },
        _ => panic!("should only have fungible assets!"),
    }
}

#[tokio::test]
async fn test_swap_private() {
    const OFFERED_ASSET_AMOUNT: u64 = 1;
    const REQUESTED_ASSET_AMOUNT: u64 = 25;
    let (mut client1, authenticator_1) = create_test_client().await;
    wait_for_node(&mut client1).await;
    let (mut client2, authenticator_2) = create_test_client().await;

    client1.sync_state().await.unwrap();
    client2.sync_state().await.unwrap();

    // Create Client 1's basic wallet (We'll call it accountA)
    let (account_a, ..) =
        insert_new_wallet(&mut client1, AccountStorageMode::Private, &authenticator_1)
            .await
            .unwrap();

    // Create Client 2's basic wallet (We'll call it accountB)
    let (account_b, ..) =
        insert_new_wallet(&mut client2, AccountStorageMode::Private, &authenticator_2)
            .await
            .unwrap();

    // Create client with faucets BTC faucet (note: it's not real BTC)
    let (btc_faucet_account, ..) =
        insert_new_fungible_faucet(&mut client1, AccountStorageMode::Private, &authenticator_1)
            .await
            .unwrap();
    // Create client with faucets ETH faucet (note: it's not real ETH)
    let (eth_faucet_account, ..) =
        insert_new_fungible_faucet(&mut client2, AccountStorageMode::Private, &authenticator_2)
            .await
            .unwrap();

    // mint 1000 BTC for accountA
    println!("minting 1000 btc for account A");
    mint_and_consume(&mut client1, account_a.id(), btc_faucet_account.id(), NoteType::Public).await;

    // mint 1000 ETH for accountB
    println!("minting 1000 eth for account B");
<<<<<<< HEAD
    mint_and_consume(&mut client2, account_b.id(), eth_faucet_account.id(), NoteType::Public).await;
=======
    let account_b_mint_note_id = mint(
        &mut client_with_faucets,
        account_b.id(),
        eth_faucet_account.id(),
        NoteType::Public,
        ETH_MINT_AMOUNT,
    )
    .await;

    // Sync and consume note for accountA
    client1.sync_state().await.unwrap();
    let client_1_consumable_notes =
        client1.get_consumable_notes(Some(account_a.id())).await.unwrap();
    assert!(
        client_1_consumable_notes
            .iter()
            .any(|(note, _)| note.id() == account_a_mint_note_id)
    );

    println!("Consuming mint note on first client...");

    let tx_request = TransactionRequestBuilder::consume_notes(vec![account_a_mint_note_id])
        .build()
        .unwrap();
    execute_tx_and_sync(&mut client1, account_a.id(), tx_request).await;

    // Sync and consume note for accountB
    client2.sync_state().await.unwrap();
    let client_2_consumable_notes =
        client2.get_consumable_notes(Some(account_b.id())).await.unwrap();
    assert!(
        client_2_consumable_notes
            .iter()
            .any(|(note, _)| note.id() == account_b_mint_note_id)
    );

    println!("Consuming mint note on second client...");

    let tx_request = TransactionRequestBuilder::consume_notes(vec![account_b_mint_note_id])
        .build()
        .unwrap();
    execute_tx_and_sync(&mut client2, account_b.id(), tx_request).await;
>>>>>>> be363f71

    // Create ONCHAIN swap note (clientA offers 1 BTC in exchange of 25 ETH)
    // check that account now has 1 less BTC
    println!("creating swap note with accountA");
    let offered_asset = FungibleAsset::new(btc_faucet_account.id(), OFFERED_ASSET_AMOUNT).unwrap();
    let requested_asset =
        FungibleAsset::new(eth_faucet_account.id(), REQUESTED_ASSET_AMOUNT).unwrap();

    println!("Running SWAP tx...");
    let tx_request = TransactionRequestBuilder::swap(
        &SwapTransactionData::new(
            account_a.id(),
            Asset::Fungible(offered_asset),
            Asset::Fungible(requested_asset),
        ),
        NoteType::Private,
        client1.rng(),
    )
    .unwrap()
    .build()
    .unwrap();

    let expected_output_notes: Vec<Note> = tx_request.expected_output_notes().cloned().collect();
    let expected_payback_note_details =
        tx_request.expected_future_notes().cloned().map(|(n, _)| n).collect::<Vec<_>>();
    assert_eq!(expected_output_notes.len(), 1);
    assert_eq!(expected_payback_note_details.len(), 1);

    execute_tx_and_sync(&mut client1, account_a.id(), tx_request).await;

    // Export note from client 1 to client 2
    let output_note =
        client1.get_output_note(expected_output_notes[0].id()).await.unwrap().unwrap();

    let tag = build_swap_tag(
        NoteType::Private,
        &Asset::Fungible(offered_asset),
        &Asset::Fungible(requested_asset),
    )
    .unwrap();
    client2.add_note_tag(tag).await.unwrap();
    client2
        .import_note(NoteFile::NoteDetails {
            details: output_note.try_into().unwrap(),
            after_block_num: client1.get_sync_height().await.unwrap(),
            tag: Some(tag),
        })
        .await
        .unwrap();

    // Sync so we get the inclusion proof info
    client2.sync_state().await.unwrap();

    // consume swap note with accountB, and check that the vault changed appropiately
    println!("Consuming swap note on second client...");

    let tx_request = TransactionRequestBuilder::consume_notes(vec![expected_output_notes[0].id()])
        .build()
        .unwrap();
    execute_tx_and_sync(&mut client2, account_b.id(), tx_request).await;

    // sync on client 1, we should get the missing payback note details.
    // try consuming the received note with accountA, it should now have 25 ETH
    client1.sync_state().await.unwrap();
    println!("Consuming swap payback note on first client...");

    let tx_request =
        TransactionRequestBuilder::consume_notes(vec![expected_payback_note_details[0].id()])
            .build()
            .unwrap();
    execute_tx_and_sync(&mut client1, account_a.id(), tx_request).await;

    // At the end we should end up with
    //
    // - accountA: 999 BTC, 25 ETH
    // - accountB: 1 BTC, 975 ETH

    // first reload the account
    let account_a: Account = client1.get_account(account_a.id()).await.unwrap().unwrap().into();
    let account_a_assets = account_a.vault().assets();
    assert_eq!(account_a_assets.count(), 2);
    let mut account_a_assets = account_a.vault().assets();

    let asset_1 = account_a_assets.next().unwrap();
    let asset_2 = account_a_assets.next().unwrap();

    match (asset_1, asset_2) {
        (Asset::Fungible(btc_asset), Asset::Fungible(eth_asset))
            if btc_asset.faucet_id() == btc_faucet_account.id()
                && eth_asset.faucet_id() == eth_faucet_account.id() =>
        {
            assert_eq!(btc_asset.amount(), 999);
            assert_eq!(eth_asset.amount(), 25);
        },
        (Asset::Fungible(eth_asset), Asset::Fungible(btc_asset))
            if btc_asset.faucet_id() == btc_faucet_account.id()
                && eth_asset.faucet_id() == eth_faucet_account.id() =>
        {
            assert_eq!(btc_asset.amount(), 999);
            assert_eq!(eth_asset.amount(), 25);
        },
        _ => panic!("should only have fungible assets!"),
    }

    let account_b: Account = client2.get_account(account_b.id()).await.unwrap().unwrap().into();
    let account_b_assets = account_b.vault().assets();
    assert_eq!(account_b_assets.count(), 2);
    let mut account_b_assets = account_b.vault().assets();

    let asset_1 = account_b_assets.next().unwrap();
    let asset_2 = account_b_assets.next().unwrap();

    match (asset_1, asset_2) {
        (Asset::Fungible(btc_asset), Asset::Fungible(eth_asset))
            if btc_asset.faucet_id() == btc_faucet_account.id()
                && eth_asset.faucet_id() == eth_faucet_account.id() =>
        {
            assert_eq!(btc_asset.amount(), 1);
            assert_eq!(eth_asset.amount(), 975);
        },
        (Asset::Fungible(eth_asset), Asset::Fungible(btc_asset))
            if btc_asset.faucet_id() == btc_faucet_account.id()
                && eth_asset.faucet_id() == eth_faucet_account.id() =>
        {
            assert_eq!(btc_asset.amount(), 1);
            assert_eq!(eth_asset.amount(), 975);
        },
        _ => panic!("should only have fungible assets!"),
    }
}<|MERGE_RESOLUTION|>--- conflicted
+++ resolved
@@ -51,59 +51,11 @@
 
     // mint 1000 BTC for accountA
     println!("minting 1000 btc for account A");
-<<<<<<< HEAD
-=======
-    let account_a_mint_note_id = mint(
-        &mut client_with_faucets,
-        account_a.id(),
-        btc_faucet_account.id(),
-        NoteType::Public,
-        BTC_MINT_AMOUNT,
-    )
-    .await;
+
+    mint_and_consume(&mut client1, account_a.id(), btc_faucet_account.id(), NoteType::Public).await;
+
     // mint 1000 ETH for accountB
     println!("minting 1000 eth for account B");
-    let account_b_mint_note_id = mint(
-        &mut client_with_faucets,
-        account_b.id(),
-        eth_faucet_account.id(),
-        NoteType::Public,
-        ETH_MINT_AMOUNT,
-    )
-    .await;
-
-    // Sync and consume note for accountA
-    client1.sync_state().await.unwrap();
-    let client_1_consumable_notes =
-        client1.get_consumable_notes(Some(account_a.id())).await.unwrap();
-    assert!(
-        client_1_consumable_notes
-            .iter()
-            .any(|(note, _)| note.id() == account_a_mint_note_id)
-    );
->>>>>>> be363f71
-
-    mint_and_consume(&mut client1, account_a.id(), btc_faucet_account.id(), NoteType::Public).await;
-
-<<<<<<< HEAD
-    // mint 1000 ETH for accountB
-    println!("minting 1000 eth for account B");
-=======
-    let tx_request = TransactionRequestBuilder::consume_notes(vec![account_a_mint_note_id])
-        .build()
-        .unwrap();
-    execute_tx_and_sync(&mut client1, account_a.id(), tx_request).await;
-
-    // Sync and consume note for accountB
-    client2.sync_state().await.unwrap();
-    let client_2_consumable_notes =
-        client2.get_consumable_notes(Some(account_b.id())).await.unwrap();
-    assert!(
-        client_2_consumable_notes
-            .iter()
-            .any(|(note, _)| note.id() == account_b_mint_note_id)
-    );
->>>>>>> be363f71
 
     mint_and_consume(&mut client2, account_b.id(), eth_faucet_account.id(), NoteType::Public).await;
 
@@ -269,52 +221,7 @@
 
     // mint 1000 ETH for accountB
     println!("minting 1000 eth for account B");
-<<<<<<< HEAD
     mint_and_consume(&mut client2, account_b.id(), eth_faucet_account.id(), NoteType::Public).await;
-=======
-    let account_b_mint_note_id = mint(
-        &mut client_with_faucets,
-        account_b.id(),
-        eth_faucet_account.id(),
-        NoteType::Public,
-        ETH_MINT_AMOUNT,
-    )
-    .await;
-
-    // Sync and consume note for accountA
-    client1.sync_state().await.unwrap();
-    let client_1_consumable_notes =
-        client1.get_consumable_notes(Some(account_a.id())).await.unwrap();
-    assert!(
-        client_1_consumable_notes
-            .iter()
-            .any(|(note, _)| note.id() == account_a_mint_note_id)
-    );
-
-    println!("Consuming mint note on first client...");
-
-    let tx_request = TransactionRequestBuilder::consume_notes(vec![account_a_mint_note_id])
-        .build()
-        .unwrap();
-    execute_tx_and_sync(&mut client1, account_a.id(), tx_request).await;
-
-    // Sync and consume note for accountB
-    client2.sync_state().await.unwrap();
-    let client_2_consumable_notes =
-        client2.get_consumable_notes(Some(account_b.id())).await.unwrap();
-    assert!(
-        client_2_consumable_notes
-            .iter()
-            .any(|(note, _)| note.id() == account_b_mint_note_id)
-    );
-
-    println!("Consuming mint note on second client...");
-
-    let tx_request = TransactionRequestBuilder::consume_notes(vec![account_b_mint_note_id])
-        .build()
-        .unwrap();
-    execute_tx_and_sync(&mut client2, account_b.id(), tx_request).await;
->>>>>>> be363f71
 
     // Create ONCHAIN swap note (clientA offers 1 BTC in exchange of 25 ETH)
     // check that account now has 1 less BTC
