--- conflicted
+++ resolved
@@ -7,14 +7,10 @@
     Figment,
 };
 use miden_client::{
-<<<<<<< HEAD
     client::{rpc::NodeRpcClient, Client},
     config::ClientConfig,
-    errors::NoteIdPrefixFetchError,
-    store::{InputNoteRecord, NoteFilter as ClientNoteFilter},
-=======
-    client::Client, config::ClientConfig, errors::ClientError, store::sqlite_store::SqliteStore,
->>>>>>> 7f094a6f
+    errors::{ClientError, NoteIdPrefixFetchError},
+    store::{sqlite_store::SqliteStore, InputNoteRecord, NoteFilter as ClientNoteFilter, Store},
 };
 
 #[cfg(feature = "mock")]
@@ -89,15 +85,8 @@
         let store = SqliteStore::new((&client_config).into()).map_err(ClientError::StoreError)?;
 
         #[cfg(not(feature = "mock"))]
-<<<<<<< HEAD
-        let client: Client<TonicRpcClient, SqliteDataStore> = {
-            use miden_client::store::Store;
-
-            let store =
-=======
         let client: Client<TonicRpcClient, SqliteStore, SqliteDataStore> = {
             let data_store_store =
->>>>>>> 7f094a6f
                 miden_client::store::sqlite_store::SqliteStore::new((&client_config).into())
                     .map_err(ClientError::StoreError)?;
             Client::new(
@@ -170,8 +159,8 @@
 /// `note_id_prefix` is a prefix of its id.
 /// - Returns [NoteIdPrefixFetchError::MultipleMatches] if there were more than one note found
 /// where `note_id_prefix` is a prefix of its id.
-pub(crate) fn get_note_with_id_prefix<N: NodeRpcClient, D: DataStore>(
-    client: &Client<N, D>,
+pub(crate) fn get_note_with_id_prefix<N: NodeRpcClient, S: Store, D: DataStore>(
+    client: &Client<N, S, D>,
     note_id_prefix: &str,
 ) -> Result<InputNoteRecord, NoteIdPrefixFetchError> {
     let input_note_records = client
