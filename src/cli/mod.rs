--- conflicted
+++ resolved
@@ -16,13 +16,11 @@
     errors::{ClientError, IdPrefixFetchError},
     store::{sqlite_store::SqliteStore, InputNoteRecord, NoteFilter as ClientNoteFilter, Store},
 };
-#[cfg(not(feature = "mock"))]
-use miden_objects::crypto::rand::RpoRandomCoin;
-<<<<<<< HEAD
+use miden_objects::{
+    accounts::AccountStub,
+    crypto::rand::{FeltRng, RpoRandomCoin},
+};
 use tracing::info;
-=======
-use miden_objects::{accounts::AccountStub, crypto::rand::FeltRng};
->>>>>>> 235365fd
 
 mod account;
 mod info;
@@ -190,27 +188,6 @@
         ));
     }
 
-<<<<<<< HEAD
-    Ok(input_note_records[0].clone())
-}
-
-pub(crate) fn update_config(config_path: &Path, client_config: ClientConfig) -> Result<(), String> {
-    let config_as_toml_string = toml::to_string_pretty(&client_config)
-        .map_err(|err| format!("error formatting config: {err}"))?;
-
-    info!("Writing config file at: {:?}", config_path);
-    let mut file_handle = File::options()
-        .write(true)
-        .truncate(true)
-        .open(config_path)
-        .map_err(|err| format!("error opening the file: {err}"))?;
-    file_handle
-        .write(config_as_toml_string.as_bytes())
-        .map_err(|err| format!("error writing to file: {err}"))?;
-
-    println!("Config updated successfully");
-    Ok(())
-=======
     Ok(input_note_records
         .pop()
         .expect("input_note_records should always have one element"))
@@ -259,5 +236,22 @@
     }
 
     Ok(accounts.pop().expect("account_ids should always have one element"))
->>>>>>> 235365fd
+}
+
+pub(crate) fn update_config(config_path: &Path, client_config: ClientConfig) -> Result<(), String> {
+    let config_as_toml_string = toml::to_string_pretty(&client_config)
+        .map_err(|err| format!("error formatting config: {err}"))?;
+
+    info!("Writing config file at: {:?}", config_path);
+    let mut file_handle = File::options()
+        .write(true)
+        .truncate(true)
+        .open(config_path)
+        .map_err(|err| format!("error opening the file: {err}"))?;
+    file_handle
+        .write(config_as_toml_string.as_bytes())
+        .map_err(|err| format!("error writing to file: {err}"))?;
+
+    println!("Config updated successfully");
+    Ok(())
 }