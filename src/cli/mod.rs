use clap::Parser;
use miden_client::{client::Client, config::ClientConfig};

mod account;
mod input_notes;
mod sync_state;
mod transactions;

/// Root CLI struct
#[derive(Parser, Debug)]
#[clap(
    name = "Miden",
    about = "Miden Client",
    version,
    rename_all = "kebab-case"
)]
pub struct Cli {
    #[clap(subcommand)]
    action: Command,
}

/// CLI actions
#[derive(Debug, Parser)]
pub enum Command {
    #[clap(subcommand)]
    Account(account::AccountCmd),
    #[clap(subcommand)]
    InputNotes(input_notes::InputNotes),
    #[clap(subcommand)]
    SyncState(sync_state::SyncStateCmd),
    #[clap(subcommand)]
    Transaction(transactions::Transaction),
    #[cfg(feature = "mock")]
    /// Insert mock data into the client. This is optional because it takes a few seconds
    MockData {
        #[clap(short, long)]
        transaction: bool,
    },
<<<<<<< HEAD
    //#[cfg(feature = "testing")]
    /// Insert data from node's genesis file
    LoadAccounts {
        /// The directory that contains account data files (i.e., *.mac files).
        #[clap(short, long)]
        accounts_path: PathBuf,

        /// The indices of accounts to import, if account indices contains the value `i`, then it
        /// will import account at "{accounts_path}/account{i}.mac". If not provided takes all
        /// files possible
        #[clap(short, long, value_delimiter = ' ', num_args=1..)]
        account_indices: Option<Vec<usize>>,
    },
=======
>>>>>>> 5492709e
}

/// CLI entry point
impl Cli {
    pub async fn execute(&self) -> Result<(), String> {
        // create a client
        let client = Client::new(ClientConfig::default())
            .await
            .map_err(|err| err.to_string())?;

        // execute cli command
        match &self.action {
            Command::Account(account) => account.execute(client),
            Command::InputNotes(notes) => notes.execute(client),
            Command::SyncState(tags) => tags.execute(client).await,
            Command::Transaction(transaction) => transaction.execute(client).await,
            #[cfg(feature = "mock")]
            Command::MockData { transaction } => {
                let mut client = client;
                miden_client::mock::insert_mock_data(&mut client).await;
                if *transaction {
                    miden_client::mock::create_mock_transaction(&mut client).await;
                }
                Ok(())
            }
        }
    }
}<|MERGE_RESOLUTION|>--- conflicted
+++ resolved
@@ -36,7 +36,6 @@
         #[clap(short, long)]
         transaction: bool,
     },
-<<<<<<< HEAD
     //#[cfg(feature = "testing")]
     /// Insert data from node's genesis file
     LoadAccounts {
@@ -50,8 +49,6 @@
         #[clap(short, long, value_delimiter = ' ', num_args=1..)]
         account_indices: Option<Vec<usize>>,
     },
-=======
->>>>>>> 5492709e
 }
 
 /// CLI entry point
