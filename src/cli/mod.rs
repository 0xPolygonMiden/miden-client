--- conflicted
+++ resolved
@@ -7,14 +7,11 @@
     Figment,
 };
 use miden_client::{
-<<<<<<< HEAD
-    client::{get_random_coin, rpc::NodeRpcClient, Client},
-=======
     client::{
+        get_random_coin,
         rpc::{NodeRpcClient, TonicRpcClient},
         Client,
     },
->>>>>>> 54427b18
     config::ClientConfig,
     errors::{ClientError, NoteIdPrefixFetchError},
     store::{sqlite_store::SqliteStore, InputNoteRecord, NoteFilter as ClientNoteFilter, Store},
@@ -69,28 +66,13 @@
         let client_config = load_config(current_dir.as_path())?;
         let rpc_endpoint = client_config.rpc.endpoint.to_string();
         let store = SqliteStore::new((&client_config).into()).map_err(ClientError::StoreError)?;
-<<<<<<< HEAD
         let rng = get_random_coin();
-
-        #[cfg(not(feature = "mock"))]
-        let client: Client<TonicRpcClient, RpoRandomCoin, SqliteStore> = {
-            let executor_store =
-                miden_client::store::sqlite_store::SqliteStore::new((&client_config).into())
-                    .map_err(ClientError::StoreError)?;
-            Client::new(TonicRpcClient::new(&rpc_endpoint), rng, store, executor_store)?
-        };
-
-        #[cfg(feature = "mock")]
-        let client: MockClient =
-            Client::new(MockRpcApi::new(&rpc_endpoint), rng, store, MockDataStore::default())?;
-=======
         let executor_store =
             miden_client::store::sqlite_store::SqliteStore::new((&client_config).into())
                 .map_err(ClientError::StoreError)?;
 
-        let client: Client<TonicRpcClient, SqliteStore> =
-            Client::new(TonicRpcClient::new(&rpc_endpoint), store, executor_store)?;
->>>>>>> 54427b18
+        let client: Client<TonicRpcClient, RpoRandomCoin, SqliteStore> =
+            Client::new(TonicRpcClient::new(&rpc_endpoint), rng, store, executor_store)?;
 
         // Execute cli command
         match &self.action {
