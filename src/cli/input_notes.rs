--- conflicted
+++ resolved
@@ -6,17 +6,13 @@
     client::rpc::NodeRpcClient,
     store::{InputNoteRecord, NoteFilter as ClientNoteFilter, Store},
 };
-<<<<<<< HEAD
-use miden_tx::DataStore;
-use objects::{
+use miden_objects::{
     notes::{NoteId, NoteInputs, NoteScript},
     Digest,
-=======
-use miden_objects::{notes::NoteId, Digest};
+};
 use miden_tx::{
     utils::{Deserializable, Serializable},
     DataStore,
->>>>>>> 3c8316f6
 };
 use std::{
     fs::File,
@@ -343,15 +339,8 @@
         let (consumed_notes, created_notes) = mock_notes(&assembler);
         let (_, commited_notes, _, _) = mock_full_chain_mmr_and_notes(consumed_notes);
 
-<<<<<<< HEAD
-        let committed_note: InputNoteRecord =
-            transaction_inputs.input_notes().get_note(0).clone().into();
-        let pending_note =
-            InputNoteRecord::from(transaction_inputs.input_notes().get_note(1).note().clone());
-=======
         let committed_note: InputNoteRecord = commited_notes.first().unwrap().clone().into();
-        let pending_note = InputNoteRecord::new(created_notes.first().unwrap().clone(), None);
->>>>>>> 3c8316f6
+        let pending_note = InputNoteRecord::from(created_notes.first().unwrap().clone());
 
         client.import_input_note(committed_note.clone()).unwrap();
         client.import_input_note(pending_note.clone()).unwrap();
@@ -452,7 +441,7 @@
         let (_, notes, _, _) = mock_full_chain_mmr_and_notes(consumed_notes);
 
         let committed_note: InputNoteRecord = notes.first().unwrap().clone().into();
-        let pending_note = InputNoteRecord::new(created_notes.first().unwrap().clone(), None);
+        let pending_note = InputNoteRecord::from(created_notes.first().unwrap().clone());
 
         client.import_input_note(committed_note.clone()).unwrap();
         client.import_input_note(pending_note.clone()).unwrap();
@@ -460,11 +449,11 @@
         assert!(committed_note.inclusion_proof().is_some());
 
         // Check that we can fetch Both notes
-        let note = get_note_with_id_prefix(&client, &committed_note.note_id().to_hex()).unwrap();
-        assert_eq!(note.note_id(), committed_note.note_id());
-
-        let note = get_note_with_id_prefix(&client, &pending_note.note_id().to_hex()).unwrap();
-        assert_eq!(note.note_id(), pending_note.note_id());
+        let note = get_note_with_id_prefix(&client, &committed_note.id().to_hex()).unwrap();
+        assert_eq!(note.id(), committed_note.id());
+
+        let note = get_note_with_id_prefix(&client, &pending_note.id().to_hex()).unwrap();
+        assert_eq!(note.id(), pending_note.id());
 
         // Check that we get an error if many match
         let note_id_with_many_matches = "0x";
