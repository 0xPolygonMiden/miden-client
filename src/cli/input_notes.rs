use std::{
    fs::File,
    io::{Read, Write},
    path::PathBuf,
};

use clap::ValueEnum;
use comfy_table::{presets, Attribute, Cell, ContentArrangement, Table};
use miden_client::{
    client::rpc::NodeRpcClient,
    store::{InputNoteRecord, NoteFilter as ClientNoteFilter, Store},
};
use miden_objects::{
    notes::{NoteId, NoteInputs, NoteScript},
    Digest,
};
use miden_tx::utils::{Deserializable, Serializable};

use super::{Client, Parser};
use crate::cli::{create_dynamic_table, get_note_with_id_prefix};

#[derive(Clone, Debug, ValueEnum)]
pub enum NoteFilter {
    Pending,
    Committed,
    Consumed,
}

#[derive(Debug, Parser, Clone)]
#[clap(about = "View and manage input notes")]
pub enum InputNotes {
    /// List input notes
    #[clap(short_flag = 'l')]
    List {
        /// Filter the displayed note list
        #[clap(short, long)]
        filter: Option<NoteFilter>,
    },

    /// Show details of the input note for the specified note ID
    #[clap(short_flag = 's')]
    Show {
        /// Note ID of the input note to show
        #[clap()]
        id: String,

        /// Show note script
        #[clap(short, long, default_value = "false")]
        script: bool,

        /// Show note vault
        #[clap(short, long, default_value = "false")]
        vault: bool,

        /// Show note inputs
        #[clap(short, long, default_value = "false")]
        inputs: bool,
    },

    /// Export input note data to a binary file
    #[clap(short_flag = 'e')]
    Export {
        /// Note ID of the input note to show
        #[clap()]
        id: String,

        /// Path to the file that will contain the input note data. If not provided, the filename will be the input note ID
        #[clap()]
        filename: Option<PathBuf>,
    },

    /// Import input note data from a binary file
    #[clap(short_flag = 'i')]
    Import {
        /// Path to the file that contains the input note data
        #[clap()]
        filename: PathBuf,
    },
}

impl InputNotes {
    pub fn execute<N: NodeRpcClient, S: Store>(
        &self,
        mut client: Client<N, S>,
    ) -> Result<(), String> {
        match self {
            InputNotes::List { filter } => {
                let filter = match filter {
                    Some(NoteFilter::Committed) => ClientNoteFilter::Committed,
                    Some(NoteFilter::Consumed) => ClientNoteFilter::Consumed,
                    Some(NoteFilter::Pending) => ClientNoteFilter::Pending,
                    None => ClientNoteFilter::All,
                };

                list_input_notes(client, filter)?;
            },
            InputNotes::Show {
                id,
                script,
                vault,
                inputs,
            } => {
                show_input_note(client, id.to_owned(), *script, *vault, *inputs)?;
            },
            InputNotes::Export { id, filename } => {
                export_note(&client, id, filename.clone())?;
                println!("Succesfully exported note {}", id);
            },
            InputNotes::Import { filename } => {
                let note_id = import_note(&mut client, filename.clone())?;
                println!("Succesfully imported note {}", note_id.inner());
            },
        }
        Ok(())
    }
}

// LIST INPUT NOTES
// ================================================================================================
fn list_input_notes<N: NodeRpcClient, S: Store>(
    client: Client<N, S>,
    filter: ClientNoteFilter,
) -> Result<(), String> {
    let notes = client.get_input_notes(filter)?;
    print_notes_summary(&notes)?;
    Ok(())
}

// EXPORT INPUT NOTE
// ================================================================================================
pub fn export_note<N: NodeRpcClient, S: Store>(
    client: &Client<N, S>,
    note_id: &str,
    filename: Option<PathBuf>,
) -> Result<File, String> {
    let note_id = Digest::try_from(note_id)
        .map_err(|err| format!("Failed to parse input note id: {}", err))?
        .into();
    let note = client.get_input_note(note_id)?;

    let file_path = filename.unwrap_or_else(|| {
        let mut dir = PathBuf::new();
        dir.push(note_id.inner().to_string());
        dir
    });

    let mut file = File::create(file_path).map_err(|err| err.to_string())?;

    file.write_all(&note.to_bytes()).map_err(|err| err.to_string())?;

    Ok(file)
}

// IMPORT INPUT NOTE
// ================================================================================================
pub fn import_note<N: NodeRpcClient, S: Store>(
    client: &mut Client<N, S>,
    filename: PathBuf,
) -> Result<NoteId, String> {
    let mut contents = vec![];
    let mut _file = File::open(filename)
        .and_then(|mut f| f.read_to_end(&mut contents))
        .map_err(|err| err.to_string());

    // TODO: When importing a RecordedNote we want to make sure that the note actually exists in the chain (RPC call)
    // and start monitoring its nullifiers (ie, update the list of relevant tags in the state sync table)
    let input_note_record =
        InputNoteRecord::read_from_bytes(&contents).map_err(|err| err.to_string())?;

    let note_id = input_note_record.id();
    client.import_input_note(input_note_record)?;

    Ok(note_id)
}

// SHOW INPUT NOTE
// ================================================================================================
fn show_input_note<N: NodeRpcClient, S: Store>(
    client: Client<N, S>,
    note_id: String,
    show_script: bool,
    show_vault: bool,
    show_inputs: bool,
) -> Result<(), String> {
    let input_note_record =
        get_note_with_id_prefix(&client, &note_id).map_err(|err| err.to_string())?;

    // print note summary
    print_notes_summary(core::iter::once(&input_note_record))?;

    let mut table = Table::new();
    table
        .load_preset(presets::UTF8_HORIZONTAL_ONLY)
        .set_content_arrangement(ContentArrangement::DynamicFullWidth);

    // print note script
    if show_script {
        let script = NoteScript::read_from_bytes(input_note_record.details().script())
            .map_err(|err| format!("Failed to parse the note record's program AST: {}", err))?;

        table
            .add_row(vec![
                Cell::new("Note Script hash").add_attribute(Attribute::Bold),
                Cell::new(script.hash()),
            ])
            .add_row(vec![
                Cell::new("Note Script code").add_attribute(Attribute::Bold),
                Cell::new(script.code()),
            ]);
    };

    // print note vault
    if show_vault {
        table
            .add_row(vec![
                Cell::new("Note Vault hash").add_attribute(Attribute::Bold),
                Cell::new(input_note_record.assets().commitment()),
            ])
            .add_row(vec![Cell::new("Note Vault").add_attribute(Attribute::Bold)]);

        input_note_record.assets().iter().for_each(|asset| {
            table.add_row(vec![Cell::new(format!("{:?}", asset))]);
        })
    };

    if show_inputs {
        let inputs = NoteInputs::read_from_bytes(input_note_record.details().inputs())
            .map_err(|err| format!("Failed to parse the note record's inputs: {}", err))?;

        table
            .add_row(vec![
                Cell::new("Note Inputs hash").add_attribute(Attribute::Bold),
                Cell::new(inputs.commitment()),
            ])
            .add_row(vec![Cell::new("Note Inputs").add_attribute(Attribute::Bold)]);
<<<<<<< HEAD

        inputs.values().iter().enumerate().for_each(|(idx, input)| {
            table.add_row(vec![
                Cell::new(idx).add_attribute(Attribute::Bold),
                Cell::new(input),
            ]);
        });
=======
        input_note_record
            .note()
            .inputs()
            .values()
            .iter()
            .enumerate()
            .for_each(|(idx, input)| {
                table
                    .add_row(vec![Cell::new(idx).add_attribute(Attribute::Bold), Cell::new(input)]);
            });
>>>>>>> a15be6a4
    };

    println!("{table}");
    Ok(())
}

// HELPERS
// ================================================================================================
fn print_notes_summary<'a, I>(notes: I) -> Result<(), String>
where
    I: IntoIterator<Item = &'a InputNoteRecord>,
{
    let mut table = create_dynamic_table(&[
        "Note ID",
        "Script Hash",
        "Vault Vash",
        "Inputs Hash",
        "Serial Num",
        "Commit Height",
    ]);

    for input_note_record in notes {
        let commit_height = input_note_record
            .inclusion_proof()
            .map(|proof| proof.origin().block_num.to_string())
            .unwrap_or("-".to_string());

        let script = NoteScript::read_from_bytes(input_note_record.details().script())
            .map_err(|err| format!("Failed to parse the note record's program AST: {}", err))?;

        let inputs = NoteInputs::read_from_bytes(input_note_record.details().inputs())
            .map_err(|err| format!("Failed to parse the note record's inputs: {}", err))?;

        table.add_row(vec![
            input_note_record.id().inner().to_string(),
            script.hash().to_string(),
            input_note_record.assets().commitment().to_string(),
            inputs.commitment().to_string(),
            Digest::new(input_note_record.details().serial_num()).to_string(),
            commit_height,
        ]);
    }

    println!("{table}");

    Ok(())
}

// TESTS
// ================================================================================================

#[cfg(test)]
mod tests {
    use std::env::temp_dir;

    use miden_client::{
        config::{ClientConfig, Endpoint},
        errors::NoteIdPrefixFetchError,
        mock::{mock_full_chain_mmr_and_notes, mock_notes, MockClient, MockDataStore, MockRpcApi},
        store::{sqlite_store::SqliteStore, InputNoteRecord},
    };
    use miden_lib::transaction::TransactionKernel;
    use uuid::Uuid;

    use crate::cli::{
        get_note_with_id_prefix,
        input_notes::{export_note, import_note},
    };

    #[tokio::test]
    async fn import_export_recorded_note() {
        // generate test client
        let mut path = temp_dir();
        path.push(Uuid::new_v4().to_string());
        let client_config = ClientConfig::new(
            path.into_os_string().into_string().unwrap().try_into().unwrap(),
            Endpoint::default().into(),
        );

        let store = SqliteStore::new((&client_config).into()).unwrap();

        let mut client = MockClient::new(
            MockRpcApi::new(&Endpoint::default().to_string()),
            store,
            MockDataStore::default(),
        )
        .unwrap();

        // generate test data
        let assembler = TransactionKernel::assembler();
        let (consumed_notes, created_notes) = mock_notes(&assembler);
        let (_, commited_notes, _, _) = mock_full_chain_mmr_and_notes(consumed_notes);

        let committed_note: InputNoteRecord = commited_notes.first().unwrap().clone().into();
        let pending_note = InputNoteRecord::from(created_notes.first().unwrap().clone());

        client.import_input_note(committed_note.clone()).unwrap();
        client.import_input_note(pending_note.clone()).unwrap();
        assert!(pending_note.inclusion_proof().is_none());
        assert!(committed_note.inclusion_proof().is_some());

        let mut filename_path = temp_dir();
        filename_path.push("test_import");

        let mut filename_path_pending = temp_dir();
        filename_path_pending.push("test_import_pending");

        export_note(
            &client,
            &committed_note.id().inner().to_string(),
            Some(filename_path.clone()),
        )
        .unwrap();

        assert!(filename_path.exists());

        export_note(
            &client,
            &pending_note.id().inner().to_string(),
            Some(filename_path_pending.clone()),
        )
        .unwrap();

        assert!(filename_path_pending.exists());

        // generate test client to import notes to
        let mut path = temp_dir();
        path.push(Uuid::new_v4().to_string());
        let client_config = ClientConfig::new(
            path.into_os_string().into_string().unwrap().try_into().unwrap(),
            Endpoint::default().into(),
        );
        let store = SqliteStore::new((&client_config).into()).unwrap();

        let mut client = MockClient::new(
            MockRpcApi::new(&Endpoint::default().to_string()),
            store,
            MockDataStore::default(),
        )
        .unwrap();

        import_note(&mut client, filename_path).unwrap();
        let imported_note_record: InputNoteRecord =
            client.get_input_note(committed_note.id()).unwrap();

        assert_eq!(committed_note.id(), imported_note_record.id());

        import_note(&mut client, filename_path_pending).unwrap();
        let imported_pending_note_record = client.get_input_note(pending_note.id()).unwrap();

<<<<<<< HEAD
        assert_eq!(imported_pending_note_record.id(), pending_note.id());
=======
        assert_eq!(imported_pending_note_record.note().id(), pending_note.note().id());
>>>>>>> a15be6a4
    }

    #[tokio::test]
    async fn get_input_note_with_prefix() {
        // generate test client
        let mut path = temp_dir();
        path.push(Uuid::new_v4().to_string());
        let client_config = ClientConfig::new(
            path.into_os_string().into_string().unwrap().try_into().unwrap(),
            Endpoint::default().into(),
        );

        let store = SqliteStore::new((&client_config).into()).unwrap();

        let mut client = MockClient::new(
            MockRpcApi::new(&Endpoint::default().to_string()),
            store,
            MockDataStore::default(),
        )
        .unwrap();

        // Ensure we get an error if no note is found
        let non_existent_note_id = "0x123456";
        assert_eq!(
            get_note_with_id_prefix(&client, non_existent_note_id),
            Err(NoteIdPrefixFetchError::NoMatch(non_existent_note_id.to_string()))
        );

        // generate test data
        let assembler = TransactionKernel::assembler();
        let (consumed_notes, created_notes) = mock_notes(&assembler);
        let (_, notes, _, _) = mock_full_chain_mmr_and_notes(consumed_notes);

        let committed_note: InputNoteRecord = notes.first().unwrap().clone().into();
        let pending_note = InputNoteRecord::from(created_notes.first().unwrap().clone());

        client.import_input_note(committed_note.clone()).unwrap();
        client.import_input_note(pending_note.clone()).unwrap();
        assert!(pending_note.inclusion_proof().is_none());
        assert!(committed_note.inclusion_proof().is_some());

        // Check that we can fetch Both notes
        let note = get_note_with_id_prefix(&client, &committed_note.id().to_hex()).unwrap();
        assert_eq!(note.id(), committed_note.id());

        let note = get_note_with_id_prefix(&client, &pending_note.id().to_hex()).unwrap();
        assert_eq!(note.id(), pending_note.id());

        // Check that we get an error if many match
        let note_id_with_many_matches = "0x";
        assert_eq!(
            get_note_with_id_prefix(&client, note_id_with_many_matches),
            Err(NoteIdPrefixFetchError::MultipleMatches(note_id_with_many_matches.to_string()))
        );
    }
}<|MERGE_RESOLUTION|>--- conflicted
+++ resolved
@@ -233,26 +233,10 @@
                 Cell::new(inputs.commitment()),
             ])
             .add_row(vec![Cell::new("Note Inputs").add_attribute(Attribute::Bold)]);
-<<<<<<< HEAD
 
         inputs.values().iter().enumerate().for_each(|(idx, input)| {
-            table.add_row(vec![
-                Cell::new(idx).add_attribute(Attribute::Bold),
-                Cell::new(input),
-            ]);
+            table.add_row(vec![Cell::new(idx).add_attribute(Attribute::Bold), Cell::new(input)]);
         });
-=======
-        input_note_record
-            .note()
-            .inputs()
-            .values()
-            .iter()
-            .enumerate()
-            .for_each(|(idx, input)| {
-                table
-                    .add_row(vec![Cell::new(idx).add_attribute(Attribute::Bold), Cell::new(input)]);
-            });
->>>>>>> a15be6a4
     };
 
     println!("{table}");
@@ -360,12 +344,8 @@
         let mut filename_path_pending = temp_dir();
         filename_path_pending.push("test_import_pending");
 
-        export_note(
-            &client,
-            &committed_note.id().inner().to_string(),
-            Some(filename_path.clone()),
-        )
-        .unwrap();
+        export_note(&client, &committed_note.id().inner().to_string(), Some(filename_path.clone()))
+            .unwrap();
 
         assert!(filename_path.exists());
 
@@ -403,11 +383,7 @@
         import_note(&mut client, filename_path_pending).unwrap();
         let imported_pending_note_record = client.get_input_note(pending_note.id()).unwrap();
 
-<<<<<<< HEAD
         assert_eq!(imported_pending_note_record.id(), pending_note.id());
-=======
-        assert_eq!(imported_pending_note_record.note().id(), pending_note.note().id());
->>>>>>> a15be6a4
     }
 
     #[tokio::test]
