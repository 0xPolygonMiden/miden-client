--- conflicted
+++ resolved
@@ -79,20 +79,10 @@
         match self {
             InputNotes::List { filter } => {
                 let filter = match filter {
-<<<<<<< HEAD
                     Some(NoteFilter::Committed) => ClientNoteFilter::Committed,
-                    Some(NoteFilter::Consumed) => {
-                        warn!("Nullifiers are not currently being set on the node");
-                        ClientNoteFilter::Consumed
-                    }
+                    Some(NoteFilter::Consumed) => ClientNoteFilter::Consumed,
                     Some(NoteFilter::Pending) => ClientNoteFilter::Pending,
                     None => ClientNoteFilter::All,
-=======
-                    Some(NoteFilter::Committed) => InputNoteFilter::Committed,
-                    Some(NoteFilter::Consumed) => InputNoteFilter::Consumed,
-                    Some(NoteFilter::Pending) => InputNoteFilter::Pending,
-                    None => InputNoteFilter::All,
->>>>>>> 4aad72e5
                 };
 
                 list_input_notes(client, filter)?;
