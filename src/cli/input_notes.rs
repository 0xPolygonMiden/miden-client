use super::{Client, Parser};
use crate::cli::create_dynamic_table;
use clap::ValueEnum;
use comfy_table::{presets, Attribute, Cell, ContentArrangement, Table};
use crypto::utils::{Deserializable, Serializable};
use miden_client::{
    client::rpc::NodeRpcClient,
    store::{InputNoteRecord, NoteFilter as ClientNoteFilter, Store},
};
use objects::{notes::NoteId, Digest};
use std::{
    fs::File,
    io::{Read, Write},
    path::PathBuf,
};

#[derive(Clone, Debug, ValueEnum)]
pub enum NoteFilter {
    Pending,
    Committed,
    Consumed,
}

#[derive(Debug, Parser, Clone)]
#[clap(about = "View input notes")]
pub enum InputNotes {
    /// List input notes
    #[clap(short_flag = 'l')]
    List {
        /// Filter the displayed note list
        #[clap(short, long)]
        filter: Option<NoteFilter>,
    },

    /// Show details of the input note for the specified note ID
    #[clap(short_flag = 's')]
    Show {
        /// Note ID of the input note to show
        #[clap()]
        id: String,

        /// Show note script
        #[clap(short, long, default_value = "false")]
        script: bool,

        /// Show note vault
        #[clap(short, long, default_value = "false")]
        vault: bool,

        /// Show note inputs
        #[clap(short, long, default_value = "false")]
        inputs: bool,
    },

    /// Export input note data to a binary file
    #[clap(short_flag = 'e')]
    Export {
        /// Note ID of the input note to show
        #[clap()]
        id: String,

        /// Path to the file that will contain the input note data. If not provided, the filename will be the input note ID
        #[clap()]
        filename: Option<PathBuf>,
    },

    /// Import input note data from a binary file
    #[clap(short_flag = 'i')]
    Import {
        /// Path to the file that contains the input note data
        #[clap()]
        filename: PathBuf,
    },
}

impl InputNotes {
    pub fn execute<N: NodeRpcClient, S: Store>(
        &self,
        mut client: Client<N, S>,
    ) -> Result<(), String> {
        match self {
            InputNotes::List { filter } => {
                let filter = match filter {
                    Some(NoteFilter::Committed) => ClientNoteFilter::Committed,
                    Some(NoteFilter::Consumed) => ClientNoteFilter::Consumed,
                    Some(NoteFilter::Pending) => ClientNoteFilter::Pending,
                    None => ClientNoteFilter::All,
                };

                list_input_notes(client, filter)?;
            }
            InputNotes::Show {
                id,
                script,
                vault,
                inputs,
            } => {
                show_input_note(client, id.to_owned(), *script, *vault, *inputs)?;
            }
            InputNotes::Export { id, filename } => {
                export_note(&client, id, filename.clone())?;
                println!("Succesfully exported note {}", id);
            }
            InputNotes::Import { filename } => {
                let note_id = import_note(&mut client, filename.clone())?;
                println!("Succesfully imported note {}", note_id.inner());
            }
        }
        Ok(())
    }
}

// LIST INPUT NOTES
// ================================================================================================
<<<<<<< HEAD
fn list_input_notes<N: NodeRpcClient, S: Store>(
    client: Client<N, S>,
    input_note_filter: ClientNoteFilter,
=======
fn list_input_notes<N: NodeRpcClient, S: Store, D: DataStore>(
    client: Client<N, S, D>,
    filter: ClientNoteFilter,
>>>>>>> 4ad5f9a7
) -> Result<(), String> {
    let notes = client.get_input_notes(filter)?;
    print_notes_summary(&notes);
    Ok(())
}

// EXPORT INPUT NOTE
// ================================================================================================
pub fn export_note<N: NodeRpcClient, S: Store>(
    client: &Client<N, S>,
    note_id: &str,
    filename: Option<PathBuf>,
) -> Result<File, String> {
    let note_id = Digest::try_from(note_id)
        .map_err(|err| format!("Failed to parse input note id: {}", err))?
        .into();
    let note = client.get_input_note(note_id)?;

    let file_path = filename.unwrap_or_else(|| {
        let mut dir = PathBuf::new();
        dir.push(note_id.inner().to_string());
        dir
    });

    let mut file = File::create(file_path).map_err(|err| err.to_string())?;

    file.write_all(&note.to_bytes())
        .map_err(|err| err.to_string())?;

    Ok(file)
}

// IMPORT INPUT NOTE
// ================================================================================================
pub fn import_note<N: NodeRpcClient, S: Store>(
    client: &mut Client<N, S>,
    filename: PathBuf,
) -> Result<NoteId, String> {
    let mut contents = vec![];
    let mut _file = File::open(filename)
        .and_then(|mut f| f.read_to_end(&mut contents))
        .map_err(|err| err.to_string());

    // TODO: When importing a RecordedNote we want to make sure that the note actually exists in the chain (RPC call)
    // and start monitoring its nullifiers (ie, update the list of relevant tags in the state sync table)
    let input_note_record =
        InputNoteRecord::read_from_bytes(&contents).map_err(|err| err.to_string())?;

    let note_id = input_note_record.note().id();
    client.import_input_note(input_note_record)?;

    Ok(note_id)
}

// SHOW INPUT NOTE
// ================================================================================================
fn show_input_note<N: NodeRpcClient, S: Store>(
    client: Client<N, S>,
    note_id: String,
    show_script: bool,
    show_vault: bool,
    show_inputs: bool,
) -> Result<(), String> {
    let note_id = Digest::try_from(note_id)
        .map_err(|err| format!("Failed to parse input note with ID: {}", err))?
        .into();

    let input_note_record = client.get_input_note(note_id)?;

    // print note summary
    print_notes_summary(core::iter::once(&input_note_record));

    let mut table = Table::new();
    table
        .load_preset(presets::UTF8_HORIZONTAL_ONLY)
        .set_content_arrangement(ContentArrangement::DynamicFullWidth);

    // print note script
    if show_script {
        table
            .add_row(vec![
                Cell::new("Note Script hash").add_attribute(Attribute::Bold),
                Cell::new(input_note_record.note().script().hash()),
            ])
            .add_row(vec![
                Cell::new("Note Script code").add_attribute(Attribute::Bold),
                Cell::new(input_note_record.note().script().code()),
            ]);
    };

    // print note vault
    if show_vault {
        table
            .add_row(vec![
                Cell::new("Note Vault hash").add_attribute(Attribute::Bold),
                Cell::new(input_note_record.note().assets().commitment()),
            ])
            .add_row(vec![Cell::new("Note Vault").add_attribute(Attribute::Bold)]);

        input_note_record.note().assets().iter().for_each(|asset| {
            table.add_row(vec![Cell::new(format!("{:?}", asset))]);
        })
    };

    if show_inputs {
        table
            .add_row(vec![
                Cell::new("Note Inputs hash").add_attribute(Attribute::Bold),
                Cell::new(input_note_record.note().inputs().commitment()),
            ])
            .add_row(vec![Cell::new("Note Inputs").add_attribute(Attribute::Bold)]);
        input_note_record
            .note()
            .inputs()
            .values()
            .iter()
            .enumerate()
            .for_each(|(idx, input)| {
                table.add_row(vec![
                    Cell::new(idx).add_attribute(Attribute::Bold),
                    Cell::new(input),
                ]);
            });
    };

    println!("{table}");
    Ok(())
}

// HELPERS
// ================================================================================================
fn print_notes_summary<'a, I>(notes: I)
where
    I: IntoIterator<Item = &'a InputNoteRecord>,
{
    let mut table = create_dynamic_table(&[
        "Note ID",
        "Script Hash",
        "Vault Vash",
        "Inputs Hash",
        "Serial Num",
        "Commit Height",
    ]);

    notes.into_iter().for_each(|input_note_record| {
        let commit_height = input_note_record
            .inclusion_proof()
            .map(|proof| proof.origin().block_num.to_string())
            .unwrap_or("-".to_string());
        table.add_row(vec![
            input_note_record.note().id().inner().to_string(),
            input_note_record.note().script().hash().to_string(),
            input_note_record.note().assets().commitment().to_string(),
            input_note_record.note().inputs().commitment().to_string(),
            Digest::new(input_note_record.note().serial_num()).to_string(),
            commit_height,
        ]);
    });

    println!("{table}");
}

// TESTS
// ================================================================================================

#[cfg(test)]
mod tests {
    use crate::cli::input_notes::{export_note, import_note};

    use miden_client::{
        config::{ClientConfig, Endpoint},
        mock::{MockClient, MockDataStore, MockRpcApi},
        store::{sqlite_store::SqliteStore, InputNoteRecord},
    };
    use mock::mock::{
        account::MockAccountType, notes::AssetPreservationStatus, transaction::mock_inputs,
    };
    use std::env::temp_dir;
    use uuid::Uuid;

    #[tokio::test]
    async fn import_export_recorded_note() {
        // generate test client
        let mut path = temp_dir();
        path.push(Uuid::new_v4().to_string());
        let client_config = ClientConfig::new(
            path.into_os_string()
                .into_string()
                .unwrap()
                .try_into()
                .unwrap(),
            Endpoint::default().into(),
        );

        let store = SqliteStore::new((&client_config).into()).unwrap();

        let mut client = MockClient::new(
            MockRpcApi::new(&Endpoint::default().to_string()),
            store,
            MockDataStore::new(),
        )
        .unwrap();

        // generate test data
        let transaction_inputs = mock_inputs(
            MockAccountType::StandardExisting,
            AssetPreservationStatus::Preserved,
        );

        let committed_note: InputNoteRecord =
            transaction_inputs.input_notes().get_note(0).clone().into();
        let pending_note = InputNoteRecord::new(
            transaction_inputs.input_notes().get_note(1).note().clone(),
            None,
        );

        client.import_input_note(committed_note.clone()).unwrap();
        client.import_input_note(pending_note.clone()).unwrap();
        assert!(pending_note.inclusion_proof().is_none());
        assert!(committed_note.inclusion_proof().is_some());

        let mut filename_path = temp_dir();
        filename_path.push("test_import");

        let mut filename_path_pending = temp_dir();
        filename_path_pending.push("test_import_pending");

        export_note(
            &client,
            &committed_note.note_id().inner().to_string(),
            Some(filename_path.clone()),
        )
        .unwrap();

        assert!(filename_path.exists());

        export_note(
            &client,
            &pending_note.note_id().inner().to_string(),
            Some(filename_path_pending.clone()),
        )
        .unwrap();

        assert!(filename_path_pending.exists());

        // generate test client to import notes to
        let mut path = temp_dir();
        path.push(Uuid::new_v4().to_string());
        let client_config = ClientConfig::new(
            path.into_os_string()
                .into_string()
                .unwrap()
                .try_into()
                .unwrap(),
            Endpoint::default().into(),
        );
        let store = SqliteStore::new((&client_config).into()).unwrap();

        let mut client = MockClient::new(
            MockRpcApi::new(&Endpoint::default().to_string()),
            store,
            MockDataStore::new(),
        )
        .unwrap();

        import_note(&mut client, filename_path).unwrap();
        let imported_note_record: InputNoteRecord =
            client.get_input_note(committed_note.note().id()).unwrap();

        assert_eq!(committed_note.note().id(), imported_note_record.note().id());

        import_note(&mut client, filename_path_pending).unwrap();
        let imported_pending_note_record = client.get_input_note(pending_note.note().id()).unwrap();

        assert_eq!(
            imported_pending_note_record.note().id(),
            pending_note.note().id()
        );
    }
}<|MERGE_RESOLUTION|>--- conflicted
+++ resolved
@@ -112,15 +112,9 @@
 
 // LIST INPUT NOTES
 // ================================================================================================
-<<<<<<< HEAD
 fn list_input_notes<N: NodeRpcClient, S: Store>(
     client: Client<N, S>,
-    input_note_filter: ClientNoteFilter,
-=======
-fn list_input_notes<N: NodeRpcClient, S: Store, D: DataStore>(
-    client: Client<N, S, D>,
     filter: ClientNoteFilter,
->>>>>>> 4ad5f9a7
 ) -> Result<(), String> {
     let notes = client.get_input_notes(filter)?;
     print_notes_summary(&notes);
