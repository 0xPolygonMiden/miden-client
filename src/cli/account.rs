--- conflicted
+++ resolved
@@ -1,14 +1,10 @@
 use clap::Parser;
-<<<<<<< HEAD
 use crypto::{
     dsa::rpo_falcon512::KeyPair,
     utils::{bytes_to_hex_string, Serializable},
     Felt,
 };
-=======
 use comfy_table::{presets, Attribute, Cell, ContentArrangement, Table};
-use crypto::{dsa::rpo_falcon512::KeyPair, Felt};
->>>>>>> cb5926c8
 use miden_client::Client;
 use miden_lib::{faucets, AuthScheme};
 use objects::{
