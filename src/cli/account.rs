--- conflicted
+++ resolved
@@ -1,14 +1,6 @@
 use clap::Parser;
 use comfy_table::{presets, Attribute, Cell, ContentArrangement, Table};
-<<<<<<< HEAD
 use miden_client::{rpc::NodeRpcClient, store::Store, Client};
-=======
-use miden_client::{
-    client::{rpc::NodeRpcClient, Client},
-    config::{CliConfig, ClientConfig},
-    store::Store,
-};
->>>>>>> 352d62b1
 use miden_objects::{
     accounts::{AccountId, AccountStorage, AccountType, AuthSecretKey, StorageSlotType},
     assets::Asset,
@@ -20,7 +12,10 @@
     utils::{bytes_to_hex_string, Serializable},
 };
 
-use super::utils::{load_config_file, parse_account_id, update_config};
+use super::{
+    config::CliConfig,
+    utils::{load_config_file, parse_account_id, update_config},
+};
 use crate::cli::{create_dynamic_table, CLIENT_BINARY_NAME};
 
 // ACCOUNT COMMAND
@@ -80,15 +75,7 @@
                             Some(account.id())
                         };
 
-<<<<<<< HEAD
-                        // load config
-                        let (mut cli_config, config_path) = load_config_file()?;
-
-                        // set default account
-                        cli_config.default_account_id.clone_from(&default_account);
-=======
                         set_default_account(default_account)?;
->>>>>>> 352d62b1
 
                         if let Some(id) = default_account {
                             let id = id.to_hex();
@@ -96,11 +83,6 @@
                         } else {
                             println!("Removing default account...");
                         }
-<<<<<<< HEAD
-
-                        update_config(&config_path, cli_config)?;
-=======
->>>>>>> 352d62b1
                     },
                 }
             },
@@ -305,19 +287,17 @@
     let (mut current_config, config_path) = load_config_file()?;
 
     // set default account
-    current_config.cli = Some(CliConfig {
-        default_account_id: account_id.map(|id| id.to_hex()),
-    });
+    current_config.default_account_id = account_id.map(|id| id.to_hex());
 
     update_config(&config_path, current_config)
 }
 
 /// Sets the provided account ID as the default account and updates the config file, if not set already.
 pub(crate) fn maybe_set_default_account(
-    current_config: &mut ClientConfig,
+    current_config: &mut CliConfig,
     account_id: AccountId,
 ) -> Result<(), String> {
-    if let Some(CliConfig { default_account_id: Some(_) }) = current_config.cli {
+    if current_config.default_account_id.is_some() {
         return Ok(());
     }
 
@@ -325,7 +305,7 @@
     let account_id = account_id.to_hex();
     println!("Setting account {account_id} as the default account ID.");
     println!("You can unset it with `{CLIENT_BINARY_NAME} account --default none`.");
-    current_config.cli = Some(CliConfig { default_account_id: Some(account_id) });
+    current_config.default_account_id = Some(account_id);
 
     Ok(())
 }