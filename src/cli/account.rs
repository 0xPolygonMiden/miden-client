--- conflicted
+++ resolved
@@ -4,10 +4,8 @@
 use crypto::{
     dsa::rpo_falcon512::KeyPair,
     utils::{bytes_to_hex_string, Serializable},
-    Word,
 };
 use miden_client::client::accounts;
-use objects::utils::collections::BTreeMap;
 
 use objects::{accounts::AccountId, assets::TokenSymbol};
 
@@ -218,14 +216,9 @@
             .get_account_storage(account.storage_root())
             .map_err(|err| err.to_string())?;
 
-        let slots_leaves: BTreeMap<u64, &Word> = account_storage.slots().leaves().collect();
         println!(
             "Storage: {}\n",
-<<<<<<< HEAD
-            serde_json::to_string(&slots_leaves)
-=======
             serde_json::to_string(&account_storage.slots())
->>>>>>> 653b3a9c
                 .map_err(|_| "Error serializing account storage")?
         );
     }
