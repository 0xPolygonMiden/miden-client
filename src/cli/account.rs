--- conflicted
+++ resolved
@@ -229,15 +229,9 @@
     );
     println!("{}\n", "-".repeat(240));
 
-<<<<<<< HEAD
-    if keys {
-        let key_pair = client
-            .get_account_auth(account_id)
-=======
     if show_keys {
         let auth_info = client
-            .get_account_keys(account_id)
->>>>>>> fc8d880a
+            .get_account_auth(account_id)
             .map_err(|err| err.to_string())?;
 
         // TODO: Decide how we want to output and import auth info
