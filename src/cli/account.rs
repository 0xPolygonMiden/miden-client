--- conflicted
+++ resolved
@@ -13,15 +13,10 @@
     crypto::{dsa::rpo_falcon512::SK_LEN, rand::FeltRng},
     ZERO,
 };
-<<<<<<< HEAD
 use miden_tx::{
-    utils::{bytes_to_hex_string, Deserializable, Serializable},
+    utils::{bytes_to_hex_string, Serializable},
     AuthSecretKey, TransactionAuthenticator,
 };
-use tracing::info;
-=======
-use miden_tx::utils::{bytes_to_hex_string, Serializable};
->>>>>>> 5c96fab3
 
 use super::{load_config, parse_account_id, update_config, CLIENT_CONFIG_FILE_NAME};
 use crate::cli::{create_dynamic_table, CLIENT_BINARY_NAME};
@@ -366,31 +361,6 @@
     Ok(())
 }
 
-<<<<<<< HEAD
-// IMPORT ACCOUNT
-// ================================================================================================
-
-fn import_account<N: NodeRpcClient, R: FeltRng, S: Store, A: TransactionAuthenticator>(
-    client: &mut Client<N, R, S, A>,
-    filename: &PathBuf,
-) -> Result<(), String> {
-    info!(
-        "Attempting to import account data from {}...",
-        fs::canonicalize(filename).map_err(|err| err.to_string())?.as_path().display()
-    );
-    let account_data_file_contents = fs::read(filename).map_err(|err| err.to_string())?;
-    let account_data =
-        AccountData::read_from_bytes(&account_data_file_contents).map_err(|err| err.to_string())?;
-    let account_id = account_data.account.id();
-
-    client.import_account(account_data)?;
-    println!("Imported account with ID: {}", account_id);
-
-    Ok(())
-}
-
-=======
->>>>>>> 5c96fab3
 // HELPERS
 // ================================================================================================
 
