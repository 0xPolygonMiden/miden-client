use clap::ValueEnum;
use miden_client::{
    client::{
        rpc::NodeRpcClient,
        transactions::{
            transaction_request::{PaymentTransactionData, TransactionTemplate},
            TransactionRecord,
        },
    },
    store::{Store, TransactionFilter},
};
use miden_objects::{
    assets::FungibleAsset,
    crypto::rand::FeltRng,
    notes::{NoteId, NoteType as MidenNoteType},
};
use tracing::info;

use super::{get_account_with_id_prefix, get_note_with_id_prefix, Client, Parser};
use crate::cli::create_dynamic_table;

#[derive(Debug, Clone, Copy, ValueEnum)]
pub enum NoteType {
    Public,
    Private,
}

impl From<&NoteType> for MidenNoteType {
    fn from(note_type: &NoteType) -> Self {
        match note_type {
            NoteType::Public => MidenNoteType::Public,
            NoteType::Private => MidenNoteType::OffChain,
        }
    }
}

#[derive(Clone, Debug, Parser)]
#[clap()]
pub enum TransactionType {
    /// Create a pay-to-id transaction.
    P2ID {
<<<<<<< HEAD
        /// Account sending the asset. If none is provided, the default account's ID is used instead
        #[clap(short = 's', long = "source")]
        sender_account_id: Option<String>,
        #[clap(short = 't', long = "target")]
        target_account_id: String,
        #[clap(short = 'f', long = "faucet")]
=======
        /// Sender account ID or its hex prefix
        sender_account_id: String,
        /// Target account ID or its hex prefix
        target_account_id: String,
        /// Faucet account ID or its hex prefix
>>>>>>> 235365fd
        faucet_id: String,
        amount: u64,
        #[clap(short, long, value_enum)]
        note_type: NoteType,
    },
    /// Mint `amount` tokens from the specified fungible faucet (corresponding to `faucet_id`). The created note can then be then consumed by
    /// `target_account_id`.
    Mint {
<<<<<<< HEAD
        #[clap(short = 't', long = "target")]
        target_account_id: String,
        #[clap(short = 'f', long = "faucet")]
=======
        /// Target account ID or its hex prefix
        target_account_id: String,
        /// Faucet account ID or its hex prefix
>>>>>>> 235365fd
        faucet_id: String,
        amount: u64,
        #[clap(short, long, value_enum)]
        note_type: NoteType,
    },
    /// Create a pay-to-id with recall transaction.
    P2IDR {
<<<<<<< HEAD
        /// Account sending the asset. If none is provided, the default account's ID is used instead
        #[clap(short = 's', long = "source")]
        sender_account_id: Option<String>,
        #[clap(short = 't', long = "target")]
        target_account_id: String,
        #[clap(short = 'f', long = "faucet")]
=======
        /// Sender account ID or its hex prefix
        sender_account_id: String,
        /// Target account ID or its hex prefix
        target_account_id: String,
        /// Faucet account ID or its hex prefix
>>>>>>> 235365fd
        faucet_id: String,
        amount: u64,
        recall_height: u32,
        #[clap(short, long, value_enum)]
        note_type: NoteType,
    },
    /// Consume with the account corresponding to `account_id` all of the notes from `list_of_notes`.
    ConsumeNotes {
<<<<<<< HEAD
        /// The account ID to be used to consume the note. If none is provided, the default
        /// account's ID is used instead
        #[clap(short = 'a', long = "account")]
        account_id: Option<String>,
=======
        /// Consumer account ID or its hex prefix
        account_id: String,
>>>>>>> 235365fd
        /// A list of note IDs or the hex prefixes of their corresponding IDs
        list_of_notes: Vec<String>,
    },
}

#[derive(Debug, Parser, Clone)]
#[clap(about = "Execute and view transactions")]
pub enum Transaction {
    /// List currently tracked transactions
    #[clap(short_flag = 'l')]
    List,
    /// Execute a transaction, prove and submit it to the node. Once submitted, it
    /// gets tracked by the client
    #[clap(short_flag = 'n')]
    New {
        #[clap(subcommand)]
        transaction_type: TransactionType,
    },
}

impl Transaction {
    pub async fn execute<N: NodeRpcClient, R: FeltRng, S: Store>(
        &self,
        mut client: Client<N, R, S>,
        default_account_id: Option<String>,
    ) -> Result<(), String> {
        match self {
            Transaction::List => {
                list_transactions(client)?;
            },
            Transaction::New { transaction_type } => {
                new_transaction(&mut client, transaction_type, default_account_id).await?;
            },
        }
        Ok(())
    }
}

// NEW TRANSACTION
// ================================================================================================
async fn new_transaction<N: NodeRpcClient, R: FeltRng, S: Store>(
    client: &mut Client<N, R, S>,
    transaction_type: &TransactionType,
    default_account_id: Option<String>,
) -> Result<(), String> {
    let transaction_template: TransactionTemplate =
        build_transaction_template(client, transaction_type, default_account_id)?;

    let transaction_request = client.build_transaction_request(transaction_template)?;
    let transaction_execution_result = client.new_transaction(transaction_request)?;

    info!("Executed transaction, proving and then submitting...");

    client.submit_transaction(transaction_execution_result).await?;

    Ok(())
}

/// Builds a [TransactionTemplate] based on the transaction type provided via cli args
///
/// For all transactions it'll try to find the corresponding accounts by using the
/// account IDs prefixes
///
/// For [TransactionTemplate::ConsumeNotes], it'll try to find the corresponding notes by using the
/// provided IDs as prefixes
fn build_transaction_template<N: NodeRpcClient, R: FeltRng, S: Store>(
    client: &Client<N, R, S>,
    transaction_type: &TransactionType,
    default_account_id: Option<String>,
) -> Result<TransactionTemplate, String> {
    match transaction_type {
        TransactionType::P2ID {
            sender_account_id,
            target_account_id,
            faucet_id,
            amount,
            note_type,
        } => {
            let faucet_id = get_account_with_id_prefix(client, faucet_id)
                .map_err(|err| err.to_string())?
                .id();
            let fungible_asset =
                FungibleAsset::new(faucet_id, *amount).map_err(|err| err.to_string())?.into();
<<<<<<< HEAD

            // try to use either the provided argument or the default account
            let sender_account_id = sender_account_id
                .clone()
                .or(default_account_id)
                .ok_or("Neither a sender nor a default account was provided".to_string())?;
            let sender_account_id =
                AccountId::from_hex(&sender_account_id).map_err(|err| err.to_string())?;
            let target_account_id =
                AccountId::from_hex(target_account_id).map_err(|err| err.to_string())?;
=======
            let sender_account_id = get_account_with_id_prefix(client, sender_account_id)
                .map_err(|err| err.to_string())?
                .id();
            let target_account_id = get_account_with_id_prefix(client, target_account_id)
                .map_err(|err| err.to_string())?
                .id();
>>>>>>> 235365fd

            let payment_transaction =
                PaymentTransactionData::new(fungible_asset, sender_account_id, target_account_id);

            Ok(TransactionTemplate::PayToId(payment_transaction, note_type.into()))
        },
        TransactionType::P2IDR {
            sender_account_id,
            target_account_id,
            faucet_id,
            amount,
            recall_height,
            note_type,
        } => {
            let faucet_id = get_account_with_id_prefix(client, faucet_id)
                .map_err(|err| err.to_string())?
                .id();
            let fungible_asset =
                FungibleAsset::new(faucet_id, *amount).map_err(|err| err.to_string())?.into();
<<<<<<< HEAD

            // try to use either the provided argument or the default account
            let sender_account_id = sender_account_id
                .clone()
                .or(default_account_id)
                .ok_or("Neither a sender nor a default account was provided".to_string())?;
            let sender_account_id =
                AccountId::from_hex(&sender_account_id).map_err(|err| err.to_string())?;
            let target_account_id =
                AccountId::from_hex(target_account_id).map_err(|err| err.to_string())?;
=======
            let sender_account_id = get_account_with_id_prefix(client, sender_account_id)
                .map_err(|err| err.to_string())?
                .id();
            let target_account_id = get_account_with_id_prefix(client, target_account_id)
                .map_err(|err| err.to_string())?
                .id();
>>>>>>> 235365fd

            let payment_transaction =
                PaymentTransactionData::new(fungible_asset, sender_account_id, target_account_id);
            Ok(TransactionTemplate::PayToIdWithRecall(
                payment_transaction,
                *recall_height,
                note_type.into(),
            ))
        },
        TransactionType::Mint {
            faucet_id,
            target_account_id,
            amount,
            note_type,
        } => {
            let faucet_id = get_account_with_id_prefix(client, faucet_id)
                .map_err(|err| err.to_string())?
                .id();
            let fungible_asset =
                FungibleAsset::new(faucet_id, *amount).map_err(|err| err.to_string())?;
            let target_account_id = get_account_with_id_prefix(client, target_account_id)
                .map_err(|err| err.to_string())?
                .id();

            Ok(TransactionTemplate::MintFungibleAsset(
                fungible_asset,
                target_account_id,
                note_type.into(),
            ))
        },
        TransactionType::ConsumeNotes { account_id, list_of_notes } => {
            let list_of_notes = list_of_notes
                .iter()
                .map(|note_id| {
                    get_note_with_id_prefix(client, note_id)
                        .map(|note_record| note_record.id())
                        .map_err(|err| err.to_string())
                })
                .collect::<Result<Vec<NoteId>, _>>()?;

<<<<<<< HEAD
            let account_id = account_id
                .clone()
                .or(default_account_id)
                .ok_or("Neither a sender nor a default account was provided".to_string())?;
            let account_id = AccountId::from_hex(&account_id).map_err(|err| err.to_string())?;
=======
            let account_id = get_account_with_id_prefix(client, account_id)
                .map_err(|err| err.to_string())?
                .id();
>>>>>>> 235365fd

            Ok(TransactionTemplate::ConsumeNotes(account_id, list_of_notes))
        },
    }
}

// LIST TRANSACTIONS
// ================================================================================================
fn list_transactions<N: NodeRpcClient, R: FeltRng, S: Store>(
    client: Client<N, R, S>,
) -> Result<(), String> {
    let transactions = client.get_transactions(TransactionFilter::All)?;
    print_transactions_summary(&transactions);
    Ok(())
}

// HELPERS
// ================================================================================================
fn print_transactions_summary<'a, I>(executed_transactions: I)
where
    I: IntoIterator<Item = &'a TransactionRecord>,
{
    let mut table = create_dynamic_table(&[
        "ID",
        "Status",
        "Account ID",
        "Script Hash",
        "Input Notes Count",
        "Output Notes Count",
    ]);

    for tx in executed_transactions {
        table.add_row(vec![
            tx.id.to_string(),
            tx.transaction_status.to_string(),
            tx.account_id.to_string(),
            tx.transaction_script
                .as_ref()
                .map(|x| x.hash().to_string())
                .unwrap_or("-".to_string()),
            tx.input_note_nullifiers.len().to_string(),
            tx.output_notes.num_notes().to_string(),
        ]);
    }

    println!("{table}");
}<|MERGE_RESOLUTION|>--- conflicted
+++ resolved
@@ -39,20 +39,14 @@
 pub enum TransactionType {
     /// Create a pay-to-id transaction.
     P2ID {
-<<<<<<< HEAD
-        /// Account sending the asset. If none is provided, the default account's ID is used instead
+        /// Sender account ID or its hex prefix. If none is provided, the default account's ID is used instead
         #[clap(short = 's', long = "source")]
         sender_account_id: Option<String>,
+        /// Target account ID or its hex prefix
         #[clap(short = 't', long = "target")]
         target_account_id: String,
+        /// Faucet account ID or its hex prefix
         #[clap(short = 'f', long = "faucet")]
-=======
-        /// Sender account ID or its hex prefix
-        sender_account_id: String,
-        /// Target account ID or its hex prefix
-        target_account_id: String,
-        /// Faucet account ID or its hex prefix
->>>>>>> 235365fd
         faucet_id: String,
         amount: u64,
         #[clap(short, long, value_enum)]
@@ -61,15 +55,11 @@
     /// Mint `amount` tokens from the specified fungible faucet (corresponding to `faucet_id`). The created note can then be then consumed by
     /// `target_account_id`.
     Mint {
-<<<<<<< HEAD
+        /// Target account ID or its hex prefix
         #[clap(short = 't', long = "target")]
         target_account_id: String,
+        /// Faucet account ID or its hex prefix
         #[clap(short = 'f', long = "faucet")]
-=======
-        /// Target account ID or its hex prefix
-        target_account_id: String,
-        /// Faucet account ID or its hex prefix
->>>>>>> 235365fd
         faucet_id: String,
         amount: u64,
         #[clap(short, long, value_enum)]
@@ -77,20 +67,14 @@
     },
     /// Create a pay-to-id with recall transaction.
     P2IDR {
-<<<<<<< HEAD
-        /// Account sending the asset. If none is provided, the default account's ID is used instead
+        /// Sender account ID or its hex prefix. If none is provided, the default account's ID is used instead
         #[clap(short = 's', long = "source")]
         sender_account_id: Option<String>,
+        /// Target account ID or its hex prefix
         #[clap(short = 't', long = "target")]
         target_account_id: String,
+        /// Faucet account ID or its hex prefix
         #[clap(short = 'f', long = "faucet")]
-=======
-        /// Sender account ID or its hex prefix
-        sender_account_id: String,
-        /// Target account ID or its hex prefix
-        target_account_id: String,
-        /// Faucet account ID or its hex prefix
->>>>>>> 235365fd
         faucet_id: String,
         amount: u64,
         recall_height: u32,
@@ -99,15 +83,10 @@
     },
     /// Consume with the account corresponding to `account_id` all of the notes from `list_of_notes`.
     ConsumeNotes {
-<<<<<<< HEAD
-        /// The account ID to be used to consume the note. If none is provided, the default
+        /// The account ID to be used to consume the note or its hex prefix. If none is provided, the default
         /// account's ID is used instead
         #[clap(short = 'a', long = "account")]
         account_id: Option<String>,
-=======
-        /// Consumer account ID or its hex prefix
-        account_id: String,
->>>>>>> 235365fd
         /// A list of note IDs or the hex prefixes of their corresponding IDs
         list_of_notes: Vec<String>,
     },
@@ -191,25 +170,18 @@
                 .id();
             let fungible_asset =
                 FungibleAsset::new(faucet_id, *amount).map_err(|err| err.to_string())?.into();
-<<<<<<< HEAD
 
             // try to use either the provided argument or the default account
             let sender_account_id = sender_account_id
                 .clone()
                 .or(default_account_id)
                 .ok_or("Neither a sender nor a default account was provided".to_string())?;
-            let sender_account_id =
-                AccountId::from_hex(&sender_account_id).map_err(|err| err.to_string())?;
-            let target_account_id =
-                AccountId::from_hex(target_account_id).map_err(|err| err.to_string())?;
-=======
-            let sender_account_id = get_account_with_id_prefix(client, sender_account_id)
+            let sender_account_id = get_account_with_id_prefix(client, &sender_account_id)
                 .map_err(|err| err.to_string())?
                 .id();
             let target_account_id = get_account_with_id_prefix(client, target_account_id)
                 .map_err(|err| err.to_string())?
                 .id();
->>>>>>> 235365fd
 
             let payment_transaction =
                 PaymentTransactionData::new(fungible_asset, sender_account_id, target_account_id);
@@ -229,25 +201,18 @@
                 .id();
             let fungible_asset =
                 FungibleAsset::new(faucet_id, *amount).map_err(|err| err.to_string())?.into();
-<<<<<<< HEAD
 
             // try to use either the provided argument or the default account
             let sender_account_id = sender_account_id
                 .clone()
                 .or(default_account_id)
                 .ok_or("Neither a sender nor a default account was provided".to_string())?;
-            let sender_account_id =
-                AccountId::from_hex(&sender_account_id).map_err(|err| err.to_string())?;
-            let target_account_id =
-                AccountId::from_hex(target_account_id).map_err(|err| err.to_string())?;
-=======
-            let sender_account_id = get_account_with_id_prefix(client, sender_account_id)
+            let sender_account_id = get_account_with_id_prefix(client, &sender_account_id)
                 .map_err(|err| err.to_string())?
                 .id();
             let target_account_id = get_account_with_id_prefix(client, target_account_id)
                 .map_err(|err| err.to_string())?
                 .id();
->>>>>>> 235365fd
 
             let payment_transaction =
                 PaymentTransactionData::new(fungible_asset, sender_account_id, target_account_id);
@@ -288,17 +253,13 @@
                 })
                 .collect::<Result<Vec<NoteId>, _>>()?;
 
-<<<<<<< HEAD
             let account_id = account_id
                 .clone()
                 .or(default_account_id)
                 .ok_or("Neither a sender nor a default account was provided".to_string())?;
-            let account_id = AccountId::from_hex(&account_id).map_err(|err| err.to_string())?;
-=======
-            let account_id = get_account_with_id_prefix(client, account_id)
-                .map_err(|err| err.to_string())?
-                .id();
->>>>>>> 235365fd
+            let account_id = get_account_with_id_prefix(client, &account_id)
+                .map_err(|err| err.to_string())?
+                .id();
 
             Ok(TransactionTemplate::ConsumeNotes(account_id, list_of_notes))
         },
