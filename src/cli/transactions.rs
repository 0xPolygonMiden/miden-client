use miden_client::{
<<<<<<< HEAD
    client::transactions::{PaymentTransactionData, TransactionRecord, TransactionTemplate},
    store::TransactionFilter,
=======
    client::{
        rpc::NodeRpcClient,
        transactions::{PaymentTransactionData, TransactionRecord, TransactionTemplate},
    },
    store::transactions::TransactionFilter,
>>>>>>> e8115473
};

use miden_tx::DataStore;
use objects::{accounts::AccountId, assets::FungibleAsset, notes::NoteId};
use tracing::info;

use crate::cli::create_dynamic_table;

use super::{Client, Parser};

#[derive(Clone, Debug, Parser)]
#[clap()]
pub enum TransactionType {
    P2ID {
        sender_account_id: String,
        target_account_id: String,
        faucet_id: String,
        amount: u64,
    },
    Mint {
        target_account_id: String,
        faucet_id: String,
        amount: u64,
    },
    P2IDR,
    ConsumeNotes {
        account_id: String,
        list_of_notes: Vec<String>,
    },
}

impl TryInto<TransactionTemplate> for &TransactionType {
    type Error = String;

    fn try_into(self) -> Result<TransactionTemplate, Self::Error> {
        match self {
            TransactionType::P2ID {
                sender_account_id,
                target_account_id,
                faucet_id,
                amount,
            } => {
                let faucet_id = AccountId::from_hex(faucet_id).map_err(|err| err.to_string())?;
                let fungible_asset = FungibleAsset::new(faucet_id, *amount)
                    .map_err(|err| err.to_string())?
                    .into();
                let sender_account_id =
                    AccountId::from_hex(sender_account_id).map_err(|err| err.to_string())?;
                let target_account_id =
                    AccountId::from_hex(target_account_id).map_err(|err| err.to_string())?;
                let payment_transaction = PaymentTransactionData::new(
                    fungible_asset,
                    sender_account_id,
                    target_account_id,
                );

                Ok(TransactionTemplate::PayToId(payment_transaction))
            }
            TransactionType::P2IDR => {
                todo!()
            }
            TransactionType::Mint {
                faucet_id,
                target_account_id,
                amount,
            } => {
                let faucet_id = AccountId::from_hex(faucet_id).map_err(|err| err.to_string())?;
                let fungible_asset =
                    FungibleAsset::new(faucet_id, *amount).map_err(|err| err.to_string())?;
                let target_account_id =
                    AccountId::from_hex(target_account_id).map_err(|err| err.to_string())?;

                Ok(TransactionTemplate::MintFungibleAsset {
                    asset: fungible_asset,
                    target_account_id,
                })
            }
            TransactionType::ConsumeNotes {
                account_id,
                list_of_notes,
            } => {
                let list_of_notes = list_of_notes
                    .iter()
                    .map(|n| NoteId::try_from_hex(n).map_err(|err| err.to_string()))
                    .collect::<Result<Vec<NoteId>, _>>()?;

                let account_id = AccountId::from_hex(account_id).map_err(|err| err.to_string())?;

                Ok(TransactionTemplate::ConsumeNotes(account_id, list_of_notes))
            }
        }
    }
}

#[derive(Debug, Parser, Clone)]
#[clap(about = "Execute and view transactions")]
pub enum Transaction {
    /// List transactions
    #[clap(short_flag = 'l')]
    List,
    /// Execute a transaction, prove and submit it to the node
    #[clap(short_flag = 'n')]
    New {
        #[clap(subcommand)]
        transaction_type: TransactionType,
    },
}

impl Transaction {
    pub async fn execute<N: NodeRpcClient, D: DataStore>(
        &self,
        mut client: Client<N, D>,
    ) -> Result<(), String> {
        match self {
            Transaction::List => {
                list_transactions(client)?;
            }
            Transaction::New { transaction_type } => {
                let transaction_template: TransactionTemplate = transaction_type.try_into()?;

                let transaction_execution_result =
                    client.new_transaction(transaction_template.clone())?;

                info!("Executed transaction, proving and then submitting...");

                client
                    .send_transaction(transaction_execution_result)
                    .await?
            }
        }
        Ok(())
    }
}

// LIST TRANSACTIONS
// ================================================================================================
fn list_transactions<N: NodeRpcClient, D: DataStore>(client: Client<N, D>) -> Result<(), String> {
    let transactions = client.get_transactions(TransactionFilter::All)?;
    print_transactions_summary(&transactions);
    Ok(())
}

// HELPERS
// ================================================================================================
fn print_transactions_summary<'a, I>(executed_transactions: I)
where
    I: IntoIterator<Item = &'a TransactionRecord>,
{
    let mut table = create_dynamic_table(&[
        "ID",
        "Status",
        "Account ID",
        "Script Hash",
        "Input Notes Count",
        "Output Notes Count",
    ]);

    for tx in executed_transactions {
        table.add_row(vec![
            tx.id.to_string(),
            tx.transaction_status.to_string(),
            tx.account_id.to_string(),
            tx.transaction_script
                .as_ref()
                .map(|x| x.hash().to_string())
                .unwrap_or("-".to_string()),
            tx.input_note_nullifiers.len().to_string(),
            tx.output_notes.num_notes().to_string(),
        ]);
    }

    println!("{table}");
}<|MERGE_RESOLUTION|>--- conflicted
+++ resolved
@@ -1,14 +1,9 @@
 use miden_client::{
-<<<<<<< HEAD
-    client::transactions::{PaymentTransactionData, TransactionRecord, TransactionTemplate},
-    store::TransactionFilter,
-=======
     client::{
         rpc::NodeRpcClient,
         transactions::{PaymentTransactionData, TransactionRecord, TransactionTemplate},
     },
     store::transactions::TransactionFilter,
->>>>>>> e8115473
 };
 
 use miden_tx::DataStore;
