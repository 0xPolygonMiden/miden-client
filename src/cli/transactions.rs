use std::io;

use clap::ValueEnum;
use miden_client::{
    client::{
        rpc::NodeRpcClient,
        transactions::{
            transaction_request::{PaymentTransactionData, TransactionTemplate},
            TransactionRecord, TransactionResult,
        },
    },
    store::{Store, TransactionFilter},
};
use miden_objects::{
    assets::{Asset, FungibleAsset},
    crypto::rand::FeltRng,
    notes::{NoteId, NoteType as MidenNoteType},
    Digest,
};
use tracing::info;

use super::{get_account_with_id_prefix, get_note_with_id_prefix, Client, Parser};
use crate::cli::create_dynamic_table;

#[derive(Debug, Clone, Copy, ValueEnum)]
pub enum NoteType {
    Public,
    Private,
}

impl From<&NoteType> for MidenNoteType {
    fn from(note_type: &NoteType) -> Self {
        match note_type {
            NoteType::Public => MidenNoteType::Public,
            NoteType::Private => MidenNoteType::OffChain,
        }
    }
}

#[derive(Clone, Debug, Parser)]
#[clap()]
pub enum TransactionType {
    /// Create a pay-to-id transaction.
    P2ID {
        /// Sender account ID or its hex prefix. If none is provided, the default account's ID is used instead
        #[clap(short = 's', long = "source")]
        sender_account_id: Option<String>,
        /// Target account ID or its hex prefix
        #[clap(short = 't', long = "target")]
        target_account_id: String,
        /// Faucet account ID or its hex prefix
        #[clap(short = 'f', long = "faucet")]
        faucet_id: String,
        amount: u64,
        #[clap(short, long, value_enum)]
        note_type: NoteType,
    },
    /// Mint `amount` tokens from the specified fungible faucet (corresponding to `faucet_id`). The created note can then be then consumed by
    /// `target_account_id`.
    Mint {
        /// Target account ID or its hex prefix
        #[clap(short = 't', long = "target")]
        target_account_id: String,
        /// Faucet account ID or its hex prefix
        #[clap(short = 'f', long = "faucet")]
        faucet_id: String,
        amount: u64,
        #[clap(short, long, value_enum)]
        note_type: NoteType,
    },
    /// Create a pay-to-id with recall transaction.
    P2IDR {
        /// Sender account ID or its hex prefix. If none is provided, the default account's ID is used instead
        #[clap(short = 's', long = "source")]
        sender_account_id: Option<String>,
        /// Target account ID or its hex prefix
        #[clap(short = 't', long = "target")]
        target_account_id: String,
        /// Faucet account ID or its hex prefix
        #[clap(short = 'f', long = "faucet")]
        faucet_id: String,
        amount: u64,
        recall_height: u32,
        #[clap(short, long, value_enum)]
        note_type: NoteType,
    },
    /// Consume with the account corresponding to `account_id` all of the notes from `list_of_notes`.
    ConsumeNotes {
        /// The account ID to be used to consume the note or its hex prefix. If none is provided, the default
        /// account's ID is used instead
        #[clap(short = 'a', long = "account")]
        account_id: Option<String>,
        /// A list of note IDs or the hex prefixes of their corresponding IDs
        list_of_notes: Vec<String>,
    },
}

#[derive(Debug, Parser, Clone)]
#[clap(about = "Execute and view transactions")]
pub enum Transaction {
    /// List currently tracked transactions
    #[clap(short_flag = 'l')]
    List,
    /// Execute a transaction, prove and submit it to the node. Once submitted, it
    /// gets tracked by the client
    #[clap(short_flag = 'n')]
    New {
        #[clap(subcommand)]
        transaction_type: TransactionType,
        /// Flag to submit the executed transaction without asking for confirmation
        #[clap(short, long, default_value_t = false)]
        force: bool,
    },
}

impl Transaction {
    pub async fn execute<N: NodeRpcClient, R: FeltRng, S: Store>(
        &self,
        mut client: Client<N, R, S>,
        default_account_id: Option<String>,
    ) -> Result<(), String> {
        match self {
            Transaction::List => {
                list_transactions(client)?;
            },
<<<<<<< HEAD
            Transaction::New { transaction_type, force } => {
                new_transaction(&mut client, transaction_type, *force).await?;
=======
            Transaction::New { transaction_type } => {
                new_transaction(&mut client, transaction_type, default_account_id).await?;
>>>>>>> 9cc47608
            },
        }
        Ok(())
    }
}

// NEW TRANSACTION
// ================================================================================================
async fn new_transaction<N: NodeRpcClient, R: FeltRng, S: Store>(
    client: &mut Client<N, R, S>,
    transaction_type: &TransactionType,
<<<<<<< HEAD
    force: bool,
=======
    default_account_id: Option<String>,
>>>>>>> 9cc47608
) -> Result<(), String> {
    let transaction_template: TransactionTemplate =
        build_transaction_template(client, transaction_type, default_account_id)?;

    let transaction_request = client.build_transaction_request(transaction_template)?;
    let transaction_execution_result = client.new_transaction(transaction_request)?;

    // Show delta and ask for confirmation
    print_transaction_details(&transaction_execution_result);
    if !force {
        println!("Continue with proving and submission? Changes will be irreversible once the proof is finalized on the rollup (Y/N)");
        let mut proceed_str: String = String::new();
        io::stdin().read_line(&mut proceed_str).expect("Should read line");

        if proceed_str.trim().to_lowercase() != "y" {
            return Ok(());
        }
    }

    info!("Proving and then submitting...");

    client.submit_transaction(transaction_execution_result).await?;

    Ok(())
}

fn print_transaction_details(transaction_result: &TransactionResult) {
    println!(
        "The transaction will have the following effects on the account with ID {}",
        transaction_result.executed_transaction().account_id()
    );

    let account_delta = transaction_result.account_delta();
    let mut table = create_dynamic_table(&["Storage Slot", "Effect"]);

    for cleared_item_slot in account_delta.storage().cleared_items.iter() {
        table.add_row(vec![cleared_item_slot.to_string(), "Cleared".to_string()]);
    }

    for (updated_item_slot, new_value) in account_delta.storage().updated_items.iter() {
        let value_digest: Digest = new_value.into();
        table.add_row(vec![
            updated_item_slot.to_string(),
            format!("Updated ({})", value_digest.to_hex()),
        ]);
    }

    println!("Storage changes:");
    println!("{table}");

    let mut table = create_dynamic_table(&["Asset Type", "Faucet ID", "Amount"]);

    for asset in account_delta.vault().added_assets.iter() {
        let (asset_type, faucet_id, amount) = match asset {
            Asset::Fungible(fungible_asset) => {
                ("Fungible Asset", fungible_asset.faucet_id(), fungible_asset.amount())
            },
            Asset::NonFungible(non_fungible_asset) => {
                ("Non Fungible Asset", non_fungible_asset.faucet_id(), 1)
            },
        };
        table.add_row(vec![asset_type, &faucet_id.to_hex(), &format!("+{}", amount)]);
    }

    for asset in account_delta.vault().removed_assets.iter() {
        let (asset_type, faucet_id, amount) = match asset {
            Asset::Fungible(fungible_asset) => {
                ("Fungible Asset", fungible_asset.faucet_id(), fungible_asset.amount())
            },
            Asset::NonFungible(non_fungible_asset) => {
                ("Non Fungible Asset", non_fungible_asset.faucet_id(), 1)
            },
        };
        table.add_row(vec![asset_type, &faucet_id.to_hex(), &format!("-{}", amount)]);
    }

    println!("Vault changes:");
    println!("{table}");

    if let Some(new_nonce) = account_delta.nonce() {
        println!("New nonce: {new_nonce}.")
    } else {
        println!("No nonce changes.")
    }
}

/// Builds a [TransactionTemplate] based on the transaction type provided via cli args
///
/// For all transactions it'll try to find the corresponding accounts by using the
/// account IDs prefixes
///
/// For [TransactionTemplate::ConsumeNotes], it'll try to find the corresponding notes by using the
/// provided IDs as prefixes
fn build_transaction_template<N: NodeRpcClient, R: FeltRng, S: Store>(
    client: &Client<N, R, S>,
    transaction_type: &TransactionType,
    default_account_id: Option<String>,
) -> Result<TransactionTemplate, String> {
    match transaction_type {
        TransactionType::P2ID {
            sender_account_id,
            target_account_id,
            faucet_id,
            amount,
            note_type,
        } => {
            let faucet_id = get_account_with_id_prefix(client, faucet_id)
                .map_err(|err| err.to_string())?
                .id();
            let fungible_asset =
                FungibleAsset::new(faucet_id, *amount).map_err(|err| err.to_string())?.into();

            // try to use either the provided argument or the default account
            let sender_account_id = sender_account_id
                .clone()
                .or(default_account_id)
                .ok_or("Neither a sender nor a default account was provided".to_string())?;
            let sender_account_id = get_account_with_id_prefix(client, &sender_account_id)
                .map_err(|err| err.to_string())?
                .id();
            let target_account_id = get_account_with_id_prefix(client, target_account_id)
                .map_err(|err| err.to_string())?
                .id();

            let payment_transaction =
                PaymentTransactionData::new(fungible_asset, sender_account_id, target_account_id);

            Ok(TransactionTemplate::PayToId(payment_transaction, note_type.into()))
        },
        TransactionType::P2IDR {
            sender_account_id,
            target_account_id,
            faucet_id,
            amount,
            recall_height,
            note_type,
        } => {
            let faucet_id = get_account_with_id_prefix(client, faucet_id)
                .map_err(|err| err.to_string())?
                .id();
            let fungible_asset =
                FungibleAsset::new(faucet_id, *amount).map_err(|err| err.to_string())?.into();

            // try to use either the provided argument or the default account
            let sender_account_id = sender_account_id
                .clone()
                .or(default_account_id)
                .ok_or("Neither a sender nor a default account was provided".to_string())?;
            let sender_account_id = get_account_with_id_prefix(client, &sender_account_id)
                .map_err(|err| err.to_string())?
                .id();
            let target_account_id = get_account_with_id_prefix(client, target_account_id)
                .map_err(|err| err.to_string())?
                .id();

            let payment_transaction =
                PaymentTransactionData::new(fungible_asset, sender_account_id, target_account_id);
            Ok(TransactionTemplate::PayToIdWithRecall(
                payment_transaction,
                *recall_height,
                note_type.into(),
            ))
        },
        TransactionType::Mint {
            faucet_id,
            target_account_id,
            amount,
            note_type,
        } => {
            let faucet_id = get_account_with_id_prefix(client, faucet_id)
                .map_err(|err| err.to_string())?
                .id();
            let fungible_asset =
                FungibleAsset::new(faucet_id, *amount).map_err(|err| err.to_string())?;
            let target_account_id = get_account_with_id_prefix(client, target_account_id)
                .map_err(|err| err.to_string())?
                .id();

            Ok(TransactionTemplate::MintFungibleAsset(
                fungible_asset,
                target_account_id,
                note_type.into(),
            ))
        },
        TransactionType::ConsumeNotes { account_id, list_of_notes } => {
            let list_of_notes = list_of_notes
                .iter()
                .map(|note_id| {
                    get_note_with_id_prefix(client, note_id)
                        .map(|note_record| note_record.id())
                        .map_err(|err| err.to_string())
                })
                .collect::<Result<Vec<NoteId>, _>>()?;

            let account_id = account_id
                .clone()
                .or(default_account_id)
                .ok_or("Neither a sender nor a default account was provided".to_string())?;
            let account_id = get_account_with_id_prefix(client, &account_id)
                .map_err(|err| err.to_string())?
                .id();

            Ok(TransactionTemplate::ConsumeNotes(account_id, list_of_notes))
        },
    }
}

// LIST TRANSACTIONS
// ================================================================================================
fn list_transactions<N: NodeRpcClient, R: FeltRng, S: Store>(
    client: Client<N, R, S>,
) -> Result<(), String> {
    let transactions = client.get_transactions(TransactionFilter::All)?;
    print_transactions_summary(&transactions);
    Ok(())
}

// HELPERS
// ================================================================================================
fn print_transactions_summary<'a, I>(executed_transactions: I)
where
    I: IntoIterator<Item = &'a TransactionRecord>,
{
    let mut table = create_dynamic_table(&[
        "ID",
        "Status",
        "Account ID",
        "Script Hash",
        "Input Notes Count",
        "Output Notes Count",
    ]);

    for tx in executed_transactions {
        table.add_row(vec![
            tx.id.to_string(),
            tx.transaction_status.to_string(),
            tx.account_id.to_string(),
            tx.transaction_script
                .as_ref()
                .map(|x| x.hash().to_string())
                .unwrap_or("-".to_string()),
            tx.input_note_nullifiers.len().to_string(),
            tx.output_notes.num_notes().to_string(),
        ]);
    }

    println!("{table}");
}<|MERGE_RESOLUTION|>--- conflicted
+++ resolved
@@ -123,13 +123,8 @@
             Transaction::List => {
                 list_transactions(client)?;
             },
-<<<<<<< HEAD
             Transaction::New { transaction_type, force } => {
-                new_transaction(&mut client, transaction_type, *force).await?;
-=======
-            Transaction::New { transaction_type } => {
-                new_transaction(&mut client, transaction_type, default_account_id).await?;
->>>>>>> 9cc47608
+                new_transaction(&mut client, transaction_type, *force, default_account_id).await?;
             },
         }
         Ok(())
@@ -141,11 +136,8 @@
 async fn new_transaction<N: NodeRpcClient, R: FeltRng, S: Store>(
     client: &mut Client<N, R, S>,
     transaction_type: &TransactionType,
-<<<<<<< HEAD
     force: bool,
-=======
     default_account_id: Option<String>,
->>>>>>> 9cc47608
 ) -> Result<(), String> {
     let transaction_template: TransactionTemplate =
         build_transaction_template(client, transaction_type, default_account_id)?;
