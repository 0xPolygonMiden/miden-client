--- conflicted
+++ resolved
@@ -7,8 +7,6 @@
     requests::{GetBlockHeaderByNumberRequest, SyncStateRequest},
     responses::{NullifierUpdate, SyncStateResponse},
 };
-#[cfg(test)]
-use miden_objects::crypto::rand::FeltRng;
 use miden_objects::{
     accounts::{
         get_account_seed_single, Account, AccountCode, AccountId, AccountStorage, AccountType,
@@ -524,20 +522,6 @@
     )
 }
 
-<<<<<<< HEAD
-#[cfg(test)]
-impl<N: NodeRpcClient, R: FeltRng, S: Store> Client<N, R, S> {
-    /// Helper function to set a data store to conveniently mock data for tests
-    pub fn set_data_store(
-        &mut self,
-        data_store: MockDataStore,
-    ) {
-        self.set_tx_executor(miden_tx::TransactionExecutor::new(data_store));
-    }
-}
-
-=======
->>>>>>> 54427b18
 pub fn mock_notes(assembler: &Assembler) -> (Vec<Note>, Vec<Note>) {
     const ACCOUNT_ID_FUNGIBLE_FAUCET_ON_CHAIN_1: u64 =
         0b1010010001111111010110100011011110101011010001101111110110111100u64;
