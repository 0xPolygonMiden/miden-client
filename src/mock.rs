#[cfg(test)]
use crate::store::Store;
use crate::{
    client::{
        rpc::{NodeRpcClient, NodeRpcClientEndpoint, StateSyncInfo},
        sync::FILTER_ID_SHIFT,
        transactions::{prepare_word, PaymentTransactionData, TransactionTemplate},
        Client,
    },
    errors::NodeRpcClientError,
    store::{sqlite_store::SqliteStore, AuthInfo},
};
use async_trait::async_trait;
use miden_lib::{transaction::TransactionKernel, AuthScheme};
use miden_node_proto::generated::{
    account::AccountId as ProtoAccountId,
    block_header::BlockHeader as NodeBlockHeader,
    note::NoteSyncRecord,
    requests::{GetBlockHeaderByNumberRequest, SyncStateRequest},
    responses::{NullifierUpdate, SyncStateResponse},
};
<<<<<<< HEAD

use mock::{
    constants::{generate_account_seed, AccountSeedType},
    mock::{account::mock_account, block::mock_block_header},
};

use mock::mock::{
    block,
    notes::{mock_notes, AssetPreservationStatus},
};
use objects::{
    accounts::{Account, AccountStorage, StorageSlotType},
    accounts::{AccountId, AccountType},
    assets::FungibleAsset,
    assets::{AssetVault, TokenSymbol},
    crypto::merkle::{Mmr, MmrDelta},
    notes::{Note, NoteInclusionProof},
=======
use miden_objects::{
    accounts::{
        get_account_seed_single, Account, AccountCode, AccountId, AccountStorage, AccountType,
        StorageSlotType,
    },
    assembly::{Assembler, ModuleAst, ProgramAst},
    assets::{Asset, AssetVault, FungibleAsset, TokenSymbol},
    crypto::{
        dsa::rpo_falcon512::KeyPair,
        merkle::{Mmr, MmrDelta, NodeIndex, SimpleSmt},
    },
    notes::{Note, NoteAssets, NoteInclusionProof, NoteScript},
>>>>>>> 3c8316f6
    transaction::{InputNote, ProvenTransaction},
    utils::collections::BTreeMap,
    BlockHeader, Felt, Word, NOTE_TREE_DEPTH, ZERO,
};
#[cfg(test)]
use miden_tx::DataStore;
use rand::Rng;
use tonic::{IntoRequest, Response, Status};

pub use crate::store::mock_executor_data_store::MockDataStore;

pub type MockClient = Client<MockRpcApi, SqliteStore>;

// MOCK CONSTS
// ================================================================================================

pub const ACCOUNT_ID_REGULAR_ACCOUNT_UPDATABLE_CODE_ON_CHAIN: u64 = 3238098370154045919;
pub const ACCOUNT_ID_REGULAR: u64 = 0b0110111011u64 << 54;
pub const ACCOUNT_ID_FUNGIBLE_FAUCET_ON_CHAIN: u64 = 0b1010011100 << 54;
pub const DEFAULT_ACCOUNT_CODE: &str = "
    use.miden::contracts::wallets::basic->basic_wallet
    use.miden::contracts::auth::basic->basic_eoa

    export.basic_wallet::receive_asset
    export.basic_wallet::send_asset
    export.basic_eoa::auth_tx_rpo_falcon512
";

/// Mock RPC API
///
/// This struct implements the RPC API used by the client to communicate with the node. It is
/// intended to be used for testing purposes only.
pub struct MockRpcApi {
    pub state_sync_requests: BTreeMap<SyncStateRequest, SyncStateResponse>,
}

impl Default for MockRpcApi {
    fn default() -> Self {
        Self {
            state_sync_requests: generate_state_sync_mock_requests(),
        }
    }
}

impl MockRpcApi {
    pub fn new(_config_endpoint: &str) -> Self {
        Self::default()
    }
}

#[cfg(test)]
impl<N: NodeRpcClient, S: Store, D: DataStore> Client<N, S, D> {
    /// Helper function to set a data store to conveniently mock data for tests
    pub fn set_data_store(&mut self, data_store: D) {
        self.set_tx_executor(miden_tx::TransactionExecutor::new(data_store));
    }
}

#[async_trait]
impl NodeRpcClient for MockRpcApi {
    /// Executes the specified sync state request and returns the response.
    async fn sync_state(
        &mut self,
        block_num: u32,
        _account_ids: &[AccountId],
        _note_tags: &[u16],
        _nullifiers_tags: &[u16],
    ) -> Result<StateSyncInfo, NodeRpcClientError> {
        // Match request -> response through block_num
        let response = match self
            .state_sync_requests
            .iter()
            .find(|(req, _)| req.block_num == block_num)
        {
            Some((_req, response)) => {
                let response = response.clone();
                Ok(Response::new(response))
            }
            None => Err(NodeRpcClientError::RequestError(
                NodeRpcClientEndpoint::SyncState.to_string(),
                Status::not_found("no response for sync state request").to_string(),
            )),
        }?;

        response.into_inner().try_into()
    }

    /// Creates and executes a [GetBlockHeaderByNumberRequest].
    /// Only used for retrieving genesis block right now so that's the only case we need to cover.
    async fn get_block_header_by_number(
        &mut self,
        block_num: Option<u32>,
    ) -> Result<BlockHeader, NodeRpcClientError> {
        let request = GetBlockHeaderByNumberRequest { block_num };
        let request: GetBlockHeaderByNumberRequest = request.into_request().into_inner();

        if request.block_num == Some(0) {
            let block_header = BlockHeader::mock(0, None, None, &[]);
            return Ok(block_header);
        }
        panic!("get_block_header_by_number is supposed to be only used for genesis block")
    }

    async fn submit_proven_transaction(
        &mut self,
        _proven_transaction: ProvenTransaction,
    ) -> std::result::Result<(), NodeRpcClientError> {
        // TODO: add some basic validations to test error cases
        Ok(())
    }
}

// HELPERS
// ================================================================================================

/// Generates mock sync state requests and responses
fn create_mock_sync_state_request_for_account_and_notes(
    account_id: AccountId,
    output_notes: &[Note],
    consumed_notes: &[InputNote],
    mmr_delta: Option<Vec<MmrDelta>>,
    tracked_block_headers: Option<Vec<BlockHeader>>,
) -> BTreeMap<SyncStateRequest, SyncStateResponse> {
    let mut requests: BTreeMap<SyncStateRequest, SyncStateResponse> = BTreeMap::new();

    let accounts = vec![ProtoAccountId {
        id: u64::from(account_id),
    }];

    let nullifiers: Vec<u32> = consumed_notes
        .iter()
        .map(|note| (note.note().nullifier().as_elements()[3].as_int() >> FILTER_ID_SHIFT) as u32)
        .collect();

    let account = get_account_with_default_account_code(account_id, Word::default(), None);

    let tracked_block_headers = tracked_block_headers.unwrap_or(vec![
        BlockHeader::mock(8, None, None, &[]),
        BlockHeader::mock(10, None, None, &[]),
    ]);

    let chain_tip = tracked_block_headers
        .last()
        .map(|header| header.block_num())
        .unwrap_or(10);
    let mut deltas_iter = mmr_delta.unwrap_or_default().into_iter();
    let mut created_notes_iter = output_notes.iter();

    for (block_order, block_header) in tracked_block_headers.iter().enumerate() {
        let request = SyncStateRequest {
            block_num: if block_order == 0 {
                0
            } else {
                tracked_block_headers[block_order - 1].block_num()
            },
            account_ids: accounts.clone(),
            note_tags: vec![],
            nullifiers: nullifiers.clone(),
        };

        // create a state sync response
        let response = SyncStateResponse {
            chain_tip,
            mmr_delta: deltas_iter
                .next()
                .map(miden_node_proto::generated::mmr::MmrDelta::from),
            block_header: Some(NodeBlockHeader::from(*block_header)),
            accounts: vec![],
            notes: vec![NoteSyncRecord {
                note_index: 0,
                note_id: Some(created_notes_iter.next().unwrap().id().into()),
                sender: Some(account.id().into()),
                tag: 0u64,
                merkle_path: Some(miden_node_proto::generated::merkle::MerklePath::default()),
            }],
            nullifiers: vec![NullifierUpdate {
                nullifier: Some(
                    consumed_notes
                        .first()
                        .unwrap()
                        .note()
                        .nullifier()
                        .inner()
                        .into(),
                ),
                block_num: 7,
            }],
        };
        requests.insert(request, response);
    }

    requests
}

/// Generates mock sync state requests and responses
fn generate_state_sync_mock_requests() -> BTreeMap<SyncStateRequest, SyncStateResponse> {
    let account_id = AccountId::try_from(ACCOUNT_ID_REGULAR).unwrap();

    // create sync state requests
    let assembler = TransactionKernel::assembler();
    let (consumed_notes, created_notes) = mock_notes(&assembler);
    let (_, input_notes, _, _) = mock_full_chain_mmr_and_notes(consumed_notes);

    create_mock_sync_state_request_for_account_and_notes(
        account_id,
        &created_notes,
        &input_notes,
        None,
        None,
    )
}

pub fn mock_full_chain_mmr_and_notes(
    consumed_notes: Vec<Note>,
) -> (Mmr, Vec<InputNote>, Vec<BlockHeader>, Vec<MmrDelta>) {
    let mut note_trees = Vec::new();

    // TODO: Consider how to better represent note authentication data.
    // we use the index for both the block number and the leaf index in the note tree
    for (index, note) in consumed_notes.iter().enumerate() {
        let tree_index = 2 * index;
        let smt_entries = vec![
            (tree_index as u64, note.id().into()),
            ((tree_index + 1) as u64, note.metadata().into()),
        ];
        let smt: SimpleSmt<NOTE_TREE_DEPTH> = SimpleSmt::with_leaves(smt_entries).unwrap();
        note_trees.push(smt);
    }

    let mut note_tree_iter = note_trees.iter();
    let mut mmr_deltas = Vec::new();

    // create a dummy chain of block headers
    let block_chain = vec![
        BlockHeader::mock(0, None, note_tree_iter.next().map(|x| x.root()), &[]),
        BlockHeader::mock(1, None, note_tree_iter.next().map(|x| x.root()), &[]),
        BlockHeader::mock(2, None, note_tree_iter.next().map(|x| x.root()), &[]),
        BlockHeader::mock(3, None, note_tree_iter.next().map(|x| x.root()), &[]),
        BlockHeader::mock(4, None, note_tree_iter.next().map(|x| x.root()), &[]),
        BlockHeader::mock(5, None, note_tree_iter.next().map(|x| x.root()), &[]),
        BlockHeader::mock(6, None, note_tree_iter.next().map(|x| x.root()), &[]),
    ];

    // instantiate and populate MMR
    let mut mmr = Mmr::default();
    for (block_num, block_header) in block_chain.iter().enumerate() {
        if block_num == 2 {
            mmr_deltas.push(mmr.get_delta(1, mmr.forest()).unwrap());
        }
        if block_num == 4 {
            mmr_deltas.push(mmr.get_delta(3, mmr.forest()).unwrap());
        }
        if block_num == 6 {
            mmr_deltas.push(mmr.get_delta(5, mmr.forest()).unwrap());
        }
        mmr.add(block_header.hash());
    }

    // set origin for consumed notes using chain and block data
    let recorded_notes = consumed_notes
        .into_iter()
        .enumerate()
        .map(|(index, note)| {
            let block_header = &block_chain[index];
            let auth_index = NodeIndex::new(NOTE_TREE_DEPTH, index as u64).unwrap();
            InputNote::new(
                note,
                NoteInclusionProof::new(
                    block_header.block_num(),
                    block_header.sub_hash(),
                    block_header.note_root(),
                    index as u64,
                    note_trees[index].open(&auth_index.try_into().unwrap()).path,
                )
                .unwrap(),
            )
        })
        .collect::<Vec<_>>();

    (
        mmr,
        recorded_notes,
        vec![block_chain[2], block_chain[4], block_chain[6]],
        mmr_deltas,
    )
}

/// inserts mock note and account data into the client and returns the last block header of mocked
/// chain
pub async fn insert_mock_data(client: &mut MockClient) -> Vec<BlockHeader> {
    // mock notes
    let account = get_account_with_default_account_code(
        AccountId::try_from(ACCOUNT_ID_REGULAR_ACCOUNT_UPDATABLE_CODE_ON_CHAIN).unwrap(),
        Word::default(),
        None,
    );

    let init_seed: [u8; 32] = [0; 32];
    let account_seed = get_account_seed_single(
        init_seed,
        account.account_type(),
        true,
        account.code().root(),
        account.storage().root(),
    )
    .unwrap();

    let assembler = TransactionKernel::assembler();
    let (consumed_notes, created_notes) = mock_notes(&assembler);
    let (_mmr, consumed_notes, tracked_block_headers, mmr_deltas) =
        mock_full_chain_mmr_and_notes(consumed_notes);

    // insert notes into database
    for note in consumed_notes.clone() {
        client.import_input_note(note.into()).unwrap();
    }

    // insert notes into database
    for note in created_notes.clone() {
        client.import_input_note(note.into()).unwrap();
    }

    // insert account
    let key_pair: KeyPair = KeyPair::new()
        .map_err(|err| format!("Error generating KeyPair: {}", err))
        .unwrap();
    client
        .insert_account(
            &account,
            Some(account_seed),
            &AuthInfo::RpoFalcon512(key_pair),
        )
        .unwrap();

    client.rpc_api().state_sync_requests = create_mock_sync_state_request_for_account_and_notes(
        account.id(),
        &created_notes,
        &consumed_notes,
        Some(mmr_deltas),
        Some(tracked_block_headers.clone()),
    );

    tracked_block_headers
}

pub async fn create_mock_transaction(client: &mut MockClient) {
    let key_pair: KeyPair = KeyPair::new()
        .map_err(|err| format!("Error generating KeyPair: {}", err))
        .unwrap();
    let auth_scheme: miden_lib::AuthScheme = miden_lib::AuthScheme::RpoFalcon512 {
        pub_key: key_pair.public_key(),
    };

    let mut rng = rand::thread_rng();
    // we need to use an initial seed to create the wallet account
    let init_seed: [u8; 32] = rand::Rng::gen(&mut rng);

    let (sender_account, seed) = miden_lib::accounts::wallets::create_basic_wallet(
        init_seed,
        auth_scheme,
        AccountType::RegularAccountImmutableCode,
    )
    .unwrap();

    client
        .insert_account(
            &sender_account,
            Some(seed),
            &AuthInfo::RpoFalcon512(key_pair),
        )
        .unwrap();

    let key_pair: KeyPair = KeyPair::new()
        .map_err(|err| format!("Error generating KeyPair: {}", err))
        .unwrap();
    let auth_scheme: miden_lib::AuthScheme = miden_lib::AuthScheme::RpoFalcon512 {
        pub_key: key_pair.public_key(),
    };

    let mut rng = rand::thread_rng();
    // we need to use an initial seed to create the wallet account
    let init_seed: [u8; 32] = rand::Rng::gen(&mut rng);

    let (target_account, seed) = miden_lib::accounts::wallets::create_basic_wallet(
        init_seed,
        auth_scheme,
        AccountType::RegularAccountImmutableCode,
    )
    .unwrap();

    client
        .insert_account(
            &target_account,
            Some(seed),
            &AuthInfo::RpoFalcon512(key_pair),
        )
        .unwrap();

    let key_pair: KeyPair = KeyPair::new()
        .map_err(|err| format!("Error generating KeyPair: {}", err))
        .unwrap();
    let auth_scheme: miden_lib::AuthScheme = miden_lib::AuthScheme::RpoFalcon512 {
        pub_key: key_pair.public_key(),
    };

    let mut rng = rand::thread_rng();
    // we need to use an initial seed to create the wallet account
    let init_seed: [u8; 32] = rand::Rng::gen(&mut rng);

    let max_supply = 10000u64.to_le_bytes();

    let (faucet, seed) = miden_lib::accounts::faucets::create_basic_fungible_faucet(
        init_seed,
        miden_objects::assets::TokenSymbol::new("MOCK").unwrap(),
        4u8,
        Felt::try_from(max_supply.as_slice()).unwrap(),
        auth_scheme,
    )
    .unwrap();

    client
        .insert_account(&faucet, Some(seed), &AuthInfo::RpoFalcon512(key_pair))
        .unwrap();

    let asset: miden_objects::assets::Asset = FungibleAsset::new(faucet.id(), 5u64).unwrap().into();

    // Insert a P2ID transaction object

    let transaction_template = TransactionTemplate::PayToId(PaymentTransactionData::new(
        asset,
        sender_account.id(),
        target_account.id(),
    ));

    let transaction_execution_result = client.new_transaction(transaction_template).unwrap();

    client
        .send_transaction(transaction_execution_result)
        .await
        .unwrap();
}

pub fn mock_fungible_faucet_account(
    id: AccountId,
    initial_balance: u64,
    key_pair: KeyPair,
) -> Account {
    let mut rng = rand::thread_rng();
    let init_seed: [u8; 32] = rng.gen();
    let auth_scheme: AuthScheme = AuthScheme::RpoFalcon512 {
        pub_key: key_pair.public_key(),
    };

    let (faucet, _seed) = miden_lib::accounts::faucets::create_basic_fungible_faucet(
        init_seed,
        TokenSymbol::new("TST").unwrap(),
        10u8,
        Felt::try_from(initial_balance.to_le_bytes().as_slice())
            .expect("u64 can be safely converted to a field element"),
        auth_scheme,
    )
    .unwrap();

    let faucet_storage_slot_1 = [
        Felt::new(initial_balance),
        Felt::new(0),
        Felt::new(0),
        Felt::new(0),
    ];
    let faucet_account_storage = AccountStorage::new(vec![
        (
            0,
            (
                StorageSlotType::Value { value_arity: 0 },
                key_pair.public_key().into(),
            ),
        ),
        (
            1,
            (
                StorageSlotType::Value { value_arity: 0 },
                faucet_storage_slot_1,
            ),
        ),
    ])
    .unwrap();

    Account::new(
        id,
        AssetVault::new(&[]).unwrap(),
        faucet_account_storage.clone(),
        faucet.code().clone(),
        Felt::new(10u64),
    )
}

<<<<<<< HEAD
#[cfg(test)]
impl<N: NodeRpcClient, S: Store> Client<N, S> {
    /// Helper function to set a data store to conveniently mock data for tests
    pub fn set_data_store(&mut self, data_store: MockDataStore) {
        self.set_tx_executor(miden_tx::TransactionExecutor::new(data_store));
=======
pub fn mock_notes(assembler: &Assembler) -> (Vec<Note>, Vec<Note>) {
    const ACCOUNT_ID_FUNGIBLE_FAUCET_ON_CHAIN_1: u64 =
        0b1010010001111111010110100011011110101011010001101111110110111100u64;
    const ACCOUNT_ID_FUNGIBLE_FAUCET_ON_CHAIN_2: u64 =
        0b1010000101101010101101000110111101010110100011011110100011011101u64;
    const ACCOUNT_ID_FUNGIBLE_FAUCET_ON_CHAIN_3: u64 =
        0b1010011001011010101101000110111101010110100011011101000110111100u64;
    // Note Assets
    let faucet_id_1 = AccountId::try_from(ACCOUNT_ID_FUNGIBLE_FAUCET_ON_CHAIN_1).unwrap();
    let faucet_id_2 = AccountId::try_from(ACCOUNT_ID_FUNGIBLE_FAUCET_ON_CHAIN_2).unwrap();
    let faucet_id_3 = AccountId::try_from(ACCOUNT_ID_FUNGIBLE_FAUCET_ON_CHAIN_3).unwrap();
    let fungible_asset_1: Asset = FungibleAsset::new(faucet_id_1, 100).unwrap().into();
    let fungible_asset_2: Asset = FungibleAsset::new(faucet_id_2, 150).unwrap().into();
    let fungible_asset_3: Asset = FungibleAsset::new(faucet_id_3, 7).unwrap().into();

    // Sender account
    let sender = AccountId::try_from(ACCOUNT_ID_REGULAR).unwrap();

    // CREATED NOTES
    // --------------------------------------------------------------------------------------------
    // create note script
    let note_program_ast = ProgramAst::parse("begin push.1 drop end").unwrap();
    let (note_script, _) = NoteScript::new(note_program_ast, assembler).unwrap();

    // Created Notes
    const SERIAL_NUM_4: Word = [Felt::new(13), Felt::new(14), Felt::new(15), Felt::new(16)];
    let created_note_1 = Note::new(
        note_script.clone(),
        &[Felt::new(1)],
        &[fungible_asset_1],
        SERIAL_NUM_4,
        sender,
        ZERO,
    )
    .unwrap();

    const SERIAL_NUM_5: Word = [Felt::new(17), Felt::new(18), Felt::new(19), Felt::new(20)];
    let created_note_2 = Note::new(
        note_script.clone(),
        &[Felt::new(2)],
        &[fungible_asset_2],
        SERIAL_NUM_5,
        sender,
        ZERO,
    )
    .unwrap();

    const SERIAL_NUM_6: Word = [Felt::new(21), Felt::new(22), Felt::new(23), Felt::new(24)];
    let created_note_3 = Note::new(
        note_script,
        &[Felt::new(2)],
        &[fungible_asset_3],
        SERIAL_NUM_6,
        sender,
        ZERO,
    )
    .unwrap();

    let created_notes = vec![created_note_1, created_note_2, created_note_3];

    // CONSUMED NOTES
    // --------------------------------------------------------------------------------------------

    // create note 1 script
    let note_1_script_src = format!(
        "\
        begin
            # create note 0
            push.{created_note_0_recipient}
            push.{created_note_0_tag}
            push.{created_note_0_asset}
            # MAST root of the `create_note` mock account procedure
            # call.0xacb46cadec8d1721934827ed161b851f282f1f4b88b72391a67fed668b1a00ba
            drop dropw dropw

            # create note 1
            push.{created_note_1_recipient}
            push.{created_note_1_tag}
            push.{created_note_1_asset}
            # MAST root of the `create_note` mock account procedure
            # call.0xacb46cadec8d1721934827ed161b851f282f1f4b88b72391a67fed668b1a00ba
            drop dropw dropw
        end
    ",
        created_note_0_recipient = prepare_word(&created_notes[0].recipient()),
        created_note_0_tag = created_notes[0].metadata().tag(),
        created_note_0_asset = prepare_assets(created_notes[0].assets())[0],
        created_note_1_recipient = prepare_word(&created_notes[1].recipient()),
        created_note_1_tag = created_notes[1].metadata().tag(),
        created_note_1_asset = prepare_assets(created_notes[1].assets())[0],
    );
    let note_1_script_ast = ProgramAst::parse(&note_1_script_src).unwrap();
    let (note_1_script, _) = NoteScript::new(note_1_script_ast, assembler).unwrap();

    // create note 2 script
    let note_2_script_src = format!(
        "\
        begin
            # create note 2
            push.{created_note_2_recipient}
            push.{created_note_2_tag}
            push.{created_note_2_asset}
            # MAST root of the `create_note` mock account procedure
            # call.0xacb46cadec8d1721934827ed161b851f282f1f4b88b72391a67fed668b1a00ba
            drop dropw dropw
        end
        ",
        created_note_2_recipient = prepare_word(&created_notes[2].recipient()),
        created_note_2_tag = created_notes[2].metadata().tag(),
        created_note_2_asset = prepare_assets(created_notes[2].assets())[0],
    );
    let note_2_script_ast = ProgramAst::parse(&note_2_script_src).unwrap();
    let (note_2_script, _) = NoteScript::new(note_2_script_ast, assembler).unwrap();

    // Consumed Notes
    const SERIAL_NUM_1: Word = [Felt::new(1), Felt::new(2), Felt::new(3), Felt::new(4)];
    let consumed_note_1 = Note::new(
        note_1_script,
        &[Felt::new(1)],
        &[fungible_asset_1],
        SERIAL_NUM_1,
        sender,
        ZERO,
    )
    .unwrap();

    const SERIAL_NUM_2: Word = [Felt::new(5), Felt::new(6), Felt::new(7), Felt::new(8)];
    let consumed_note_2 = Note::new(
        note_2_script,
        &[Felt::new(2)],
        &[fungible_asset_2, fungible_asset_3],
        SERIAL_NUM_2,
        sender,
        ZERO,
    )
    .unwrap();

    let consumed_notes = vec![consumed_note_1, consumed_note_2];

    (consumed_notes, created_notes)
}

fn get_account_with_nonce(
    account_id: AccountId,
    public_key: Word,
    assets: Option<Asset>,
    nonce: u64,
) -> Account {
    let account_code_src = DEFAULT_ACCOUNT_CODE;
    let account_code_ast = ModuleAst::parse(account_code_src).unwrap();
    let account_assembler = TransactionKernel::assembler();

    let account_code = AccountCode::new(account_code_ast, &account_assembler).unwrap();
    let account_storage = AccountStorage::new(vec![(
        0,
        (StorageSlotType::Value { value_arity: 0 }, public_key),
    )])
    .unwrap();

    let asset_vault = match assets {
        Some(asset) => AssetVault::new(&[asset]).unwrap(),
        None => AssetVault::new(&[]).unwrap(),
    };

    Account::new(
        account_id,
        asset_vault,
        account_storage,
        account_code,
        Felt::new(nonce),
    )
}

pub fn get_account_with_default_account_code(
    account_id: AccountId,
    public_key: Word,
    assets: Option<Asset>,
) -> Account {
    get_account_with_nonce(account_id, public_key, assets, 1)
}

pub fn get_new_account_with_default_account_code(
    account_id: AccountId,
    public_key: Word,
    assets: Option<Asset>,
) -> Account {
    get_account_with_nonce(account_id, public_key, assets, 0)
}

fn prepare_assets(note_assets: &NoteAssets) -> Vec<String> {
    let mut assets = Vec::new();
    for &asset in note_assets.iter() {
        let asset_word: Word = asset.into();
        let asset_str = prepare_word(&asset_word);
        assets.push(asset_str);
>>>>>>> 3c8316f6
    }
    assets
}<|MERGE_RESOLUTION|>--- conflicted
+++ resolved
@@ -19,25 +19,6 @@
     requests::{GetBlockHeaderByNumberRequest, SyncStateRequest},
     responses::{NullifierUpdate, SyncStateResponse},
 };
-<<<<<<< HEAD
-
-use mock::{
-    constants::{generate_account_seed, AccountSeedType},
-    mock::{account::mock_account, block::mock_block_header},
-};
-
-use mock::mock::{
-    block,
-    notes::{mock_notes, AssetPreservationStatus},
-};
-use objects::{
-    accounts::{Account, AccountStorage, StorageSlotType},
-    accounts::{AccountId, AccountType},
-    assets::FungibleAsset,
-    assets::{AssetVault, TokenSymbol},
-    crypto::merkle::{Mmr, MmrDelta},
-    notes::{Note, NoteInclusionProof},
-=======
 use miden_objects::{
     accounts::{
         get_account_seed_single, Account, AccountCode, AccountId, AccountStorage, AccountType,
@@ -50,13 +31,11 @@
         merkle::{Mmr, MmrDelta, NodeIndex, SimpleSmt},
     },
     notes::{Note, NoteAssets, NoteInclusionProof, NoteScript},
->>>>>>> 3c8316f6
     transaction::{InputNote, ProvenTransaction},
     utils::collections::BTreeMap,
     BlockHeader, Felt, Word, NOTE_TREE_DEPTH, ZERO,
 };
-#[cfg(test)]
-use miden_tx::DataStore;
+
 use rand::Rng;
 use tonic::{IntoRequest, Response, Status};
 
@@ -98,14 +77,6 @@
 impl MockRpcApi {
     pub fn new(_config_endpoint: &str) -> Self {
         Self::default()
-    }
-}
-
-#[cfg(test)]
-impl<N: NodeRpcClient, S: Store, D: DataStore> Client<N, S, D> {
-    /// Helper function to set a data store to conveniently mock data for tests
-    pub fn set_data_store(&mut self, data_store: D) {
-        self.set_tx_executor(miden_tx::TransactionExecutor::new(data_store));
     }
 }
 
@@ -547,13 +518,14 @@
     )
 }
 
-<<<<<<< HEAD
 #[cfg(test)]
 impl<N: NodeRpcClient, S: Store> Client<N, S> {
     /// Helper function to set a data store to conveniently mock data for tests
     pub fn set_data_store(&mut self, data_store: MockDataStore) {
         self.set_tx_executor(miden_tx::TransactionExecutor::new(data_store));
-=======
+    }
+}
+
 pub fn mock_notes(assembler: &Assembler) -> (Vec<Note>, Vec<Note>) {
     const ACCOUNT_ID_FUNGIBLE_FAUCET_ON_CHAIN_1: u64 =
         0b1010010001111111010110100011011110101011010001101111110110111100u64;
@@ -749,7 +721,6 @@
         let asset_word: Word = asset.into();
         let asset_str = prepare_word(&asset_word);
         assets.push(asset_str);
->>>>>>> 3c8316f6
     }
     assets
 }