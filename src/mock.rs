use crate::{
    client::{
<<<<<<< HEAD
        sync::FILTER_ID_SHIFT,
=======
        rpc_client::StateSyncInfo,
        sync_state::FILTER_ID_SHIFT,
>>>>>>> 282378ee
        transactions::{PaymentTransactionData, TransactionTemplate},
        Client, RpcApiEndpoint,
    },
    errors::RpcApiError,
};
use crypto::{dsa::rpo_falcon512::KeyPair, Felt, FieldElement, StarkField, Word};
use miden_lib::transaction::TransactionKernel;
use miden_node_proto::{
    account::AccountId as ProtoAccountId,
    block_header::BlockHeader as NodeBlockHeader,
    merkle::MerklePath,
    mmr::MmrDelta,
    note::NoteSyncRecord,
    requests::{GetBlockHeaderByNumberRequest, SubmitProvenTransactionRequest, SyncStateRequest},
    responses::{NullifierUpdate, SubmitProvenTransactionResponse, SyncStateResponse},
};
use mock::{
    constants::{generate_account_seed, AccountSeedType},
    mock::account::mock_account,
};

use mock::mock::{
    block,
    notes::{mock_notes, AssetPreservationStatus},
};
use objects::{transaction::InputNotes, utils::collections::BTreeMap, BlockHeader, Digest};
use tonic::{IntoRequest, Response, Status};

use crate::store::accounts::AuthInfo;

use objects::{
    accounts::{AccountId, AccountType},
    assets::FungibleAsset,
};

/// Mock RPC API
///
/// This struct implements the RPC API used by the client to communicate with the node. It is
/// intended to be used for testing purposes only.
pub struct MockRpcApi {
    pub state_sync_requests: BTreeMap<SyncStateRequest, SyncStateResponse>,
}

impl Default for MockRpcApi {
    fn default() -> Self {
        Self {
            state_sync_requests: generate_state_sync_mock_requests(),
        }
    }
}

impl MockRpcApi {
    /// Executes the specified sync state request and returns the response.
    pub async fn sync_state(
        &mut self,
<<<<<<< HEAD
        request: impl IntoRequest<SyncStateRequest>,
    ) -> Result<Response<SyncStateResponse>, RpcApiError> {
        let request: SyncStateRequest = request.into_request().into_inner();

        // Match request -> response through block_nu,
        match self
            .state_sync_requests
=======
        block_num: u32,
        _account_ids: &[AccountId],
        _note_tags: &[u16],
        _nullifiers_tags: &[u16],
    ) -> Result<StateSyncInfo, RpcApiError> {
        // Match request -> response through block_num
        let response = match self
            .sync_state_requests
>>>>>>> 282378ee
            .iter()
            .find(|(req, _)| req.block_num == block_num)
        {
            Some((_req, response)) => {
                let response = response.clone();
                Ok(Response::new(response))
            }
            None => Err(RpcApiError::RequestError(
                RpcApiEndpoint::SyncState,
                Status::not_found("no response for sync state request"),
            )),
        }?;

        response.into_inner().try_into()
    }

    /// Creates and executes a [GetBlockHeaderByNumberRequest].
    /// Only used for retrieving genesis block right now so that's the only case we need to cover.
    pub async fn get_block_header_by_number(
        &mut self,
        request: impl IntoRequest<GetBlockHeaderByNumberRequest>,
    ) -> Result<BlockHeader, RpcApiError> {
        let request: GetBlockHeaderByNumberRequest = request.into_request().into_inner();

        if request.block_num == Some(0) {
            let block_header: objects::BlockHeader = block::mock_block_header(0, None, None, &[]);
            return Ok(block_header);
        }
        panic!("get_block_header_by_number is supposed to be only used for genesis block")
    }

    pub async fn submit_proven_transaction(
        &mut self,
        request: impl tonic::IntoRequest<SubmitProvenTransactionRequest>,
    ) -> std::result::Result<tonic::Response<SubmitProvenTransactionResponse>, RpcApiError> {
        let _request = request.into_request().into_inner();
        let response = SubmitProvenTransactionResponse {};

        // TODO: add some basic validations to test error cases

        Ok(Response::new(response))
    }
}

/// Generates mock sync state requests and responses
fn create_mock_state_sync_request_for_account_and_notes(
    requests: &mut BTreeMap<SyncStateRequest, SyncStateResponse>,
    account_id: AccountId,
    recorded_notes: &InputNotes,
) {
    let accounts = vec![ProtoAccountId {
        id: u64::from(account_id),
    }];

    let nullifiers: Vec<u32> = recorded_notes
        .iter()
        .map(|note| (note.note().nullifier().as_elements()[3].as_int() >> FILTER_ID_SHIFT) as u32)
        .collect();

    let assembler = TransactionKernel::assembler();
    let account = mock_account(None, Felt::ONE, None, &assembler);
    let (_consumed, created_notes) = mock_notes(&assembler, &AssetPreservationStatus::Preserved);

    // create a state sync request
    let request = SyncStateRequest {
        block_num: 0,
        account_ids: accounts.clone(),
        note_tags: vec![],
        nullifiers: nullifiers.clone(),
    };

    let chain_tip = 10;

    // create a block header for the response
    let block_header: objects::BlockHeader = block::mock_block_header(8, None, None, &[]);

    // create a state sync response
    let response = SyncStateResponse {
        chain_tip,
        mmr_delta: Some(MmrDelta {
            forest: 8,
            data: (0..3)
                .map(|_| Digest::new(Word::default()).into())
                .collect(),
        }),
        block_header: Some(NodeBlockHeader::from(block_header)),
        accounts: vec![],
        notes: vec![NoteSyncRecord {
            note_index: 0,
            note_hash: Some(created_notes.first().unwrap().id().into()),
            sender: account.id().into(),
            tag: 0u64,
            merkle_path: Some(MerklePath::default()),
        }],
        nullifiers: vec![NullifierUpdate {
            nullifier: Some(recorded_notes.get_note(0).note().nullifier().inner().into()),
            block_num: 7,
        }],
    };
    requests.insert(request, response);

    // SECOND REQUEST
    // ---------------------------------------------------------------------------------

    // create a state sync request
    let request = SyncStateRequest {
        block_num: 8,
        account_ids: accounts,
        note_tags: vec![],
        nullifiers,
    };

    // create a block header for the response
    let block_header: objects::BlockHeader = block::mock_block_header(10, None, None, &[]);

    // create a state sync response
    let response = SyncStateResponse {
        chain_tip,
        mmr_delta: Some(MmrDelta {
            forest: 10,
            data: vec![Digest::new(Word::default()).into()],
        }),
        block_header: Some(NodeBlockHeader::from(block_header)),
        accounts: vec![],
        notes: vec![NoteSyncRecord {
            note_index: 0,
            note_hash: Some(created_notes.first().unwrap().id().into()),
            sender: account.id().into(),
            tag: 0u64,
            merkle_path: Some(MerklePath::default()),
        }],
        nullifiers: vec![NullifierUpdate {
            nullifier: Some(recorded_notes.get_note(0).note().nullifier().inner().into()),
            block_num: 7,
        }],
    };

    requests.insert(request, response);
}

/// Generates mock sync state requests and responses
fn generate_state_sync_mock_requests() -> BTreeMap<SyncStateRequest, SyncStateResponse> {
    use mock::mock::{account::MockAccountType, transaction::mock_inputs};

    // generate test data
    let transaction_inputs = mock_inputs(
        MockAccountType::StandardExisting,
        AssetPreservationStatus::Preserved,
    );

    // create sync state requests
    let mut requests = BTreeMap::new();

    create_mock_state_sync_request_for_account_and_notes(
        &mut requests,
        transaction_inputs.account().id(),
        transaction_inputs.input_notes(),
    );

    requests
}

/// inserts mock note and account data into the client
pub async fn insert_mock_data(client: &mut Client) {
    use mock::mock::{account::MockAccountType, transaction::mock_inputs};

    // generate test data
    let transaction_inputs = mock_inputs(
        MockAccountType::StandardExisting,
        AssetPreservationStatus::Preserved,
    );

    let assembler = TransactionKernel::assembler();
    let (account_id, account_seed) =
        generate_account_seed(AccountSeedType::RegularAccountUpdatableCodeOnChain);
    let account = mock_account(Some(account_id.into()), Felt::ONE, None, &assembler);
    let (_consumed, created_notes) = mock_notes(&assembler, &AssetPreservationStatus::Preserved);

    // insert notes into database
    for note in transaction_inputs.input_notes().clone().into_iter() {
        client.import_input_note(note.into()).unwrap();
    }

    // insert notes into database
    for note in created_notes {
        client.import_input_note(note.into()).unwrap();
    }

    // insert account
    let key_pair: KeyPair = KeyPair::new()
        .map_err(|err| format!("Error generating KeyPair: {}", err))
        .unwrap();
    client
        .insert_account(&account, account_seed, &AuthInfo::RpoFalcon512(key_pair))
        .unwrap();

    // insert some sync request
    create_mock_state_sync_request_for_account_and_notes(
        &mut client.rpc_api.state_sync_requests,
        account_id,
        transaction_inputs.input_notes(),
    );
}

pub async fn create_mock_transaction(client: &mut Client) {
    let key_pair: KeyPair = KeyPair::new()
        .map_err(|err| format!("Error generating KeyPair: {}", err))
        .unwrap();
    let auth_scheme: miden_lib::AuthScheme = miden_lib::AuthScheme::RpoFalcon512 {
        pub_key: key_pair.public_key(),
    };

    let mut rng = rand::thread_rng();
    // we need to use an initial seed to create the wallet account
    let init_seed: [u8; 32] = rand::Rng::gen(&mut rng);

    let (sender_account, seed) = miden_lib::accounts::wallets::create_basic_wallet(
        init_seed,
        auth_scheme,
        AccountType::RegularAccountImmutableCode,
    )
    .unwrap();

    client
        .insert_account(&sender_account, seed, &AuthInfo::RpoFalcon512(key_pair))
        .unwrap();

    let key_pair: KeyPair = KeyPair::new()
        .map_err(|err| format!("Error generating KeyPair: {}", err))
        .unwrap();
    let auth_scheme: miden_lib::AuthScheme = miden_lib::AuthScheme::RpoFalcon512 {
        pub_key: key_pair.public_key(),
    };

    let mut rng = rand::thread_rng();
    // we need to use an initial seed to create the wallet account
    let init_seed: [u8; 32] = rand::Rng::gen(&mut rng);

    let (target_account, seed) = miden_lib::accounts::wallets::create_basic_wallet(
        init_seed,
        auth_scheme,
        AccountType::RegularAccountImmutableCode,
    )
    .unwrap();

    client
        .insert_account(&target_account, seed, &AuthInfo::RpoFalcon512(key_pair))
        .unwrap();

    let key_pair: KeyPair = KeyPair::new()
        .map_err(|err| format!("Error generating KeyPair: {}", err))
        .unwrap();
    let auth_scheme: miden_lib::AuthScheme = miden_lib::AuthScheme::RpoFalcon512 {
        pub_key: key_pair.public_key(),
    };

    let mut rng = rand::thread_rng();
    // we need to use an initial seed to create the wallet account
    let init_seed: [u8; 32] = rand::Rng::gen(&mut rng);

    let max_supply = 10000u64.to_le_bytes();

    let (faucet, seed) = miden_lib::accounts::faucets::create_basic_fungible_faucet(
        init_seed,
        objects::assets::TokenSymbol::new("MOCK").unwrap(),
        4u8,
        crypto::Felt::try_from(max_supply.as_slice()).unwrap(),
        auth_scheme,
    )
    .unwrap();

    client
        .insert_account(&faucet, seed, &AuthInfo::RpoFalcon512(key_pair))
        .unwrap();

    let asset: objects::assets::Asset = FungibleAsset::new(faucet.id(), 5u64).unwrap().into();

    // Insert a P2ID transaction object

    let transaction_template = TransactionTemplate::PayToId(PaymentTransactionData::new(
        asset,
        sender_account.id(),
        target_account.id(),
    ));

    let transaction_execution_result = client.new_transaction(transaction_template).unwrap();

    client
        .send_transaction(transaction_execution_result)
        .await
        .unwrap();
}

#[cfg(test)]
impl Client {
    /// Helper function to set a data store to conveniently mock data for tests
    pub fn set_data_store(
        &mut self,
        data_store: crate::store::mock_executor_data_store::MockDataStore,
    ) {
        self.tx_executor = miden_tx::TransactionExecutor::new(data_store);
    }
}<|MERGE_RESOLUTION|>--- conflicted
+++ resolved
@@ -1,11 +1,7 @@
 use crate::{
     client::{
-<<<<<<< HEAD
+        rpc_client::StateSyncInfo,
         sync::FILTER_ID_SHIFT,
-=======
-        rpc_client::StateSyncInfo,
-        sync_state::FILTER_ID_SHIFT,
->>>>>>> 282378ee
         transactions::{PaymentTransactionData, TransactionTemplate},
         Client, RpcApiEndpoint,
     },
@@ -61,15 +57,6 @@
     /// Executes the specified sync state request and returns the response.
     pub async fn sync_state(
         &mut self,
-<<<<<<< HEAD
-        request: impl IntoRequest<SyncStateRequest>,
-    ) -> Result<Response<SyncStateResponse>, RpcApiError> {
-        let request: SyncStateRequest = request.into_request().into_inner();
-
-        // Match request -> response through block_nu,
-        match self
-            .state_sync_requests
-=======
         block_num: u32,
         _account_ids: &[AccountId],
         _note_tags: &[u16],
@@ -77,8 +64,7 @@
     ) -> Result<StateSyncInfo, RpcApiError> {
         // Match request -> response through block_num
         let response = match self
-            .sync_state_requests
->>>>>>> 282378ee
+            .state_sync_requests
             .iter()
             .find(|(req, _)| req.block_num == block_num)
         {
