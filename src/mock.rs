use alloc::collections::BTreeMap;
use std::{env::temp_dir, rc::Rc};

use miden_lib::{transaction::TransactionKernel, AuthScheme};
use miden_node_proto::generated::{
    account::AccountId as ProtoAccountId,
    block_header::BlockHeader as NodeBlockHeader,
    note::NoteSyncRecord,
    requests::SyncStateRequest,
    responses::{NullifierUpdate, SyncStateResponse},
};
use miden_objects::{
    accounts::{
        account_id::testing::ACCOUNT_ID_OFF_CHAIN_SENDER, get_account_seed_single, Account,
        AccountCode, AccountId, AccountStorage, AccountStorageType, AccountType, AuthSecretKey,
        SlotItem, StorageSlot,
    },
    assembly::{Assembler, ModuleAst, ProgramAst},
    assets::{Asset, AssetVault, FungibleAsset, TokenSymbol},
    block::{BlockNoteIndex, BlockNoteTree},
    crypto::{
        dsa::rpo_falcon512::SecretKey,
        merkle::{Mmr, MmrDelta, MmrProof},
        rand::RpoRandomCoin,
    },
    notes::{
        Note, NoteAssets, NoteId, NoteInclusionProof, NoteInputs, NoteMetadata, NoteRecipient,
        NoteScript, NoteTag, NoteType,
    },
    transaction::{InputNote, ProvenTransaction},
    BlockHeader, Felt, Word,
};
use rand::Rng;
use tonic::{async_trait, Response, Status};
use uuid::Uuid;

use crate::{
    client::{
        rpc::{
            AccountDetails, NodeRpcClient, NodeRpcClientEndpoint, NoteDetails,
            NoteInclusionDetails, StateSyncInfo,
        },
        store_authenticator::StoreAuthenticator,
        sync::FILTER_ID_SHIFT,
        transactions::{
            prepare_word,
            transaction_request::{PaymentTransactionData, TransactionTemplate},
        },
        Client,
    },
    config::RpcConfig,
    errors::RpcError,
    store::sqlite_store::{config::SqliteStoreConfig, SqliteStore},
};

pub type MockClient =
    Client<MockRpcApi, RpoRandomCoin, SqliteStore, StoreAuthenticator<RpoRandomCoin, SqliteStore>>;

// MOCK CONSTS
// ================================================================================================

pub const ACCOUNT_ID_REGULAR_ACCOUNT_UPDATABLE_CODE_ON_CHAIN: u64 = 3238098370154045919;
pub const ACCOUNT_ID_REGULAR: u64 = ACCOUNT_ID_OFF_CHAIN_SENDER;
pub const ACCOUNT_ID_FUNGIBLE_FAUCET_ON_CHAIN: u64 = 0b1010011100 << 54;
pub const DEFAULT_ACCOUNT_CODE: &str = "
    use.miden::contracts::wallets::basic->basic_wallet
    use.miden::contracts::auth::basic->basic_eoa

    export.basic_wallet::receive_asset
    export.basic_wallet::send_asset
    export.basic_eoa::auth_tx_rpo_falcon512
";

/// Mock RPC API
///
/// This struct implements the RPC API used by the client to communicate with the node. It is
/// intended to be used for testing purposes only.
pub struct MockRpcApi {
    pub state_sync_requests: BTreeMap<u32, SyncStateResponse>,
    pub genesis_block: BlockHeader,
    pub notes: BTreeMap<NoteId, InputNote>,
    pub mmr: Mmr,
    pub blocks: Vec<BlockHeader>,
}

impl Default for MockRpcApi {
    fn default() -> Self {
        let (genesis_block, state_sync_requests, notes, mmr, blocks) =
            generate_state_sync_mock_requests();
        Self {
            state_sync_requests,
            genesis_block,
            notes,
            mmr,
            blocks,
        }
    }
}

impl MockRpcApi {
    pub fn new(_config_endpoint: &str) -> Self {
        Self::default()
    }
}

impl NodeRpcClient for MockRpcApi {
    /// Executes the specified sync state request and returns the response.
    async fn sync_state(
        &mut self,
        block_num: u32,
        _account_ids: &[AccountId],
        _note_tags: &[NoteTag],
        _nullifiers_tags: &[u16],
    ) -> Result<StateSyncInfo, RpcError> {
        // Match request -> response through block_num
        let response = match self.state_sync_requests.get(&block_num) {
            Some(response) => {
                let response = response.clone();
                Ok(Response::new(response))
            },
            None => Err(RpcError::RequestError(
                NodeRpcClientEndpoint::SyncState.to_string(),
                Status::not_found("no response for sync state request").to_string(),
            )),
        }?;

        response.into_inner().try_into()
    }

    /// Creates and executes a [GetBlockHeaderByNumberRequest](miden_node_proto::generated::requests::GetBlockHeaderByNumberRequest).
    /// Only used for retrieving genesis block right now so that's the only case we need to cover.
    async fn get_block_header_by_number(
        &mut self,
        block_num: Option<u32>,
<<<<<<< HEAD
        include_mmr_proof: bool,
    ) -> Result<(BlockHeader, Option<MmrProof>), NodeRpcClientError> {
=======
        _include_mmr_proof: bool,
    ) -> Result<(BlockHeader, Option<MmrProof>), RpcError> {
>>>>>>> afd08441
        if block_num == Some(0) {
            return Ok((self.genesis_block, None));
        }
        let block = self.blocks.iter().find(|b| b.block_num() == block_num.unwrap()).unwrap();

        let mmr_proof = if include_mmr_proof {
            Some(self.mmr.open(block_num.unwrap() as usize, self.mmr.forest()).unwrap())
        } else {
            None
        };

        Ok((*block, mmr_proof))
    }

    async fn get_notes_by_id(&mut self, note_ids: &[NoteId]) -> Result<Vec<NoteDetails>, RpcError> {
        // assume all off-chain notes for now
        let hit_notes = note_ids.iter().filter_map(|id| self.notes.get(id));
        let mut return_notes = vec![];
        for note in hit_notes {
            if note.note().metadata().note_type() != NoteType::Public {
                panic!("this function assumes all notes are offchain for now");
            }
            let inclusion_details = NoteInclusionDetails::new(
                note.proof().expect("Note should have an inclusion proof").origin().block_num,
                note.proof()
                    .expect("Note should have an inclusion proof")
                    .origin()
                    .node_index
                    .value() as u32,
                note.proof().expect("Note should have an inclusion proof").note_path().clone(),
            );
            return_notes.push(NoteDetails::OffChain(
                note.id(),
                *note.note().metadata(),
                inclusion_details,
            ));
        }
        Ok(return_notes)
    }

    async fn submit_proven_transaction(
        &mut self,
        _proven_transaction: ProvenTransaction,
    ) -> std::result::Result<(), RpcError> {
        // TODO: add some basic validations to test error cases
        Ok(())
    }

    async fn get_account_update(
        &mut self,
        _account_id: AccountId,
    ) -> Result<AccountDetails, RpcError> {
        panic!("shouldn't be used for now")
    }
}

// HELPERS
// ================================================================================================

/// Generates genesis block header, mock sync state requests and responses
fn create_mock_sync_state_request_for_account_and_notes(
    account_id: AccountId,
    output_notes: &[Note],
    consumed_notes: &[InputNote],
    genesis_block: &BlockHeader,
    mmr_delta: Option<Vec<MmrDelta>>,
    tracked_block_headers: Option<Vec<BlockHeader>>,
) -> BTreeMap<u32, SyncStateResponse> {
    let mut requests: BTreeMap<u32, SyncStateResponse> = BTreeMap::new();

    let accounts = vec![ProtoAccountId { id: u64::from(account_id) }];

    let nullifiers: Vec<u32> = consumed_notes
        .iter()
        .map(|note| (note.note().nullifier().as_elements()[3].as_int() >> FILTER_ID_SHIFT) as u32)
        .collect();

    let account = get_account_with_default_account_code(account_id, Word::default(), None);

    // This assumes the callee provides either both `tracked_block_headers` and `mmr_delta` are
    // provided or not provided
    let (tracked_block_headers, mmr_delta) =
        if let Some(tracked_block_headers) = tracked_block_headers {
            (tracked_block_headers, mmr_delta.unwrap())
        } else {
            let mut mocked_tracked_headers =
                vec![BlockHeader::mock(8, None, None, &[]), BlockHeader::mock(10, None, None, &[])];

            let all_mocked_block_headers = vec![
                *genesis_block,
                BlockHeader::mock(1, None, None, &[]),
                BlockHeader::mock(2, None, None, &[]),
                BlockHeader::mock(3, None, None, &[]),
                BlockHeader::mock(4, None, None, &[]),
                BlockHeader::mock(5, None, None, &[]),
                BlockHeader::mock(6, None, None, &[]),
                BlockHeader::mock(7, None, None, &[]),
                mocked_tracked_headers[0],
                BlockHeader::mock(9, None, None, &[]),
                mocked_tracked_headers[1],
            ];

            let mut mmr = Mmr::default();
            let mut mocked_mmr_deltas = vec![];

            for (block_num, block_header) in all_mocked_block_headers.iter().enumerate() {
                if block_num == 8 {
                    mocked_mmr_deltas.push(mmr.get_delta(1, mmr.forest()).unwrap());
                }
                if block_num == 10 {
                    // Fix mocked block chain root
                    mocked_tracked_headers[1] = BlockHeader::mock(
                        10,
                        Some(mmr.peaks(mmr.forest()).unwrap().hash_peaks()),
                        None,
                        &[],
                    );
                    mocked_mmr_deltas.push(mmr.get_delta(9, mmr.forest()).unwrap());
                }
                mmr.add(block_header.hash());
            }

            (mocked_tracked_headers, mocked_mmr_deltas)
        };

    let chain_tip = tracked_block_headers.last().map(|header| header.block_num()).unwrap_or(10);
    let mut deltas_iter = mmr_delta.into_iter();
    let mut created_notes_iter = output_notes.iter();

    for (block_order, block_header) in tracked_block_headers.iter().enumerate() {
        let request = SyncStateRequest {
            block_num: if block_order == 0 {
                0
            } else {
                tracked_block_headers[block_order - 1].block_num()
            },
            account_ids: accounts.clone(),
            note_tags: vec![],
            nullifiers: nullifiers.clone(),
        };

        let metadata = miden_node_proto::generated::note::NoteMetadata {
            sender: Some(account.id().into()),
            note_type: NoteType::OffChain as u32,
            tag: NoteTag::for_local_use_case(1u16, 0u16).unwrap().into(),
            aux: Default::default(),
        };

        // create a state sync response
        let response = SyncStateResponse {
            chain_tip,
            mmr_delta: deltas_iter.next().map(miden_node_proto::generated::mmr::MmrDelta::from),
            block_header: Some(NodeBlockHeader::from(*block_header)),
            accounts: vec![],
            notes: vec![NoteSyncRecord {
                note_index: 0,
                note_id: Some(created_notes_iter.next().unwrap().id().into()),
                metadata: Some(metadata),
                merkle_path: Some(miden_node_proto::generated::merkle::MerklePath::default()),
            }],
            nullifiers: vec![NullifierUpdate {
                nullifier: Some(consumed_notes.first().unwrap().note().nullifier().inner().into()),
                block_num: 7,
            }],
            transactions: vec![],
        };
        requests.insert(request.block_num, response);
    }

    requests
}

/// Generates mock sync state requests and responses
#[allow(clippy::type_complexity)]
fn generate_state_sync_mock_requests() -> (
    BlockHeader,
    BTreeMap<u32, SyncStateResponse>,
    BTreeMap<NoteId, InputNote>,
    Mmr,
    Vec<BlockHeader>,
) {
    let account_id = AccountId::try_from(ACCOUNT_ID_REGULAR).unwrap();

    // create sync state requests
    let assembler = TransactionKernel::assembler();
    let (consumed_notes, created_notes) = mock_notes(&assembler);
    let (mmr, input_notes, blocks, ..) = mock_full_chain_mmr_and_notes(consumed_notes);

    let genesis_block = BlockHeader::mock(0, None, None, &[]);

    let state_sync_request_responses = create_mock_sync_state_request_for_account_and_notes(
        account_id,
        &created_notes,
        &input_notes,
        &genesis_block,
        None,
        None,
    );
    let input_notes = input_notes.iter().map(|n| (n.note().id(), n.clone())).collect();
    (genesis_block, state_sync_request_responses, input_notes, mmr, blocks)
}

pub fn mock_full_chain_mmr_and_notes(
    consumed_notes: Vec<Note>,
) -> (Mmr, Vec<InputNote>, Vec<BlockHeader>, Vec<MmrDelta>) {
    // TODO: Consider how to better represent note authentication data.
    // we use the index for both the block number and the leaf index in the note tree
    let tree_entries = consumed_notes
        .iter()
        .enumerate()
        .map(|(index, note)| (BlockNoteIndex::new(1, index), note.id().into(), *note.metadata()));
    let note_tree = BlockNoteTree::with_entries(tree_entries).unwrap();

    let mut mmr_deltas = Vec::new();

    // create a dummy chain of block headers
    let block_chain = vec![
        BlockHeader::mock(0, None, None, &[]),
        BlockHeader::mock(1, None, None, &[]),
        BlockHeader::mock(2, None, Some(note_tree.root()), &[]),
        BlockHeader::mock(3, None, None, &[]),
        BlockHeader::mock(4, None, None, &[]),
        BlockHeader::mock(5, None, None, &[]),
        BlockHeader::mock(6, None, None, &[]),
    ];

    // instantiate and populate MMR
    let mut mmr = Mmr::default();
    for (block_num, block_header) in block_chain.iter().enumerate() {
        if block_num == 2 {
            mmr_deltas.push(mmr.get_delta(1, mmr.forest()).unwrap());
        }
        if block_num == 4 {
            mmr_deltas.push(mmr.get_delta(3, mmr.forest()).unwrap());
        }
        if block_num == 6 {
            mmr_deltas.push(mmr.get_delta(5, mmr.forest()).unwrap());
        }
        mmr.add(block_header.hash());
    }

    // set origin for consumed notes using chain and block data
    let recorded_notes = consumed_notes
        .into_iter()
        .enumerate()
        .map(|(index, note)| {
<<<<<<< HEAD
            let block_header = &block_chain[2];
=======
            let block_header = &block_chain[index];
            let auth_index = NodeIndex::new(NOTE_TREE_DEPTH, index as u64).unwrap();
>>>>>>> afd08441
            InputNote::authenticated(
                note,
                NoteInclusionProof::new(
                    block_header.block_num(),
                    block_header.sub_hash(),
                    block_header.note_root(),
                    index as u64,
                    note_tree.get_note_path(BlockNoteIndex::new(1, index)).unwrap(),
                )
                .unwrap(),
            )
        })
        .collect::<Vec<_>>();

    (mmr, recorded_notes, block_chain, mmr_deltas)
}

/// inserts mock note and account data into the client and returns the last block header of mocked
/// chain
pub async fn insert_mock_data(client: &mut MockClient) -> Vec<BlockHeader> {
    // mock notes
    let account = get_account_with_default_account_code(
        AccountId::try_from(ACCOUNT_ID_REGULAR_ACCOUNT_UPDATABLE_CODE_ON_CHAIN).unwrap(),
        Word::default(),
        None,
    );

    let init_seed: [u8; 32] = [0; 32];
    let account_seed = get_account_seed_single(
        init_seed,
        account.account_type(),
        miden_objects::accounts::AccountStorageType::OffChain,
        account.code().root(),
        account.storage().root(),
    )
    .unwrap();

    let assembler = TransactionKernel::assembler();
    let (consumed_notes, created_notes) = mock_notes(&assembler);
    let (_mmr, consumed_notes, tracked_block_headers, mmr_deltas) =
        mock_full_chain_mmr_and_notes(consumed_notes);

    let tracked_block_headers =
        vec![tracked_block_headers[2], tracked_block_headers[4], tracked_block_headers[6]];

    // insert notes into database
    for note in consumed_notes.clone() {
        client.import_input_note(note.into(), false).await.unwrap();
    }

    // insert notes into database
    for note in created_notes.clone() {
        client.import_input_note(note.into(), false).await.unwrap();
    }

    // insert account
    let secret_key = SecretKey::new();
    client
        .insert_account(&account, Some(account_seed), &AuthSecretKey::RpoFalcon512(secret_key))
        .unwrap();

    let genesis_block = BlockHeader::mock(0, None, None, &[]);

    client.rpc_api().state_sync_requests = create_mock_sync_state_request_for_account_and_notes(
        account.id(),
        &created_notes,
        &consumed_notes,
        &genesis_block,
        Some(mmr_deltas),
        Some(tracked_block_headers.clone()),
    );

    tracked_block_headers
}

pub async fn create_mock_transaction(client: &mut MockClient) {
    let key_pair = SecretKey::new();
    let auth_scheme: miden_lib::AuthScheme =
        miden_lib::AuthScheme::RpoFalcon512 { pub_key: key_pair.public_key() };

    let mut rng = rand::thread_rng();
    // we need to use an initial seed to create the wallet account
    let init_seed: [u8; 32] = rand::Rng::gen(&mut rng);

    let (sender_account, seed) = miden_lib::accounts::wallets::create_basic_wallet(
        init_seed,
        auth_scheme,
        AccountType::RegularAccountImmutableCode,
        AccountStorageType::OffChain,
    )
    .unwrap();

    client
        .insert_account(&sender_account, Some(seed), &AuthSecretKey::RpoFalcon512(key_pair))
        .unwrap();

    let key_pair = SecretKey::new();
    let auth_scheme: miden_lib::AuthScheme =
        miden_lib::AuthScheme::RpoFalcon512 { pub_key: key_pair.public_key() };

    let mut rng = rand::thread_rng();
    // we need to use an initial seed to create the wallet account
    let init_seed: [u8; 32] = rand::Rng::gen(&mut rng);

    let (target_account, seed) = miden_lib::accounts::wallets::create_basic_wallet(
        init_seed,
        auth_scheme,
        AccountType::RegularAccountImmutableCode,
        AccountStorageType::OffChain,
    )
    .unwrap();

    client
        .insert_account(&target_account, Some(seed), &AuthSecretKey::RpoFalcon512(key_pair))
        .unwrap();

    let key_pair = SecretKey::new();
    let auth_scheme: miden_lib::AuthScheme =
        miden_lib::AuthScheme::RpoFalcon512 { pub_key: key_pair.public_key() };

    let mut rng = rand::thread_rng();
    // we need to use an initial seed to create the wallet account
    let init_seed: [u8; 32] = rand::Rng::gen(&mut rng);

    let max_supply = 10000u64.to_le_bytes();

    let (faucet, seed) = miden_lib::accounts::faucets::create_basic_fungible_faucet(
        init_seed,
        miden_objects::assets::TokenSymbol::new("MOCK").unwrap(),
        4u8,
        Felt::try_from(max_supply.as_slice()).unwrap(),
        AccountStorageType::OffChain,
        auth_scheme,
    )
    .unwrap();

    client
        .insert_account(&faucet, Some(seed), &AuthSecretKey::RpoFalcon512(key_pair))
        .unwrap();

    let asset: miden_objects::assets::Asset = FungibleAsset::new(faucet.id(), 5u64).unwrap().into();

    // Insert a P2ID transaction object

    let transaction_template = TransactionTemplate::PayToId(
        PaymentTransactionData::new(asset, sender_account.id(), target_account.id()),
        NoteType::OffChain,
    );

    let transaction_request = client.build_transaction_request(transaction_template).unwrap();
    let transaction_execution_result = client.new_transaction(transaction_request).unwrap();
    let proven_transaction = client
        .prove_transaction(transaction_execution_result.executed_transaction().clone())
        .unwrap();

    client
        .submit_transaction(transaction_execution_result, proven_transaction)
        .await
        .unwrap();
}

pub fn mock_fungible_faucet_account(
    id: AccountId,
    initial_balance: u64,
    key_pair: SecretKey,
) -> Account {
    let mut rng = rand::thread_rng();
    let init_seed: [u8; 32] = rng.gen();
    let auth_scheme: AuthScheme = AuthScheme::RpoFalcon512 { pub_key: key_pair.public_key() };

    let (faucet, _seed) = miden_lib::accounts::faucets::create_basic_fungible_faucet(
        init_seed,
        TokenSymbol::new("TST").unwrap(),
        10u8,
        Felt::try_from(initial_balance.to_le_bytes().as_slice())
            .expect("u64 can be safely converted to a field element"),
        AccountStorageType::OffChain,
        auth_scheme,
    )
    .unwrap();

    let faucet_storage_slot_1 =
        [Felt::new(initial_balance), Felt::new(0), Felt::new(0), Felt::new(0)];
    let faucet_account_storage = AccountStorage::new(
        vec![
            SlotItem {
                index: 0,
                slot: StorageSlot::new_value(key_pair.public_key().into()),
            },
            SlotItem {
                index: 1,
                slot: StorageSlot::new_value(faucet_storage_slot_1),
            },
        ],
        BTreeMap::new(),
    )
    .unwrap();

    Account::from_parts(
        id,
        AssetVault::new(&[]).unwrap(),
        faucet_account_storage.clone(),
        faucet.code().clone(),
        Felt::new(10u64),
    )
}

pub fn mock_notes(assembler: &Assembler) -> (Vec<Note>, Vec<Note>) {
    const ACCOUNT_ID_FUNGIBLE_FAUCET_ON_CHAIN_1: u64 =
        0b1010010001111111010110100011011110101011010001101111110110111100u64;
    const ACCOUNT_ID_FUNGIBLE_FAUCET_ON_CHAIN_2: u64 =
        0b1010000101101010101101000110111101010110100011011110100011011101u64;
    const ACCOUNT_ID_FUNGIBLE_FAUCET_ON_CHAIN_3: u64 =
        0b1010011001011010101101000110111101010110100011011101000110111100u64;
    // Note Assets
    let faucet_id_1 = AccountId::try_from(ACCOUNT_ID_FUNGIBLE_FAUCET_ON_CHAIN_1).unwrap();
    let faucet_id_2 = AccountId::try_from(ACCOUNT_ID_FUNGIBLE_FAUCET_ON_CHAIN_2).unwrap();
    let faucet_id_3 = AccountId::try_from(ACCOUNT_ID_FUNGIBLE_FAUCET_ON_CHAIN_3).unwrap();
    let fungible_asset_1: Asset = FungibleAsset::new(faucet_id_1, 100).unwrap().into();
    let fungible_asset_2: Asset = FungibleAsset::new(faucet_id_2, 150).unwrap().into();
    let fungible_asset_3: Asset = FungibleAsset::new(faucet_id_3, 7).unwrap().into();

    // Sender account
    let sender = AccountId::try_from(ACCOUNT_ID_REGULAR).unwrap();

    // CREATED NOTES
    // --------------------------------------------------------------------------------------------
    // create note script
    let note_program_ast = ProgramAst::parse("begin push.1 drop end").unwrap();
    let (note_script, _) = NoteScript::new(note_program_ast, assembler).unwrap();

    let note_tag: NoteTag =
        NoteTag::from_account_id(sender, miden_objects::notes::NoteExecutionHint::Local).unwrap();

    // Created Notes
    const SERIAL_NUM_4: Word = [Felt::new(13), Felt::new(14), Felt::new(15), Felt::new(16)];
    let note_metadata =
        NoteMetadata::new(sender, NoteType::OffChain, note_tag, Default::default()).unwrap();
    let note_assets = NoteAssets::new(vec![fungible_asset_1]).unwrap();
    let note_recipient =
        NoteRecipient::new(SERIAL_NUM_4, note_script.clone(), NoteInputs::new(vec![]).unwrap());

    let created_note_1 = Note::new(note_assets, note_metadata, note_recipient);

    const SERIAL_NUM_5: Word = [Felt::new(17), Felt::new(18), Felt::new(19), Felt::new(20)];
    let note_metadata =
        NoteMetadata::new(sender, NoteType::OffChain, note_tag, Default::default()).unwrap();
    let note_recipient =
        NoteRecipient::new(SERIAL_NUM_5, note_script.clone(), NoteInputs::new(vec![]).unwrap());
    let note_assets = NoteAssets::new(vec![fungible_asset_2]).unwrap();
    let created_note_2 = Note::new(note_assets, note_metadata, note_recipient);

    const SERIAL_NUM_6: Word = [Felt::new(21), Felt::new(22), Felt::new(23), Felt::new(24)];
    let note_metadata =
        NoteMetadata::new(sender, NoteType::OffChain, note_tag, Default::default()).unwrap();
    let note_assets = NoteAssets::new(vec![fungible_asset_3]).unwrap();
    let note_recipient =
        NoteRecipient::new(SERIAL_NUM_6, note_script, NoteInputs::new(vec![Felt::new(2)]).unwrap());
    let created_note_3 = Note::new(note_assets, note_metadata, note_recipient);

    let created_notes = vec![created_note_1, created_note_2, created_note_3];

    // CONSUMED NOTES
    // --------------------------------------------------------------------------------------------

    // create note 1 script
    let note_1_script_src = format!(
        "\
        begin
            # create note 0
            push.{created_note_0_recipient}
            push.{created_note_0_tag}
            push.{created_note_0_asset}
            # MAST root of the `create_note` mock account procedure
            # call.0xacb46cadec8d1721934827ed161b851f282f1f4b88b72391a67fed668b1a00ba
            drop dropw dropw

            # create note 1
            push.{created_note_1_recipient}
            push.{created_note_1_tag}
            push.{created_note_1_asset}
            # MAST root of the `create_note` mock account procedure
            # call.0xacb46cadec8d1721934827ed161b851f282f1f4b88b72391a67fed668b1a00ba
            drop dropw dropw
        end
    ",
        created_note_0_recipient = prepare_word(&created_notes[0].recipient().digest()),
        created_note_0_tag = created_notes[0].metadata().tag(),
        created_note_0_asset = prepare_assets(created_notes[0].assets())[0],
        created_note_1_recipient = prepare_word(&created_notes[1].recipient().digest()),
        created_note_1_tag = created_notes[1].metadata().tag(),
        created_note_1_asset = prepare_assets(created_notes[1].assets())[0],
    );
    let note_1_script_ast = ProgramAst::parse(&note_1_script_src).unwrap();
    let (_note_1_script, _) = NoteScript::new(note_1_script_ast, assembler).unwrap();

    // create note 2 script
    let note_2_script_src = format!(
        "\
        begin
            # create note 2
            push.{created_note_2_recipient}
            push.{created_note_2_tag}
            push.{created_note_2_asset}
            # MAST root of the `create_note` mock account procedure
            # call.0xacb46cadec8d1721934827ed161b851f282f1f4b88b72391a67fed668b1a00ba
            drop dropw dropw
        end
        ",
        created_note_2_recipient = prepare_word(&created_notes[2].recipient().digest()),
        created_note_2_tag = created_notes[2].metadata().tag(),
        created_note_2_asset = prepare_assets(created_notes[2].assets())[0],
    );
    let note_2_script_ast = ProgramAst::parse(&note_2_script_src).unwrap();
    let (note_2_script, _) = NoteScript::new(note_2_script_ast, assembler).unwrap();

    // Consumed Notes
    const SERIAL_NUM_1: Word = [Felt::new(1), Felt::new(2), Felt::new(3), Felt::new(4)];
    let note_metadata =
        NoteMetadata::new(sender, NoteType::OffChain, note_tag, Default::default()).unwrap();
    let note_recipient = NoteRecipient::new(
        SERIAL_NUM_1,
        note_2_script.clone(),
        NoteInputs::new(vec![Felt::new(1)]).unwrap(),
    );
    let note_assets = NoteAssets::new(vec![fungible_asset_1]).unwrap();
    let consumed_note_1 = Note::new(note_assets, note_metadata, note_recipient);

    const SERIAL_NUM_2: Word = [Felt::new(5), Felt::new(6), Felt::new(7), Felt::new(8)];
    let note_metadata =
        NoteMetadata::new(sender, NoteType::OffChain, note_tag, Default::default()).unwrap();
    let note_assets = NoteAssets::new(vec![fungible_asset_2, fungible_asset_3]).unwrap();
    let note_recipient = NoteRecipient::new(
        SERIAL_NUM_2,
        note_2_script,
        NoteInputs::new(vec![Felt::new(2)]).unwrap(),
    );

    let consumed_note_2 = Note::new(note_assets, note_metadata, note_recipient);

    let consumed_notes = vec![consumed_note_1, consumed_note_2];

    (consumed_notes, created_notes)
}

fn get_account_with_nonce(
    account_id: AccountId,
    public_key: Word,
    assets: Option<Asset>,
    nonce: u64,
) -> Account {
    let account_code_src = DEFAULT_ACCOUNT_CODE;
    let account_code_ast = ModuleAst::parse(account_code_src).unwrap();
    let account_assembler = TransactionKernel::assembler();

    let account_code = AccountCode::new(account_code_ast, &account_assembler).unwrap();
    let slot_item = SlotItem {
        index: 0,
        slot: StorageSlot::new_value(public_key),
    };
    let account_storage = AccountStorage::new(vec![slot_item], BTreeMap::new()).unwrap();

    let asset_vault = match assets {
        Some(asset) => AssetVault::new(&[asset]).unwrap(),
        None => AssetVault::new(&[]).unwrap(),
    };

    Account::from_parts(account_id, asset_vault, account_storage, account_code, Felt::new(nonce))
}

pub fn get_account_with_default_account_code(
    account_id: AccountId,
    public_key: Word,
    assets: Option<Asset>,
) -> Account {
    get_account_with_nonce(account_id, public_key, assets, 1)
}

pub fn get_new_account_with_default_account_code(
    account_id: AccountId,
    public_key: Word,
    assets: Option<Asset>,
) -> Account {
    get_account_with_nonce(account_id, public_key, assets, 0)
}

fn prepare_assets(note_assets: &NoteAssets) -> Vec<String> {
    let mut assets = Vec::new();
    for &asset in note_assets.iter() {
        let asset_word: Word = asset.into();
        let asset_str = prepare_word(&asset_word);
        assets.push(asset_str);
    }
    assets
}

pub fn create_test_client() -> MockClient {
    let store: SqliteStoreConfig = create_test_store_path()
        .into_os_string()
        .into_string()
        .unwrap()
        .try_into()
        .unwrap();

    let rpc_config = RpcConfig::default();
    let rpc_endpoint = rpc_config.endpoint.to_string();

    let store = SqliteStore::new(&store).unwrap();
    let store = Rc::new(store);

<<<<<<< HEAD
    let rng = RpoRandomCoin::new(Default::default());
=======
    let mut rng = rand::thread_rng();
    let coin_seed: [u64; 4] = rng.gen();

    let rng = RpoRandomCoin::new(coin_seed.map(Felt::new));

>>>>>>> afd08441
    let authenticator = StoreAuthenticator::new_with_rng(store.clone(), rng);

    MockClient::new(MockRpcApi::new(&rpc_endpoint), rng, store, authenticator, true)
}

pub fn create_test_store_path() -> std::path::PathBuf {
    let mut temp_file = temp_dir();
    temp_file.push(format!("{}.sqlite3", Uuid::new_v4()));
    temp_file
}<|MERGE_RESOLUTION|>--- conflicted
+++ resolved
@@ -132,13 +132,8 @@
     async fn get_block_header_by_number(
         &mut self,
         block_num: Option<u32>,
-<<<<<<< HEAD
         include_mmr_proof: bool,
-    ) -> Result<(BlockHeader, Option<MmrProof>), NodeRpcClientError> {
-=======
-        _include_mmr_proof: bool,
-    ) -> Result<(BlockHeader, Option<MmrProof>), RpcError> {
->>>>>>> afd08441
+    ) -> Result<(BlockHeader, Option<MmrProof>), RpcClientError> {
         if block_num == Some(0) {
             return Ok((self.genesis_block, None));
         }
@@ -385,12 +380,8 @@
         .into_iter()
         .enumerate()
         .map(|(index, note)| {
-<<<<<<< HEAD
-            let block_header = &block_chain[2];
-=======
             let block_header = &block_chain[index];
             let auth_index = NodeIndex::new(NOTE_TREE_DEPTH, index as u64).unwrap();
->>>>>>> afd08441
             InputNote::authenticated(
                 note,
                 NoteInclusionProof::new(
@@ -801,15 +792,11 @@
     let store = SqliteStore::new(&store).unwrap();
     let store = Rc::new(store);
 
-<<<<<<< HEAD
-    let rng = RpoRandomCoin::new(Default::default());
-=======
     let mut rng = rand::thread_rng();
     let coin_seed: [u64; 4] = rng.gen();
 
     let rng = RpoRandomCoin::new(coin_seed.map(Felt::new));
 
->>>>>>> afd08441
     let authenticator = StoreAuthenticator::new_with_rng(store.clone(), rng);
 
     MockClient::new(MockRpcApi::new(&rpc_endpoint), rng, store, authenticator, true)
