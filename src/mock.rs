--- conflicted
+++ resolved
@@ -5,12 +5,7 @@
         transactions::{PaymentTransactionData, TransactionTemplate},
         Client,
     },
-<<<<<<< HEAD
-    errors::RpcApiError,
-    store::AuthInfo,
-=======
     errors::NodeRpcClientError,
->>>>>>> e8115473
 };
 use async_trait::async_trait;
 use crypto::{
@@ -51,12 +46,9 @@
 use rand::Rng;
 use tonic::{IntoRequest, Response, Status};
 
-<<<<<<< HEAD
-=======
 use crate::store::accounts::AuthInfo;
 pub use crate::store::mock_executor_data_store::MockDataStore;
 
->>>>>>> e8115473
 /// Mock RPC API
 ///
 /// This struct implements the RPC API used by the client to communicate with the node. It is
