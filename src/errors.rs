--- conflicted
+++ resolved
@@ -289,16 +289,10 @@
 // ================================================================================================
 
 #[derive(Debug)]
-<<<<<<< HEAD
 pub enum NodeRpcClientError {
     ConnectionError(String),
     ConversionFailure(String),
-=======
-pub enum RpcApiError {
-    ConnectionError(TransportError),
-    ConversionFailure(ParseError),
     DeserializationError(DeserializationError),
->>>>>>> fc0f4da4
     ExpectedFieldMissing(String),
     InvalidAccountReceived(String),
     RequestError(String, String),
@@ -313,14 +307,10 @@
             NodeRpcClientError::ConversionFailure(err) => {
                 write!(f, "failed to convert RPC data: {err}")
             }
-<<<<<<< HEAD
+            NodeRpcClientError::DeserializationError(err) => {
+                write!(f, "failed to deserialize RPC data: {err}")
+            }
             NodeRpcClientError::ExpectedFieldMissing(err) => {
-=======
-            RpcApiError::DeserializationError(err) => {
-                write!(f, "failed to deserialize RPC data: {err}")
-            }
-            RpcApiError::ExpectedFieldMissing(err) => {
->>>>>>> fc0f4da4
                 write!(f, "rpc API reponse missing an expected field: {err}")
             }
             NodeRpcClientError::InvalidAccountReceived(account_error) => {
@@ -336,30 +326,20 @@
     }
 }
 
-<<<<<<< HEAD
+impl From<AccountError> for NodeRpcClientError {
+    fn from(err: AccountError) -> Self {
+        Self::InvalidAccountReceived(err.to_string())
+    }
+}
+
+impl From<DeserializationError> for NodeRpcClientError {
+    fn from(err: DeserializationError) -> Self {
+        Self::DeserializationError(err)
+    }
+}
+
 impl From<ParseError> for NodeRpcClientError {
     fn from(err: ParseError) -> Self {
         Self::ConversionFailure(err.to_string())
     }
-}
-
-impl From<AccountError> for NodeRpcClientError {
-=======
-impl From<AccountError> for RpcApiError {
->>>>>>> fc0f4da4
-    fn from(err: AccountError) -> Self {
-        Self::InvalidAccountReceived(err.to_string())
-    }
-}
-
-impl From<DeserializationError> for RpcApiError {
-    fn from(err: DeserializationError) -> Self {
-        Self::DeserializationError(err)
-    }
-}
-
-impl From<ParseError> for RpcApiError {
-    fn from(err: ParseError) -> Self {
-        Self::ConversionFailure(err)
-    }
 }