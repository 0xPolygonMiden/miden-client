--- conflicted
+++ resolved
@@ -52,11 +52,8 @@
     InputNoteNotFound(Digest),
     MigrationError(rusqlite_migration::Error),
     TransactionError(rusqlite::Error),
-<<<<<<< HEAD
     NoteTagAlreadyTracked(u64),
-=======
     TransactionScriptError(TransactionScriptError),
->>>>>>> 4cbbc1db
 }
 
 impl fmt::Display for StoreError {
