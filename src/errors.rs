use core::fmt;
use crypto::{
    dsa::rpo_falcon512::FalconError,
    utils::{DeserializationError, HexParseError},
};
use objects::{accounts::AccountId, AccountError, Digest, TransactionScriptError};
use tonic::{transport::Error as TransportError, Status as TonicStatus};

// CLIENT ERROR
// ================================================================================================

#[derive(Debug)]
pub enum ClientError {
    AccountError(AccountError),
    AuthError(FalconError),
    StoreError(StoreError),
    RpcApiError(RpcApiError),
}

impl fmt::Display for ClientError {
    fn fmt(&self, f: &mut fmt::Formatter<'_>) -> fmt::Result {
        match self {
            ClientError::StoreError(err) => write!(f, "store error: {err}"),
            ClientError::AccountError(err) => write!(f, "account error: {err}"),
            ClientError::AuthError(err) => write!(f, "authentication data error: {err}"),
            ClientError::RpcApiError(err) => write!(f, "rpc api error: {err}"),
        }
    }
}

impl From<StoreError> for ClientError {
    fn from(err: StoreError) -> Self {
        Self::StoreError(err)
    }
}

#[cfg(feature = "std")]
impl std::error::Error for ClientError {}

// STORE ERROR
// ================================================================================================

#[derive(Debug)]
pub enum StoreError {
    ConnectionError(rusqlite::Error),
    ColumnParsingError(rusqlite::Error),
    QueryError(rusqlite::Error),
    InputSerializationError(serde_json::Error),
    JsonDataDeserializationError(serde_json::Error),
    HexParseError(HexParseError),
    DataDeserializationError(DeserializationError),
    AccountError(AccountError),
    AccountDataNotFound(AccountId),
    AccountStorageNotFound(Digest),
    VaultDataNotFound(Digest),
    AccountCodeDataNotFound(Digest),
    InputNoteNotFound(Digest),
    MigrationError(rusqlite_migration::Error),
    TransactionError(rusqlite::Error),
<<<<<<< HEAD
    BlockHeaderNotFound(u32),
    ChainMmrNodeNotFound(u64),
=======
    TransactionScriptError(TransactionScriptError),
>>>>>>> 4c9479be
}

impl fmt::Display for StoreError {
    fn fmt(&self, f: &mut fmt::Formatter<'_>) -> fmt::Result {
        use StoreError::*;
        match self {
            AccountError(err) => write!(f, "error instantiating Account: {err}"),
            ConnectionError(err) => write!(f, "failed to connect to the database: {err}"),
            MigrationError(err) => write!(f, "failed to update the database: {err}"),
            QueryError(err) => write!(f, "failed to retrieve data from the database: {err}"),
            ColumnParsingError(err) => {
                write!(f, "failed to parse data retrieved from the database: {err}")
            }
            InputSerializationError(err) => {
                write!(f, "error trying to serialize inputs for the store: {err}")
            }
            HexParseError(err) => {
                write!(f, "error parsing hex: {err}")
            }
            JsonDataDeserializationError(err) => {
                write!(
                    f,
                    "error deserializing data from JSON from the store: {err}"
                )
            }
            DataDeserializationError(err) => {
                write!(f, "error deserializing data from the store: {err}")
            }
            AccountDataNotFound(account_id) => {
                write!(f, "Account data was not found for Account Id {account_id}")
            }
            InputNoteNotFound(hash) => write!(f, "input note with hash {} not found", hash),
            AccountStorageNotFound(root) => {
                write!(f, "account storage data with root {} not found", root)
            }
            TransactionError(err) => write!(f, "failed to instantiate a new transaction: {err}"),
            TransactionScriptError(err) => {
                write!(f, "error instantiating transaction script: {err}")
            }
            VaultDataNotFound(root) => write!(f, "account vault data for root {} not found", root),
            AccountCodeDataNotFound(root) => {
                write!(f, "account code data with root {} not found", root)
            }
            BlockHeaderNotFound(block_number) => {
                write!(f, "block header for block {} not found", block_number)
            }
            ChainMmrNodeNotFound(node_index) => {
                write!(f, "chain mmr node at index {} not found", node_index)
            }
        }
    }
}

#[cfg(feature = "std")]
impl std::error::Error for StoreError {}

// API CLIENT ERROR
// ================================================================================================

#[derive(Debug)]
pub enum RpcApiError {
    ConnectionError(TransportError),
    RequestError(TonicStatus),
}

impl fmt::Display for RpcApiError {
    fn fmt(&self, f: &mut fmt::Formatter<'_>) -> fmt::Result {
        match self {
            RpcApiError::ConnectionError(err) => {
                write!(f, "failed to connect to the API server: {err}")
            }
            RpcApiError::RequestError(err) => write!(f, "rpc request failed: {err}"),
        }
    }
}<|MERGE_RESOLUTION|>--- conflicted
+++ resolved
@@ -57,12 +57,9 @@
     InputNoteNotFound(Digest),
     MigrationError(rusqlite_migration::Error),
     TransactionError(rusqlite::Error),
-<<<<<<< HEAD
     BlockHeaderNotFound(u32),
     ChainMmrNodeNotFound(u64),
-=======
     TransactionScriptError(TransactionScriptError),
->>>>>>> 4c9479be
 }
 
 impl fmt::Display for StoreError {
