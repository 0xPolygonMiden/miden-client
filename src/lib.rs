--- conflicted
+++ resolved
@@ -14,11 +14,7 @@
     use crate::{
         client::Client,
         config::{ClientConfig, Endpoint},
-<<<<<<< HEAD
-        store::{notes::InputNoteFilter, tests::create_test_store_path},
-=======
-        store::{tests::create_test_store_path, AuthInfo, InputNoteFilter},
->>>>>>> 4c9479be
+        store::{accounts::AuthInfo, notes::InputNoteFilter, tests::create_test_store_path},
     };
 
     use crypto::dsa::rpo_falcon512::KeyPair;
