pub mod client;
pub mod config;
pub mod errors;
pub mod store;

#[cfg(any(test, feature = "testing"))]
pub mod mock;

// TESTS
// ================================================================================================

#[cfg(test)]
mod tests {
    use crate::{
        client::Client,
        config::{ClientConfig, Endpoint},
        store::{tests::create_test_store_path, AuthInfo, InputNoteFilter},
    };

    use crypto::dsa::rpo_falcon512::KeyPair;
    use miden_lib::assembler::assembler;
    use mock::mock::{
        account::{self, MockAccountType},
        notes::AssetPreservationStatus,
        transaction::mock_inputs,
    };
    use objects::{
        accounts::{AccountId, AccountStub},
        AdviceInputs,
    };

    #[tokio::test]
    async fn test_input_notes_round_trip() {
        // generate test store path
        let store_path = create_test_store_path();

        // generate test client
        let mut client = Client::new(ClientConfig::new(
            store_path.into_os_string().into_string().unwrap(),
            Endpoint::default(),
        ))
        .await
        .unwrap();

        // generate test data
        let (_, _, _, recorded_notes, _) = mock_inputs(
            MockAccountType::StandardExisting,
            AssetPreservationStatus::Preserved,
        );

        // insert notes into database
        for note in recorded_notes.iter().cloned() {
            client.insert_input_note(note).unwrap();
        }

        // retrieve notes from database
        let retrieved_notes = client.get_input_notes(InputNoteFilter::All).unwrap();

        // compare notes
        assert_eq!(recorded_notes, retrieved_notes);
    }

    #[tokio::test]
    async fn test_get_input_note() {
        // generate test store path
        let store_path = create_test_store_path();

        // generate test client
        let mut client = Client::new(ClientConfig::new(
            store_path.into_os_string().into_string().unwrap(),
            Endpoint::default(),
        ))
        .await
        .unwrap();

        // generate test data
        let (_, _, _, recorded_notes, _) = mock_inputs(
            MockAccountType::StandardExisting,
            AssetPreservationStatus::Preserved,
        );

        // insert note into database
        client.insert_input_note(recorded_notes[0].clone()).unwrap();

        // retrieve note from database
        let retrieved_note = client
            .get_input_note(recorded_notes[0].note().hash())
            .unwrap();

        // compare notes
        assert_eq!(recorded_notes[0], retrieved_note);
    }

    #[tokio::test]
    async fn insert_same_account_twice_fails() {
        // generate test store path
        let store_path = create_test_store_path();

        // generate test client
        let mut client = Client::new(ClientConfig::new(
            store_path.into_os_string().into_string().unwrap(),
            Endpoint::default(),
        ))
        .await
        .unwrap();

        let assembler = assembler();
        let mut auxiliary_data = AdviceInputs::default();
        let account = account::mock_new_account(&assembler, &mut auxiliary_data);

        let key_pair: KeyPair = KeyPair::new()
            .map_err(|err| format!("Error generating KeyPair: {}", err))
            .unwrap();

        assert!(client
            .insert_account(&account, &AuthInfo::RpoFalcon512(key_pair))
            .is_ok());
        assert!(client
            .insert_account(&account, &AuthInfo::RpoFalcon512(key_pair))
            .is_err());
    }

    #[tokio::test]
    async fn test_get_account_by_id() {
        // generate test store path
        let store_path = create_test_store_path();

        // generate test client
        let mut client = Client::new(ClientConfig::new(
            store_path.into_os_string().into_string().unwrap(),
            Endpoint::default(),
        ))
        .await
        .unwrap();

        let assembler = assembler();
        let mut auxiliary_data = AdviceInputs::default();
        let account = account::mock_new_account(&assembler, &mut auxiliary_data);

        let key_pair: KeyPair = KeyPair::new()
            .map_err(|err| format!("Error generating KeyPair: {}", err))
            .unwrap();

<<<<<<< HEAD
        client
            .insert_account(&account, &AuthInfo::RpoFalcon512(key_pair))
            .unwrap();
=======
        client.insert_account(&account, &key_pair).unwrap();
>>>>>>> 4cbbc1db

        // Retrieving an existing account should succeed
        let acc_from_db = match client.get_account_by_id(account.id()) {
            Ok(account) => account,
            Err(err) => panic!("Error retrieving account: {}", err),
        };
        assert_eq!(AccountStub::from(account), acc_from_db);

        // Retrieving a non existing account should fail
        let hex = format!("0x{}", "1".repeat(16));
        let invalid_id = AccountId::from_hex(&hex).unwrap();
        assert!(client.get_account_by_id(invalid_id).is_err());
    }

    #[tokio::test]
    async fn test_sync_state() {
        // generate test store path
        let store_path = create_test_store_path();

        // generate test client
        let mut client = Client::new(ClientConfig::new(
            store_path.into_os_string().into_string().unwrap(),
            Endpoint::default(),
        ))
        .await
        .unwrap();

        // generate test data
        crate::mock::insert_mock_data(&mut client);

        // assert that we have no consumed notes prior to syncing state
        assert_eq!(
            client
                .get_input_notes(InputNoteFilter::Consumed)
                .unwrap()
                .len(),
            0
        );

        // sync state
        let block_num = client.sync_state().await.unwrap();

        // verify that the client is synced to the latest block
        assert_eq!(
            block_num,
            client
                .rpc_api
                .sync_state_requests
                .first_key_value()
                .unwrap()
                .1
                .chain_tip
        );

        // verify that we now have one consumed note after syncing state
        assert_eq!(
            client
                .get_input_notes(InputNoteFilter::Consumed)
                .unwrap()
                .len(),
            1
        );

        // verify that the latest block number has been updated
        assert_eq!(
            client.get_latest_block_number().unwrap(),
            client
                .rpc_api
                .sync_state_requests
                .first_key_value()
                .unwrap()
                .1
                .chain_tip
        );
    }

    #[tokio::test]
    async fn test_add_tag() {
        // generate test store path
        let store_path = create_test_store_path();

        // generate test client
        let mut client = Client::new(ClientConfig::new(
            store_path.into_os_string().into_string().unwrap(),
            Endpoint::default(),
        ))
        .await
        .unwrap();

        // assert that no tags are being tracked
        assert_eq!(client.get_note_tags().unwrap().len(), 0);

        // add a tag
        const TAG_VALUE_1: u64 = 1;
        const TAG_VALUE_2: u64 = 2;
        client.add_note_tag(TAG_VALUE_1).unwrap();
        client.add_note_tag(TAG_VALUE_2).unwrap();

        // verify that the tag is being tracked
        assert_eq!(
            client.get_note_tags().unwrap(),
            vec![TAG_VALUE_1, TAG_VALUE_2]
        );
    }
}<|MERGE_RESOLUTION|>--- conflicted
+++ resolved
@@ -14,6 +14,7 @@
     use crate::{
         client::Client,
         config::{ClientConfig, Endpoint},
+        store::{tests::create_test_store_path, AuthInfo, InputNoteFilter},
         store::{tests::create_test_store_path, AuthInfo, InputNoteFilter},
     };
 
@@ -141,13 +142,9 @@
             .map_err(|err| format!("Error generating KeyPair: {}", err))
             .unwrap();
 
-<<<<<<< HEAD
         client
             .insert_account(&account, &AuthInfo::RpoFalcon512(key_pair))
             .unwrap();
-=======
-        client.insert_account(&account, &key_pair).unwrap();
->>>>>>> 4cbbc1db
 
         // Retrieving an existing account should succeed
         let acc_from_db = match client.get_account_by_id(account.id()) {
