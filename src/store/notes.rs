use core::fmt;

use crate::errors::{ClientError, StoreError};

use super::Store;

use clap::error::Result;

use crypto::utils::{ByteReader, ByteWriter, Deserializable, DeserializationError, Serializable};

use objects::notes::{Note, NoteAssets, NoteId, NoteInclusionProof, NoteInputs, NoteScript};

use objects::{accounts::AccountId, notes::NoteMetadata, transaction::InputNote, Digest, Felt};
use rusqlite::{params, Transaction};

fn insert_note_query(table_name: NoteTable) -> String {
    format!("\
    INSERT INTO {table_name}
        (note_id, nullifier, script, assets, inputs, serial_num, sender_id, tag, inclusion_proof, recipient, status)
     VALUES (?, ?, ?, ?, ?, ?, ?, ?, ?, ?, ?)")
}

// TYPES
// ================================================================================================

type SerializedInputNoteData = (
    String,
    String,
    Vec<u8>,
    Vec<u8>,
    Vec<u8>,
    String,
    i64,
    i64,
    Option<Vec<u8>>,
    String,
    String,
);

type SerializedInputNoteParts = (Vec<u8>, Vec<u8>, Vec<u8>, String, u64, u64, Option<Vec<u8>>);

// NOTE TABLE
// ================================================================================================
/// Represents a table in the db used to store notes based on their use case
enum NoteTable {
    InputNotes,
    OutputNotes,
}

impl fmt::Display for NoteTable {
    fn fmt(&self, f: &mut fmt::Formatter<'_>) -> fmt::Result {
        match self {
            NoteTable::InputNotes => write!(f, "input_notes"),
            NoteTable::OutputNotes => write!(f, "output_notes"),
        }
    }
}

// NOTE FILTER
// ================================================================================================
/// Represents a filter for input notes
<<<<<<< HEAD
pub enum NoteFilter {
=======
#[derive(Clone, Debug)]
pub enum InputNoteFilter {
>>>>>>> b9298a60
    All,
    Consumed,
    Committed,
    Pending,
}

impl NoteFilter {
    /// Returns a [String] containing the query for this Filter
    fn to_query(&self, notes_table: NoteTable) -> String {
        let base = format!("SELECT script, inputs, assets, serial_num, sender_id, tag, inclusion_proof FROM {notes_table}");
        match self {
            NoteFilter::All => base,
            NoteFilter::Committed => format!("{base} WHERE status = 'committed'"),
            NoteFilter::Consumed => format!("{base} WHERE status = 'consumed'"),
            NoteFilter::Pending => format!("{base} WHERE status = 'pending'"),
        }
    }
}

#[derive(Clone, Debug, PartialEq)]
pub struct InputNoteRecord {
    note: Note,
    inclusion_proof: Option<NoteInclusionProof>,
}

impl InputNoteRecord {
    pub fn new(note: Note, inclusion_proof: Option<NoteInclusionProof>) -> InputNoteRecord {
        InputNoteRecord {
            note,
            inclusion_proof,
        }
    }
    pub fn note(&self) -> &Note {
        &self.note
    }

    pub fn note_id(&self) -> NoteId {
        self.note.id()
    }

    pub fn inclusion_proof(&self) -> Option<&NoteInclusionProof> {
        self.inclusion_proof.as_ref()
    }
}

impl Serializable for InputNoteRecord {
    fn write_into<W: ByteWriter>(&self, target: &mut W) {
        target.write(self.note().to_bytes());
        target.write(self.inclusion_proof.to_bytes());
    }
}

impl Deserializable for InputNoteRecord {
    fn read_from<R: ByteReader>(
        source: &mut R,
    ) -> std::prelude::v1::Result<Self, DeserializationError> {
        let note: Note = source.read()?;
        let proof: Option<NoteInclusionProof> = source.read()?;
        Ok(InputNoteRecord::new(note, proof))
    }
}

impl From<Note> for InputNoteRecord {
    fn from(note: Note) -> Self {
        InputNoteRecord {
            note,
            inclusion_proof: None,
        }
    }
}

impl From<InputNote> for InputNoteRecord {
    fn from(recorded_note: InputNote) -> Self {
        InputNoteRecord {
            note: recorded_note.note().clone(),
            inclusion_proof: Some(recorded_note.proof().clone()),
        }
    }
}

impl TryInto<InputNote> for InputNoteRecord {
    type Error = ClientError;

    fn try_into(self) -> Result<InputNote, Self::Error> {
        match self.inclusion_proof() {
            Some(proof) => Ok(InputNote::new(self.note().clone(), proof.clone())),
            None => Err(ClientError::NoteError(
                objects::NoteError::invalid_origin_index(
                    "Input Note Record contains no proof".to_string(),
                ),
            )),
        }
    }
}

// NOTES STORE METHODS
// --------------------------------------------------------------------------------------------

impl Store {
    /// Retrieves the input notes from the database
    pub fn get_input_notes(
        &self,
        note_filter: NoteFilter,
    ) -> Result<Vec<InputNoteRecord>, StoreError> {
        self.db
            .prepare(&note_filter.to_query(NoteTable::InputNotes))?
            .query_map([], parse_input_note_columns)
            .expect("no binding parameters used in query")
            .map(|result| Ok(result?).and_then(parse_input_note))
            .collect::<Result<Vec<InputNoteRecord>, _>>()
    }

    /// Retrieves the output notes from the database
    pub fn get_output_notes(
        &self,
        note_filter: NoteFilter,
    ) -> Result<Vec<InputNoteRecord>, StoreError> {
        self.db
            .prepare(&note_filter.to_query(NoteTable::OutputNotes))?
            .query_map([], parse_input_note_columns)
            .expect("no binding parameters used in query")
            .map(|result| Ok(result?).and_then(parse_input_note))
            .collect::<Result<Vec<InputNoteRecord>, _>>()
    }

    /// Retrieves the input note with the specified id from the database
    pub fn get_input_note_by_id(&self, note_id: NoteId) -> Result<InputNoteRecord, StoreError> {
        let query_id = &note_id.inner().to_string();
        const QUERY: &str = "SELECT script, inputs, assets, serial_num, sender_id, tag, inclusion_proof FROM input_notes WHERE note_id = ?";

        self.db
            .prepare(QUERY)?
            .query_map(params![query_id.to_string()], parse_input_note_columns)?
            .map(|result| Ok(result?).and_then(parse_input_note))
            .next()
            .ok_or(StoreError::InputNoteNotFound(note_id))?
    }

    /// Inserts the provided input note into the database
    pub fn insert_input_note(&mut self, note: &InputNoteRecord) -> Result<(), StoreError> {
        let tx = self.db.transaction()?;

        Self::insert_input_note_tx(&tx, note)?;

        Ok(tx.commit()?)
    }

    /// Returns the nullifiers of all unspent input notes
    pub fn get_unspent_input_note_nullifiers(&self) -> Result<Vec<Digest>, StoreError> {
        const QUERY: &str = "SELECT nullifier FROM input_notes WHERE status = 'committed'";

        self.db
            .prepare(QUERY)?
            .query_map([], |row| row.get(0))
            .expect("no binding parameters used in query")
            .map(|result| {
                result
                    .map_err(|err| StoreError::ParsingError(err.to_string()))
                    .and_then(|v: String| Digest::try_from(v).map_err(StoreError::HexParseError))
            })
            .collect::<Result<Vec<Digest>, _>>()
    }

    /// Inserts the provided input note into the database
    pub(super) fn insert_input_note_tx(
        tx: &Transaction<'_>,
        note: &InputNoteRecord,
    ) -> Result<(), StoreError> {
        let (
            note_id,
            nullifier,
            script,
            vault,
            inputs,
            serial_num,
            sender_id,
            tag,
            inclusion_proof,
            recipient,
            status,
        ) = serialize_input_note(note)?;

        tx.execute(
            &insert_note_query(NoteTable::InputNotes),
            params![
                note_id,
                nullifier,
                script,
                vault,
                inputs,
                serial_num,
                sender_id,
                tag,
                inclusion_proof,
                recipient,
                status,
            ],
        )
        .map_err(|err| StoreError::QueryError(err.to_string()))
        .map(|_| ())
    }

    /// Inserts the provided input note into the database
    pub fn insert_output_note_tx(
        tx: &Transaction<'_>,
        note: &InputNoteRecord,
    ) -> Result<(), StoreError> {
        let (
            note_id,
            nullifier,
            script,
            vault,
            inputs,
            serial_num,
            sender_id,
            tag,
            inclusion_proof,
            recipient,
            status,
        ) = serialize_input_note(note)?;

        tx.execute(
            &insert_note_query(NoteTable::OutputNotes),
            params![
                note_id,
                nullifier,
                script,
                vault,
                inputs,
                serial_num,
                sender_id,
                tag,
                inclusion_proof,
                recipient,
                status,
            ],
        )
        .map_err(|err| StoreError::QueryError(err.to_string()))
        .map(|_| ())
    }
}

// HELPERS
// ================================================================================================

/// Parse input note columns from the provided row into native types.
fn parse_input_note_columns(
    row: &rusqlite::Row<'_>,
) -> Result<SerializedInputNoteParts, rusqlite::Error> {
    let script: Vec<u8> = row.get(0)?;
    let inputs: Vec<u8> = row.get(1)?;
    let vault: Vec<u8> = row.get(2)?;
    let serial_num: String = row.get(3)?;
    let sender_id = row.get::<usize, i64>(4)? as u64;
    let tag = row.get::<usize, i64>(5)? as u64;
    let inclusion_proof: Option<Vec<u8>> = row.get(6)?;
    Ok((
        script,
        inputs,
        vault,
        serial_num,
        sender_id,
        tag,
        inclusion_proof,
    ))
}

/// Parse a note from the provided parts.
fn parse_input_note(
    serialized_input_note_parts: SerializedInputNoteParts,
) -> Result<InputNoteRecord, StoreError> {
    let (script, inputs, note_assets, serial_num, sender_id, tag, inclusion_proof) =
        serialized_input_note_parts;
    let script = NoteScript::read_from_bytes(&script)?;
    let inputs = NoteInputs::read_from_bytes(&inputs)?;
    let vault = NoteAssets::read_from_bytes(&note_assets)?;
    let serial_num =
        serde_json::from_str(&serial_num).map_err(StoreError::JsonDataDeserializationError)?;
    let note_metadata = NoteMetadata::new(
        AccountId::new_unchecked(Felt::new(sender_id)),
        Felt::new(tag),
    );
    let note = Note::from_parts(script, inputs, vault, serial_num, note_metadata);

    let inclusion_proof = inclusion_proof
        .map(|proof| NoteInclusionProof::read_from_bytes(&proof))
        .transpose()?;

    Ok(InputNoteRecord::new(note, inclusion_proof))
}

/// Serialize the provided input note into database compatible types.
pub(crate) fn serialize_input_note(
    note: &InputNoteRecord,
) -> Result<SerializedInputNoteData, StoreError> {
    let note_id = note.note_id().inner().to_string();
    let nullifier = note.note().nullifier().inner().to_string();
    let script = note.note().script().to_bytes();
    let note_assets = note.note().assets().to_bytes();
    let inputs = note.note().inputs().to_bytes();
    let serial_num = serde_json::to_string(&note.note().serial_num())
        .map_err(StoreError::InputSerializationError)?;
    let sender_id = u64::from(note.note().metadata().sender()) as i64;
    let tag = u64::from(note.note().metadata().tag()) as i64;
    let (inclusion_proof, status) = match note.inclusion_proof() {
        Some(proof) => {
            // FIXME: This removal is to accomodate a problem with how the node constructs paths where
            // they are constructed using note ID instead of authentication hash, so for now we remove the first
            // node here.
            //
            // See: https://github.com/0xPolygonMiden/miden-node/blob/main/store/src/state.rs#L274
            let mut path = proof.note_path().clone();
            if path.len() > 0 {
                let _removed = path.remove(0);
            }

            (
                Some(
                    NoteInclusionProof::new(
                        proof.origin().block_num,
                        proof.sub_hash(),
                        proof.note_root(),
                        proof.origin().node_index.value(),
                        path,
                    )
                    .unwrap()
                    .to_bytes(),
                ),
                String::from("committed"),
            )
        }
        None => (None, String::from("pending")),
    };
    let recipient = note.note().recipient().to_hex();

    Ok((
        note_id,
        nullifier,
        script,
        note_assets,
        inputs,
        serial_num,
        sender_id,
        tag,
        inclusion_proof,
        recipient,
        status,
    ))
}<|MERGE_RESOLUTION|>--- conflicted
+++ resolved
@@ -59,12 +59,8 @@
 // NOTE FILTER
 // ================================================================================================
 /// Represents a filter for input notes
-<<<<<<< HEAD
+#[derive(Clone, Debug)]
 pub enum NoteFilter {
-=======
-#[derive(Clone, Debug)]
-pub enum InputNoteFilter {
->>>>>>> b9298a60
     All,
     Consumed,
     Committed,
