--- conflicted
+++ resolved
@@ -1,17 +1,8 @@
 use std::{collections::BTreeMap, num::NonZeroUsize};
-
 use super::Store;
-
 use crate::errors::StoreError;
-
 use clap::error::Result;
-
 use crypto::merkle::{InOrderIndex, MmrPeaks};
-
-use miden_node_proto::{
-    requests::GetBlockHeaderByNumberRequest, responses::GetBlockHeaderByNumberResponse,
-};
-use mock::mock::block;
 use objects::{BlockHeader, Digest};
 use rusqlite::{params, OptionalExtension, Transaction};
 
@@ -90,26 +81,7 @@
             .map(|_| ())
     }
 
-<<<<<<< HEAD
-    /// Executes the specified sync state request and returns the response.
-    pub async fn get_block_header_by_number(
-        &mut self,
-        request: impl tonic::IntoRequest<GetBlockHeaderByNumberRequest>,
-    ) -> Result<tonic::Response<GetBlockHeaderByNumberResponse>, tonic::Status> {
-        let request: GetBlockHeaderByNumberRequest = request.into_request().into_inner();
-
-        if request.block_num == Some(0) {
-            let block_header: objects::BlockHeader = block::mock_block_header(0, None, None, &[]);
-            return Ok(tonic::Response::new(GetBlockHeaderByNumberResponse {
-                block_header: Some(block_header.into()),
-            }));
-        }
-        panic!("get_block_header_by_number is supposed to be only used for genesis block")
-    }
-
-=======
     /// Inserts a list of MMR authentication nodes to the Chain MMR nodes table.
->>>>>>> 17df8196
     pub fn insert_chain_mmr_nodes(
         tx: &Transaction<'_>,
         nodes: Vec<(InOrderIndex, Digest)>,
