<<<<<<< HEAD
use crate::{
    client::transactions::{TransactionRecord, TransactionResult},
    errors::StoreError,
};
=======
>>>>>>> a15be6a4
use clap::error::Result;
use miden_objects::{
    accounts::{Account, AccountId, AccountStub},
    crypto::{
        dsa::rpo_falcon512::KeyPair,
        merkle::{InOrderIndex, MmrPeaks},
    },
    notes::{NoteId, NoteInclusionProof, Nullifier},
    transaction::TransactionId,
    utils::collections::BTreeMap,
    BlockHeader, Digest, Word,
};
use miden_tx::utils::{ByteReader, ByteWriter, Deserializable, DeserializationError, Serializable};

use crate::{
    client::transactions::{TransactionRecord, TransactionResult},
    errors::{ClientError, StoreError},
};

pub mod data_store;
pub mod sqlite_store;

mod note_record;
pub use note_record::{InputNoteRecord, NoteRecordDetails, NoteStatus, OutputNoteRecord};

#[cfg(any(test, feature = "mock"))]
pub mod mock_executor_data_store;

// STORE TRAIT
// ================================================================================================

/// The [Store] trait exposes all methods that the client store needs in order to track the current
/// state.
///
/// All update functions are implied to be atomic. That is, if multiple entities are meant to be
/// updated as part of any single function and an error is returned during its execution, any
/// changes that might have happened up to that point need to be rolled back and discarded.
pub trait Store {
    // TRANSACTIONS
    // --------------------------------------------------------------------------------------------

    /// Retrieves stored transactions, filtered by [TransactionFilter].
    fn get_transactions(
        &self,
        filter: TransactionFilter,
    ) -> Result<Vec<TransactionRecord>, StoreError>;

    /// Applies a transaction, atomically updating the current state based on the
    /// [TransactionResult]
    ///
    /// An update involves:
    /// - Applying the resulting [AccountDelta](miden_objects::accounts::AccountDelta) and storing the new [Account] state
    /// - Storing new notes as a result of the transaction execution
    /// - Inserting the transaction into the store to track
    fn apply_transaction(
        &mut self,
        tx_result: TransactionResult,
    ) -> Result<(), StoreError>;

    // NOTES
    // --------------------------------------------------------------------------------------------

    /// Retrieves the input notes from the store
    fn get_input_notes(
        &self,
        filter: NoteFilter,
    ) -> Result<Vec<InputNoteRecord>, StoreError>;

    /// Retrieves the output notes from the store
<<<<<<< HEAD
    fn get_output_notes(&self, filter: NoteFilter) -> Result<Vec<OutputNoteRecord>, StoreError>;
=======
    fn get_output_notes(
        &self,
        filter: NoteFilter,
    ) -> Result<Vec<InputNoteRecord>, StoreError>;
>>>>>>> a15be6a4

    /// Retrieves an [InputNoteRecord] for the input note corresponding to the specified ID from
    /// the store.
    ///
    /// # Errors
    ///
    /// Returns a [StoreError::InputNoteNotFound] if there is no Note with the provided ID
    fn get_input_note(
        &self,
        note_id: NoteId,
    ) -> Result<InputNoteRecord, StoreError>;

    /// Returns the nullifiers of all unspent input notes
    ///
    /// The default implementation of this method uses [Store::get_input_notes].
    fn get_unspent_input_note_nullifiers(&self) -> Result<Vec<Nullifier>, StoreError> {
        let nullifiers = self
            .get_input_notes(NoteFilter::Committed)?
            .iter()
            .map(|input_note| Ok(Nullifier::from(Digest::try_from(input_note.nullifier())?)))
            .collect::<Result<Vec<_>, _>>();

        nullifiers
    }

    /// Inserts the provided input note into the database
    fn insert_input_note(
        &mut self,
        note: &InputNoteRecord,
    ) -> Result<(), StoreError>;

    // CHAIN DATA
    // --------------------------------------------------------------------------------------------

    /// Retrieves a vector of [BlockHeader]s filtered by the provided block numbers.
    ///
    /// The returned vector may not contain some or all of the requested block headers. It's up to
    /// the callee to check whether all requested block headers were found.
    ///
    /// For each block header an additional boolean value is returned representing whether the block
    /// contains notes relevant to the client.
    fn get_block_headers(
        &self,
        block_numbers: &[u32],
    ) -> Result<Vec<(BlockHeader, bool)>, StoreError>;

    /// Retrieves a [BlockHeader] corresponding to the provided block number and a boolean value
    /// that represents whether the block contains notes relevant to the client.
    ///
    /// The default implementation of this method uses [Store::get_block_headers].
    ///
    /// # Errors
    /// Returns a [StoreError::BlockHeaderNotFound] if the block was not found.
    fn get_block_header_by_num(
        &self,
        block_number: u32,
    ) -> Result<(BlockHeader, bool), StoreError> {
        self.get_block_headers(&[block_number])
            .map(|block_headers_list| block_headers_list.first().cloned())
            .and_then(|block_header| {
                block_header.ok_or(StoreError::BlockHeaderNotFound(block_number))
            })
    }

    /// Retrieves a list of [BlockHeader] that include relevant notes to the client.
    fn get_tracked_block_headers(&self) -> Result<Vec<BlockHeader>, StoreError>;

    /// Retrieves all MMR authentication nodes based on [ChainMmrNodeFilter].
    fn get_chain_mmr_nodes(
        &self,
        filter: ChainMmrNodeFilter,
    ) -> Result<BTreeMap<InOrderIndex, Digest>, StoreError>;

    /// Returns peaks information from the blockchain by a specific block number.
    ///
    /// If there is no chain MMR info stored for the provided block returns an empty [MmrPeaks]
    fn get_chain_mmr_peaks_by_block_num(
        &self,
        block_num: u32,
    ) -> Result<MmrPeaks, StoreError>;

    /// Inserts a block header into the store, alongside peaks information at the block's height.
    ///
    /// `has_client_notes` describes whether the block has relevant notes to the client; this means
    /// the client might want to authenticate merkle paths based on this value.
    fn insert_block_header(
        &self,
        block_header: BlockHeader,
        chain_mmr_peaks: MmrPeaks,
        has_client_notes: bool,
    ) -> Result<(), StoreError>;

    // ACCOUNT
    // --------------------------------------------------------------------------------------------

    /// Returns the account IDs of all accounts stored in the database
    fn get_account_ids(&self) -> Result<Vec<AccountId>, StoreError>;

    /// Returns a list of [AccountStub] of all accounts stored in the database along with the seeds
    /// used to create them.
    ///
    /// Said accounts' state is the state after the last performed sync.
    fn get_account_stubs(&self) -> Result<Vec<(AccountStub, Option<Word>)>, StoreError>;

    /// Retrieves an [AccountStub] object for the specified [AccountId] along with the seed
    /// used to create it. The seed will be returned if the account is new, otherwise it
    /// will be `None`.
    ///
    /// Said account's state is the state according to the last sync performed.
    ///
    /// # Errors
    /// Returns a `StoreError::AccountDataNotFound` if there is no account for the provided ID
    fn get_account_stub(
        &self,
        account_id: AccountId,
    ) -> Result<(AccountStub, Option<Word>), StoreError>;

    /// Retrieves a full [Account] object. The seed will be returned if the account is new,
    /// otherwise it will be `None`.
    ///
    /// This function returns the [Account]'s latest state. If the account is new (that is, has
    /// never executed a trasaction), the returned seed will be `Some(Word)`; otherwise the seed
    /// will be `None`
    ///
    /// # Errors
    ///
    /// Returns a `StoreError::AccountDataNotFound` if there is no account for the provided ID
    fn get_account(
        &self,
        account_id: AccountId,
    ) -> Result<(Account, Option<Word>), StoreError>;

    /// Retrieves an account's [AuthInfo], utilized to authenticate the account.
    ///
    /// # Errors
    ///
    /// Returns a `StoreError::AccountDataNotFound` if there is no account for the provided ID
    fn get_account_auth(
        &self,
        account_id: AccountId,
    ) -> Result<AuthInfo, StoreError>;

    /// Inserts an [Account] along with the seed used to create it and its [AuthInfo]
    fn insert_account(
        &mut self,
        account: &Account,
        account_seed: Option<Word>,
        auth_info: &AuthInfo,
    ) -> Result<(), StoreError>;

    // SYNC
    // --------------------------------------------------------------------------------------------

    /// Returns the note tags that the client is interested in.
    fn get_note_tags(&self) -> Result<Vec<u64>, StoreError>;

    /// Adds a note tag to the list of tags that the client is interested in.
    fn add_note_tag(
        &mut self,
        tag: u64,
    ) -> Result<bool, StoreError>;

    /// Returns the block number of the last state sync block.
    fn get_sync_height(&self) -> Result<u32, StoreError>;

    /// Applies the state sync update to the store. An update involves:
    ///
    /// - Inserting the new block header to the store alongside new MMR peaks information
    /// - Updating the notes, marking them as `committed` or `consumed` based on incoming
    ///   inclusion proofs and nullifiers
    /// - Updating transactions in the store, marking as `committed` the ones provided with
    /// `committed_transactions`
    /// - Storing new MMR authentication nodes
    fn apply_state_sync(
        &mut self,
        block_header: BlockHeader,
        nullifiers: Vec<Digest>,
        committed_notes: Vec<(NoteId, NoteInclusionProof)>,
        committed_transactions: &[TransactionId],
        new_mmr_peaks: MmrPeaks,
        new_authentication_nodes: &[(InOrderIndex, Digest)],
    ) -> Result<(), StoreError>;
}

// DATABASE AUTH INFO
// ================================================================================================

/// Represents the types of authentication information of accounts
#[derive(Debug)]
pub enum AuthInfo {
    RpoFalcon512(KeyPair),
}

const RPO_FALCON512_AUTH: u8 = 0;

impl AuthInfo {
    /// Returns byte identifier of specific AuthInfo
    const fn type_byte(&self) -> u8 {
        match self {
            AuthInfo::RpoFalcon512(_) => RPO_FALCON512_AUTH,
        }
    }
}

impl Serializable for AuthInfo {
    fn write_into<W: ByteWriter>(
        &self,
        target: &mut W,
    ) {
        let mut bytes = vec![self.type_byte()];
        match self {
            AuthInfo::RpoFalcon512(key_pair) => {
                bytes.append(&mut key_pair.to_bytes());
                target.write_bytes(&bytes);
            },
        }
    }
}

impl Deserializable for AuthInfo {
    fn read_from<R: ByteReader>(source: &mut R) -> Result<Self, DeserializationError> {
        let auth_type: u8 = source.read_u8()?;
        match auth_type {
            RPO_FALCON512_AUTH => {
                let key_pair = KeyPair::read_from(source)?;
                Ok(AuthInfo::RpoFalcon512(key_pair))
            },
            val => Err(DeserializationError::InvalidValue(val.to_string())),
        }
    }
}

<<<<<<< HEAD
=======
// INPUT NOTE RECORD
// ================================================================================================

/// Represents a Note of which the [Store] can keep track and retrieve.
///
/// An [InputNoteRecord] contains all the information of a [Note], in addition of (optionally)
/// the [NoteInclusionProof] that identifies when the note was included in the chain. Once the
/// proof is set, the [InputNoteRecord] can be transformed into an [InputNote] and used as input
/// for transactions.
#[derive(Clone, Debug, PartialEq)]
pub struct InputNoteRecord {
    note: Note,
    inclusion_proof: Option<NoteInclusionProof>,
}

impl InputNoteRecord {
    pub fn new(
        note: Note,
        inclusion_proof: Option<NoteInclusionProof>,
    ) -> InputNoteRecord {
        InputNoteRecord {
            note,
            inclusion_proof,
        }
    }
    pub fn note(&self) -> &Note {
        &self.note
    }

    pub fn note_id(&self) -> NoteId {
        self.note.id()
    }

    pub fn inclusion_proof(&self) -> Option<&NoteInclusionProof> {
        self.inclusion_proof.as_ref()
    }
}

impl Serializable for InputNoteRecord {
    fn write_into<W: ByteWriter>(
        &self,
        target: &mut W,
    ) {
        self.note().write_into(target);
        self.inclusion_proof.write_into(target);
    }
}

impl Deserializable for InputNoteRecord {
    fn read_from<R: ByteReader>(
        source: &mut R
    ) -> std::prelude::v1::Result<Self, DeserializationError> {
        let note = Note::read_from(source)?;
        let proof = Option::<NoteInclusionProof>::read_from(source)?;
        Ok(InputNoteRecord::new(note, proof))
    }
}

impl From<Note> for InputNoteRecord {
    fn from(note: Note) -> Self {
        InputNoteRecord {
            note,
            inclusion_proof: None,
        }
    }
}

impl From<InputNote> for InputNoteRecord {
    fn from(recorded_note: InputNote) -> Self {
        InputNoteRecord {
            note: recorded_note.note().clone(),
            inclusion_proof: Some(recorded_note.proof().clone()),
        }
    }
}

impl TryInto<InputNote> for InputNoteRecord {
    type Error = ClientError;

    fn try_into(self) -> Result<InputNote, Self::Error> {
        match self.inclusion_proof() {
            Some(proof) => Ok(InputNote::new(self.note().clone(), proof.clone())),
            None => Err(ClientError::NoteError(miden_objects::NoteError::invalid_origin_index(
                "Input Note Record contains no inclusion proof".to_string(),
            ))),
        }
    }
}

#[derive(Serialize, Deserialize)]
struct NoteRecordDetails {
    nullifier: String,
    script: Vec<u8>,
    inputs: Vec<u8>,
    serial_num: Word,
}

impl NoteRecordDetails {
    fn new(
        nullifier: String,
        script: Vec<u8>,
        inputs: Vec<u8>,
        serial_num: Word,
    ) -> Self {
        Self {
            nullifier,
            script,
            inputs,
            serial_num,
        }
    }

    fn script(&self) -> &Vec<u8> {
        &self.script
    }

    fn inputs(&self) -> &Vec<u8> {
        &self.inputs
    }

    fn serial_num(&self) -> &Word {
        &self.serial_num
    }
}

>>>>>>> a15be6a4
// CHAIN MMR NODE FILTER
// ================================================================================================

pub enum ChainMmrNodeFilter<'a> {
    /// Return all nodes.
    All,
    /// Filter by the specified in-order indices.
    List(&'a [InOrderIndex]),
}

// TRANSACTION FILTERS
// ================================================================================================

pub enum TransactionFilter {
    /// Return all transactions.
    All,
    /// Filter by transactions that have not yet been committed to the blockchain as per the last
    /// sync.
    Uncomitted,
}

// NOTE FILTER
// ================================================================================================

pub enum NoteFilter {
    /// Return a list of all notes ([InputNoteRecord] or [OutputNoteRecord]).
    All,
    /// Filter by consumed notes ([InputNoteRecord] or [OutputNoteRecord]). notes that have been used as inputs in transactions.
    Consumed,
    /// Return a list of committed notes ([InputNoteRecord] or [OutputNoteRecord]). These represent notes that the blockchain
    /// has included in a block, and for which we are storing anchor data.
    Committed,
    /// Return a list of pending notes ([InputNoteRecord] or [OutputNoteRecord]). These represent notes for which the store
    /// does not have anchor data.
    Pending,
}<|MERGE_RESOLUTION|>--- conflicted
+++ resolved
@@ -1,10 +1,3 @@
-<<<<<<< HEAD
-use crate::{
-    client::transactions::{TransactionRecord, TransactionResult},
-    errors::StoreError,
-};
-=======
->>>>>>> a15be6a4
 use clap::error::Result;
 use miden_objects::{
     accounts::{Account, AccountId, AccountStub},
@@ -21,7 +14,7 @@
 
 use crate::{
     client::transactions::{TransactionRecord, TransactionResult},
-    errors::{ClientError, StoreError},
+    errors::StoreError,
 };
 
 pub mod data_store;
@@ -74,14 +67,10 @@
     ) -> Result<Vec<InputNoteRecord>, StoreError>;
 
     /// Retrieves the output notes from the store
-<<<<<<< HEAD
-    fn get_output_notes(&self, filter: NoteFilter) -> Result<Vec<OutputNoteRecord>, StoreError>;
-=======
     fn get_output_notes(
         &self,
         filter: NoteFilter,
-    ) -> Result<Vec<InputNoteRecord>, StoreError>;
->>>>>>> a15be6a4
+    ) -> Result<Vec<OutputNoteRecord>, StoreError>;
 
     /// Retrieves an [InputNoteRecord] for the input note corresponding to the specified ID from
     /// the store.
@@ -314,134 +303,6 @@
     }
 }
 
-<<<<<<< HEAD
-=======
-// INPUT NOTE RECORD
-// ================================================================================================
-
-/// Represents a Note of which the [Store] can keep track and retrieve.
-///
-/// An [InputNoteRecord] contains all the information of a [Note], in addition of (optionally)
-/// the [NoteInclusionProof] that identifies when the note was included in the chain. Once the
-/// proof is set, the [InputNoteRecord] can be transformed into an [InputNote] and used as input
-/// for transactions.
-#[derive(Clone, Debug, PartialEq)]
-pub struct InputNoteRecord {
-    note: Note,
-    inclusion_proof: Option<NoteInclusionProof>,
-}
-
-impl InputNoteRecord {
-    pub fn new(
-        note: Note,
-        inclusion_proof: Option<NoteInclusionProof>,
-    ) -> InputNoteRecord {
-        InputNoteRecord {
-            note,
-            inclusion_proof,
-        }
-    }
-    pub fn note(&self) -> &Note {
-        &self.note
-    }
-
-    pub fn note_id(&self) -> NoteId {
-        self.note.id()
-    }
-
-    pub fn inclusion_proof(&self) -> Option<&NoteInclusionProof> {
-        self.inclusion_proof.as_ref()
-    }
-}
-
-impl Serializable for InputNoteRecord {
-    fn write_into<W: ByteWriter>(
-        &self,
-        target: &mut W,
-    ) {
-        self.note().write_into(target);
-        self.inclusion_proof.write_into(target);
-    }
-}
-
-impl Deserializable for InputNoteRecord {
-    fn read_from<R: ByteReader>(
-        source: &mut R
-    ) -> std::prelude::v1::Result<Self, DeserializationError> {
-        let note = Note::read_from(source)?;
-        let proof = Option::<NoteInclusionProof>::read_from(source)?;
-        Ok(InputNoteRecord::new(note, proof))
-    }
-}
-
-impl From<Note> for InputNoteRecord {
-    fn from(note: Note) -> Self {
-        InputNoteRecord {
-            note,
-            inclusion_proof: None,
-        }
-    }
-}
-
-impl From<InputNote> for InputNoteRecord {
-    fn from(recorded_note: InputNote) -> Self {
-        InputNoteRecord {
-            note: recorded_note.note().clone(),
-            inclusion_proof: Some(recorded_note.proof().clone()),
-        }
-    }
-}
-
-impl TryInto<InputNote> for InputNoteRecord {
-    type Error = ClientError;
-
-    fn try_into(self) -> Result<InputNote, Self::Error> {
-        match self.inclusion_proof() {
-            Some(proof) => Ok(InputNote::new(self.note().clone(), proof.clone())),
-            None => Err(ClientError::NoteError(miden_objects::NoteError::invalid_origin_index(
-                "Input Note Record contains no inclusion proof".to_string(),
-            ))),
-        }
-    }
-}
-
-#[derive(Serialize, Deserialize)]
-struct NoteRecordDetails {
-    nullifier: String,
-    script: Vec<u8>,
-    inputs: Vec<u8>,
-    serial_num: Word,
-}
-
-impl NoteRecordDetails {
-    fn new(
-        nullifier: String,
-        script: Vec<u8>,
-        inputs: Vec<u8>,
-        serial_num: Word,
-    ) -> Self {
-        Self {
-            nullifier,
-            script,
-            inputs,
-            serial_num,
-        }
-    }
-
-    fn script(&self) -> &Vec<u8> {
-        &self.script
-    }
-
-    fn inputs(&self) -> &Vec<u8> {
-        &self.inputs
-    }
-
-    fn serial_num(&self) -> &Word {
-        &self.serial_num
-    }
-}
-
->>>>>>> a15be6a4
 // CHAIN MMR NODE FILTER
 // ================================================================================================
 
