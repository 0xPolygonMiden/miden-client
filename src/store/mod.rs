--- conflicted
+++ resolved
@@ -1,8 +1,6 @@
 use alloc::collections::BTreeMap;
 use core::fmt::Debug;
 
-#[cfg(not(feature = "wasm"))]
-use clap::error::Result;
 use miden_objects::{
     accounts::{Account, AccountId, AccountStub, AuthSecretKey},
     crypto::merkle::{InOrderIndex, MmrPeaks},
@@ -20,12 +18,8 @@
 };
 
 pub mod data_store;
-<<<<<<< HEAD
 
 #[cfg(feature = "sqlite")]
-=======
-#[cfg(not(feature = "wasm"))]
->>>>>>> e4a25656
 pub mod sqlite_store;
 
 mod note_record;
