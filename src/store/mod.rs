--- conflicted
+++ resolved
@@ -94,7 +94,6 @@
         Ok(result)
     }
 
-<<<<<<< HEAD
     pub fn insert_account(&mut self, account: &Account) -> Result<(), StoreError> {
         let tx = self
             .db
@@ -110,146 +109,6 @@
     }
 
     fn insert_account_record(tx: &Transaction<'_>, account: &Account) -> Result<(), StoreError> {
-=======
-    pub fn get_account_by_id(&self, account_id: AccountId) -> Result<AccountStub, StoreError> {
-        let mut stmt = self
-            .db
-            .prepare(
-                "SELECT id, nonce, vault_root, storage_root, code_root FROM accounts WHERE id = ?",
-            )
-            .map_err(StoreError::QueryError)?;
-        let account_id_int: u64 = account_id.into();
-
-        let mut rows = stmt
-            .query(params![account_id_int as i64])
-            .map_err(StoreError::QueryError)?;
-
-        if let Some(row) = rows.next().map_err(StoreError::QueryError)? {
-            let id: i64 = row.get(0).map_err(StoreError::QueryError)?;
-            let nonce: u64 = row.get(1).map_err(StoreError::QueryError)?;
-            let vault_root: String = row.get(2).map_err(StoreError::QueryError)?;
-            let storage_root: String = row.get(3).map_err(StoreError::QueryError)?;
-            let code_root: String = row.get(4).map_err(StoreError::QueryError)?;
-
-            let account = AccountStub::new(
-                (id as u64)
-                    .try_into()
-                    .expect("Conversion from stored AccountID should not panic"),
-                nonce.into(),
-                serde_json::from_str(&vault_root)
-                    .map_err(StoreError::JsonDataDeserializationError)?,
-                serde_json::from_str(&storage_root)
-                    .map_err(StoreError::JsonDataDeserializationError)?,
-                serde_json::from_str(&code_root)
-                    .map_err(StoreError::JsonDataDeserializationError)?,
-            );
-
-            Ok(account)
-        } else {
-            Err(StoreError::AccountDataNotFound(account_id))
-        }
-    }
-
-    /// Retrieve account keys data by Account Id
-    pub fn get_account_keys(&self, account_id: AccountId) -> Result<KeyPair, StoreError> {
-        let mut stmt = self
-            .db
-            .prepare("SELECT key_pair FROM account_keys WHERE account_id = ?")
-            .map_err(StoreError::QueryError)?;
-        let account_id_int: u64 = account_id.into();
-
-        let mut rows = stmt
-            .query(params![account_id_int as i64])
-            .map_err(StoreError::QueryError)?;
-
-        if let Some(row) = rows.next().map_err(StoreError::QueryError)? {
-            let key_pair_bytes: Vec<u8> = row.get(0).map_err(StoreError::QueryError)?;
-            let key_pair: KeyPair = KeyPair::read_from_bytes(&key_pair_bytes).unwrap();
-
-            Ok(key_pair)
-        } else {
-            Err(StoreError::AccountDataNotFound(account_id))
-        }
-    }
-
-    /// Retrieve account code-related data by code root
-    pub fn get_account_code(
-        &self,
-        root: Digest,
-    ) -> Result<(Vec<RpoDigest>, ModuleAst), StoreError> {
-        let root_serialized =
-            serde_json::to_string(&root).map_err(StoreError::InputSerializationError)?;
-
-        let mut stmt = self
-            .db
-            .prepare("SELECT procedures, module FROM account_code WHERE root = ?")
-            .map_err(StoreError::QueryError)?;
-        let mut rows = stmt
-            .query(params![root_serialized])
-            .map_err(StoreError::QueryError)?;
-
-        if let Some(row) = rows.next().map_err(StoreError::QueryError)? {
-            let procedures: String = row.get(0).map_err(StoreError::QueryError)?;
-            let module: Vec<u8> = row.get(1).map_err(StoreError::QueryError)?;
-
-            let procedures = serde_json::from_str(&procedures)
-                .map_err(StoreError::JsonDataDeserializationError)?;
-            let module =
-                ModuleAst::from_bytes(&module).map_err(StoreError::DataDeserializationError)?;
-            Ok((procedures, module))
-        } else {
-            Err(StoreError::AccountCodeDataNotFound(root))
-        }
-    }
-
-    /// Retrieve account storage data by vault root
-    pub fn get_account_storage(&self, root: RpoDigest) -> Result<BTreeMap<u64, Word>, StoreError> {
-        let root_serialized =
-            serde_json::to_string(&root).map_err(StoreError::InputSerializationError)?;
-
-        let mut stmt = self
-            .db
-            .prepare("SELECT slots FROM account_storage WHERE root = ?")
-            .map_err(StoreError::QueryError)?;
-        let mut rows = stmt
-            .query(params![root_serialized])
-            .map_err(StoreError::QueryError)?;
-
-        if let Some(row) = rows.next().map_err(StoreError::QueryError)? {
-            let slots: String = row.get(0).map_err(StoreError::QueryError)?;
-            let slots =
-                serde_json::from_str(&slots).map_err(StoreError::JsonDataDeserializationError)?;
-            Ok(slots)
-        } else {
-            Err(StoreError::AccountStorageNotFound(root))
-        }
-    }
-
-    /// Retrieve assets by vault root
-    pub fn get_vault_assets(&self, root: RpoDigest) -> Result<Vec<Asset>, StoreError> {
-        let vault_root =
-            serde_json::to_string(&root).map_err(StoreError::InputSerializationError)?;
-
-        let mut stmt = self
-            .db
-            .prepare("SELECT assets FROM account_vaults WHERE root = ?")
-            .map_err(StoreError::QueryError)?;
-        let mut rows = stmt
-            .query(params![vault_root])
-            .map_err(StoreError::QueryError)?;
-
-        if let Some(row) = rows.next().map_err(StoreError::QueryError)? {
-            let assets: String = row.get(0).map_err(StoreError::QueryError)?;
-            let assets =
-                serde_json::from_str(&assets).map_err(StoreError::JsonDataDeserializationError)?;
-            Ok(assets)
-        } else {
-            Err(StoreError::VaultDataNotFound(root))
-        }
-    }
-
-    pub fn insert_account(&self, account: &Account) -> Result<(), StoreError> {
->>>>>>> 0d8d6cd8
         let id: u64 = account.id().into();
         let code_root = serde_json::to_string(&account.code().root())
             .map_err(StoreError::InputSerializationError)?;
