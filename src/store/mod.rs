--- conflicted
+++ resolved
@@ -28,43 +28,17 @@
 
 pub trait Store {
     // TRANSACTIONS
-<<<<<<< HEAD
-    // ================================================================================================
-
-    /// Retrieves all executed transactions from the database
-    fn get_transactions(
-        &self,
-        transaction_filter: TransactionFilter,
-=======
     // --------------------------------------------------------------------------------------------
 
     /// Retrieves stored transactions, filtered by [TransactionFilter].
     fn get_transactions(
         &self,
         filter: TransactionFilter,
->>>>>>> fbc20254
     ) -> Result<Vec<TransactionRecord>, StoreError>;
 
     /// Inserts a transaction and updates the current state based on the `tx_result` changes
     fn apply_transaction(&mut self, tx_result: TransactionResult) -> Result<(), StoreError>;
 
-<<<<<<< HEAD
-    // NOTE FUNCTIONS
-    // ================================================================================================
-
-    /// Retrieves the input notes from the store
-    fn get_input_notes(&self, note_filter: NoteFilter) -> Result<Vec<InputNoteRecord>, StoreError>;
-
-    /// Retrieves the output notes from the store
-    fn get_output_notes(&self, note_filter: NoteFilter)
-        -> Result<Vec<InputNoteRecord>, StoreError>;
-
-    /// Retrieves an [InputNoteRecord] for the input note corresponding to the specified id from the store
-    ///
-    /// # Errors
-    ///
-    /// Returns a `StoreError::InputNoteNotFound` if there is no Note with the provided id
-=======
     // NOTES
     // --------------------------------------------------------------------------------------------
 
@@ -80,16 +54,11 @@
     /// # Errors
     ///
     /// Returns a [StoreError::InputNoteNotFound] if there is no Note with the provided id
->>>>>>> fbc20254
     fn get_input_note(&self, note_id: NoteId) -> Result<InputNoteRecord, StoreError>;
 
     /// Returns the nullifiers of all unspent input notes
     ///
-<<<<<<< HEAD
-    /// A default implementation that relies on the `get_input_notes` function exists
-=======
     /// The default implementation of this method uses [Store::get_input_notes].
->>>>>>> fbc20254
     fn get_unspent_input_note_nullifiers(&self) -> Result<Vec<Nullifier>, StoreError> {
         let nullifiers = self
             .get_input_notes(NoteFilter::Committed)?
@@ -103,14 +72,6 @@
     /// Inserts the provided input note into the database
     fn insert_input_note(&mut self, note: &InputNoteRecord) -> Result<(), StoreError>;
 
-<<<<<<< HEAD
-    // CHAIN DATA FUNCTIONS
-    // ================================================================================================
-
-    /// Retrieves a list of [BlockHeader] by number and a boolean value that represents whether the
-    /// block contains notes relevant to the client. It's up to the callee to check that all
-    /// requested block headers were found
-=======
     // CHAIN DATA
     // --------------------------------------------------------------------------------------------
 
@@ -121,7 +82,6 @@
     ///
     /// For each block header an additional boolean value is returned representing whether the block
     /// contains notes relevant to the client.
->>>>>>> fbc20254
     fn get_block_headers(
         &self,
         block_numbers: &[u32],
@@ -130,17 +90,10 @@
     /// Retrieves a [BlockHeader] corresponding to the provided block number and a boolean value
     /// that represents whether the block contains notes relevant to the client.
     ///
-<<<<<<< HEAD
-    /// It's automatically implemented by using the `get_block_headers` function
-    ///
-    /// # Errors
-    /// Returns a `StoreError::BlockHeaderNotFound` if the block was not found
-=======
     /// The default implementation of this method uses [Store::get_block_headers].
     ///
     /// # Errors
     /// Returns a [StoreError::BlockHeaderNotFound] if the block was not found.
->>>>>>> fbc20254
     fn get_block_header_by_num(
         &self,
         block_number: u32,
@@ -175,13 +128,8 @@
         has_client_notes: bool,
     ) -> Result<(), StoreError>;
 
-<<<<<<< HEAD
-    // ACCOUNT FUNCTIONS
-    // ================================================================================================
-=======
     // ACCOUNT
     // --------------------------------------------------------------------------------------------
->>>>>>> fbc20254
 
     /// Returns the account IDs of all accounts stored in the database
     fn get_account_ids(&self) -> Result<Vec<AccountId>, StoreError>;
@@ -190,24 +138,16 @@
     /// used to create them.
     ///
     /// Said accounts' state is the state after the last performed sync.
-<<<<<<< HEAD
     fn get_account_stubs(&self) -> Result<Vec<(AccountStub, Option<Word>)>, StoreError>;
 
     /// Retrieves an [AccountStub] object for the specified [AccountId] along with the seed
     /// used to create it. The seed will be returned if the account is new, otherwise it
     /// will be `None`.
-=======
-    fn get_account_stubs(&self) -> Result<Vec<(AccountStub, Word)>, StoreError>;
-
-    /// Retrieves an [AccountStub] object for the specified [AccountId] along with the seed
-    /// used to create it.
->>>>>>> fbc20254
     ///
     /// Said account's state is the state according to the last sync performed.
     ///
     /// # Errors
     /// Returns a `StoreError::AccountDataNotFound` if there is no account for the provided ID
-<<<<<<< HEAD
     fn get_account_stub(
         &self,
         account_id: AccountId,
@@ -219,22 +159,11 @@
     /// This function returns the [Account]'s latest state. If the account is new (that is, has
     /// never executed a trasaction), the returned seed will be `Some(Word)`; otherwise the seed
     /// will be `None`
-=======
-    fn get_account_stub(&self, account_id: AccountId) -> Result<(AccountStub, Word), StoreError>;
-
-    /// Retrieves a full [Account] object, along with its seed.
-    ///
-    /// This function returns the [Account]'s latest state alongside the account's seed
->>>>>>> fbc20254
     ///
     /// # Errors
     ///
     /// Returns a `StoreError::AccountDataNotFound` if there is no account for the provided ID
-<<<<<<< HEAD
     fn get_account(&self, account_id: AccountId) -> Result<(Account, Option<Word>), StoreError>;
-=======
-    fn get_account(&self, account_id: AccountId) -> Result<(Account, Word), StoreError>;
->>>>>>> fbc20254
 
     /// Retrieves an account's [AuthInfo], utilized to authenticate the account.
     ///
@@ -247,11 +176,7 @@
     fn insert_account(
         &mut self,
         account: &Account,
-<<<<<<< HEAD
         account_seed: Option<Word>,
-=======
-        account_seed: Word,
->>>>>>> fbc20254
         auth_info: &AuthInfo,
     ) -> Result<(), StoreError>;
 
@@ -259,15 +184,14 @@
     /// The account that is to be updated is identified by the Account ID
     fn update_account(&mut self, new_account_state: Account) -> Result<(), StoreError>;
 
-<<<<<<< HEAD
-    // SYNC-RELATED FUNCTIONS
-    // ================================================================================================
+    // SYNC
+    // --------------------------------------------------------------------------------------------
 
     /// Returns the note tags that the client is interested in.
-    fn get_note_tags(&self) -> Result<Vec<u64>, StoreError>; // TODO: Should this go away?
+    fn get_note_tags(&self) -> Result<Vec<u64>, StoreError>;
 
     /// Adds a note tag to the list of tags that the client is interested in.
-    fn add_note_tag(&mut self, tag: u64) -> Result<bool, StoreError>; // TODO: Should this go away?
+    fn add_note_tag(&mut self, tag: u64) -> Result<bool, StoreError>;
 
     /// Returns the block number of the last state sync block.
     fn get_sync_height(&self) -> Result<u32, StoreError>;
@@ -289,37 +213,6 @@
     ) -> Result<(), StoreError>;
 }
 
-=======
-    // SYNC
-    // --------------------------------------------------------------------------------------------
-
-    /// Returns the note tags that the client is interested in.
-    fn get_note_tags(&self) -> Result<Vec<u64>, StoreError>;
-
-    /// Adds a note tag to the list of tags that the client is interested in.
-    fn add_note_tag(&mut self, tag: u64) -> Result<bool, StoreError>;
-
-    /// Returns the block number of the last state sync block.
-    fn get_sync_height(&self) -> Result<u32, StoreError>;
-
-    /// Applies the state sync update to the store. An update involves:
-    ///
-    /// - Inserting the new block header to the store alongside new MMR peaks information
-    /// - Updating the notes, marking them as `committed` or `consumed` based on incoming
-    ///   inclusion proofs and nullifiers
-    /// - Storing new MMR authentication nodes
-    fn apply_state_sync(
-        &mut self,
-        block_header: BlockHeader,
-        nullifiers: Vec<Digest>,
-        committed_notes: Vec<(NoteId, NoteInclusionProof)>,
-        committed_transactions: &[TransactionId],
-        new_mmr_peaks: MmrPeaks,
-        new_authentication_nodes: &[(InOrderIndex, Digest)],
-    ) -> Result<(), StoreError>;
-}
-
->>>>>>> fbc20254
 // DATABASE AUTH INFO
 // ================================================================================================
 
@@ -330,7 +223,6 @@
 }
 
 const RPO_FALCON512_AUTH: u8 = 0;
-<<<<<<< HEAD
 
 impl AuthInfo {
     /// Returns byte identifier of specific AuthInfo
@@ -370,47 +262,6 @@
     }
 }
 
-=======
-
-impl AuthInfo {
-    /// Returns byte identifier of specific AuthInfo
-    const fn type_byte(&self) -> u8 {
-        match self {
-            AuthInfo::RpoFalcon512(_) => RPO_FALCON512_AUTH,
-        }
-    }
-}
-
-impl Serializable for AuthInfo {
-    fn write_into<W: crypto::utils::ByteWriter>(&self, target: &mut W) {
-        let mut bytes = vec![self.type_byte()];
-        match self {
-            AuthInfo::RpoFalcon512(key_pair) => {
-                bytes.append(&mut key_pair.to_bytes());
-                target.write_bytes(&bytes);
-            }
-        }
-    }
-}
-
-impl Deserializable for AuthInfo {
-    fn read_from<R: crypto::utils::ByteReader>(
-        source: &mut R,
-    ) -> Result<Self, crypto::utils::DeserializationError> {
-        let auth_type: u8 = source.read_u8()?;
-        match auth_type {
-            RPO_FALCON512_AUTH => {
-                let key_pair = KeyPair::read_from(source)?;
-                Ok(AuthInfo::RpoFalcon512(key_pair))
-            }
-            val => Err(crypto::utils::DeserializationError::InvalidValue(
-                val.to_string(),
-            )),
-        }
-    }
-}
-
->>>>>>> fbc20254
 // INPUT NOTE RECORD
 // ================================================================================================
 
@@ -443,7 +294,6 @@
 
     pub fn inclusion_proof(&self) -> Option<&NoteInclusionProof> {
         self.inclusion_proof.as_ref()
-<<<<<<< HEAD
     }
 }
 
@@ -497,61 +347,6 @@
     }
 }
 
-=======
-    }
-}
-
-impl Serializable for InputNoteRecord {
-    fn write_into<W: ByteWriter>(&self, target: &mut W) {
-        self.note().write_into(target);
-        self.inclusion_proof.write_into(target);
-    }
-}
-
-impl Deserializable for InputNoteRecord {
-    fn read_from<R: ByteReader>(
-        source: &mut R,
-    ) -> std::prelude::v1::Result<Self, DeserializationError> {
-        let note: Note = source.read()?;
-        let proof: Option<NoteInclusionProof> = source.read()?;
-        Ok(InputNoteRecord::new(note, proof))
-    }
-}
-
-impl From<Note> for InputNoteRecord {
-    fn from(note: Note) -> Self {
-        InputNoteRecord {
-            note,
-            inclusion_proof: None,
-        }
-    }
-}
-
-impl From<InputNote> for InputNoteRecord {
-    fn from(recorded_note: InputNote) -> Self {
-        InputNoteRecord {
-            note: recorded_note.note().clone(),
-            inclusion_proof: Some(recorded_note.proof().clone()),
-        }
-    }
-}
-
-impl TryInto<InputNote> for InputNoteRecord {
-    type Error = ClientError;
-
-    fn try_into(self) -> Result<InputNote, Self::Error> {
-        match self.inclusion_proof() {
-            Some(proof) => Ok(InputNote::new(self.note().clone(), proof.clone())),
-            None => Err(ClientError::NoteError(
-                objects::NoteError::invalid_origin_index(
-                    "Input Note Record contains no inclusion proof".to_string(),
-                ),
-            )),
-        }
-    }
-}
-
->>>>>>> fbc20254
 // CHAIN MMR NODE FILTER
 // ================================================================================================
 
