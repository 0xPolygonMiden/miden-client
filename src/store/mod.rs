use crate::{
    client::transactions::{TransactionRecord, TransactionResult},
    errors::{ClientError, StoreError},
};
use clap::error::Result;
use miden_objects::{
    accounts::{Account, AccountId, AccountStub},
<<<<<<< HEAD
    notes::{
        Note, NoteAssets, NoteId, NoteInclusionProof, NoteInputs, NoteMetadata, NoteScript,
        Nullifier,
    },
    transaction::{InputNote, TransactionId},
    utils::collections::BTreeMap,
    BlockHeader, Digest, NoteError,
=======
    crypto::{
        dsa::rpo_falcon512::KeyPair,
        merkle::{InOrderIndex, MmrPeaks},
    },
    notes::{Note, NoteId, NoteInclusionProof, Nullifier},
    transaction::{InputNote, TransactionId},
    utils::collections::BTreeMap,
    BlockHeader, Digest, Word,
>>>>>>> 3c8316f6
};
use serde::{Deserialize, Serialize};

use miden_tx::utils::{ByteReader, ByteWriter, Deserializable, DeserializationError, Serializable};
use serde::{Deserialize, Serialize};

pub mod data_store;
pub mod sqlite_store;

#[cfg(any(test, feature = "mock"))]
pub mod mock_executor_data_store;

// STORE TRAIT
// ================================================================================================

/// The [Store] trait exposes all methods that the client store needs in order to track the current
/// state.
///
/// All update functions are implied to be atomic. That is, if multiple entities are meant to be
/// updated as part of any single function and an error is returned during its execution, any
/// changes that might have happened up to that point need to be rolled back and discarded.
pub trait Store {
    // TRANSACTIONS
    // --------------------------------------------------------------------------------------------

    /// Retrieves stored transactions, filtered by [TransactionFilter].
    fn get_transactions(
        &self,
        filter: TransactionFilter,
    ) -> Result<Vec<TransactionRecord>, StoreError>;

    /// Applies a transaction, atomically updating the current state based on the
    /// [TransactionResult]
    ///
    /// An update involves:
    /// - Applying the resulting [AccountDelta] and storing the new [Account] state
    /// - Storing new notes as a result of the transaction execution
    /// - Inserting the transaction into the store to track
    fn apply_transaction(&mut self, tx_result: TransactionResult) -> Result<(), StoreError>;

    // NOTES
    // --------------------------------------------------------------------------------------------

    /// Retrieves the input notes from the store
    fn get_input_notes(&self, filter: NoteFilter) -> Result<Vec<InputNoteRecord>, StoreError>;

    /// Retrieves the output notes from the store
    fn get_output_notes(&self, filter: NoteFilter) -> Result<Vec<OutputNoteRecord>, StoreError>;

    /// Retrieves an [InputNoteRecord] for the input note corresponding to the specified ID from
    /// the store.
    ///
    /// # Errors
    ///
    /// Returns a [StoreError::InputNoteNotFound] if there is no Note with the provided ID
    fn get_input_note(&self, note_id: NoteId) -> Result<InputNoteRecord, StoreError>;

    /// Returns the nullifiers of all unspent input notes
    ///
    /// The default implementation of this method uses [Store::get_input_notes].
    fn get_unspent_input_note_nullifiers(&self) -> Result<Vec<Nullifier>, StoreError> {
        let nullifiers = self
            .get_input_notes(NoteFilter::Committed)?
            .iter()
            .map(|input_note| Ok(Nullifier::from(Digest::try_from(input_note.nullifier())?)))
            .collect::<Result<Vec<_>, _>>();

        nullifiers
    }

    /// Inserts the provided input note into the database
    fn insert_input_note(&mut self, note: &InputNoteRecord) -> Result<(), StoreError>;

    // CHAIN DATA
    // --------------------------------------------------------------------------------------------

    /// Retrieves a vector of [BlockHeader]s filtered by the provided block numbers.
    ///
    /// The returned vector may not contain some or all of the requested block headers. It's up to
    /// the callee to check whether all requested block headers were found.
    ///
    /// For each block header an additional boolean value is returned representing whether the block
    /// contains notes relevant to the client.
    fn get_block_headers(
        &self,
        block_numbers: &[u32],
    ) -> Result<Vec<(BlockHeader, bool)>, StoreError>;

    /// Retrieves a [BlockHeader] corresponding to the provided block number and a boolean value
    /// that represents whether the block contains notes relevant to the client.
    ///
    /// The default implementation of this method uses [Store::get_block_headers].
    ///
    /// # Errors
    /// Returns a [StoreError::BlockHeaderNotFound] if the block was not found.
    fn get_block_header_by_num(
        &self,
        block_number: u32,
    ) -> Result<(BlockHeader, bool), StoreError> {
        self.get_block_headers(&[block_number])
            .map(|block_headers_list| block_headers_list.first().cloned())
            .and_then(|block_header| {
                block_header.ok_or(StoreError::BlockHeaderNotFound(block_number))
            })
    }

    /// Retrieves a list of [BlockHeader] that include relevant notes to the client.
    fn get_tracked_block_headers(&self) -> Result<Vec<BlockHeader>, StoreError>;

    /// Retrieves all MMR authentication nodes based on [ChainMmrNodeFilter].
    fn get_chain_mmr_nodes(
        &self,
        filter: ChainMmrNodeFilter,
    ) -> Result<BTreeMap<InOrderIndex, Digest>, StoreError>;

    /// Returns peaks information from the blockchain by a specific block number.
    ///
    /// If there is no chain MMR info stored for the provided block returns an empty [MmrPeaks]
    fn get_chain_mmr_peaks_by_block_num(&self, block_num: u32) -> Result<MmrPeaks, StoreError>;

    /// Inserts a block header into the store, alongside peaks information at the block's height.
    ///
    /// `has_client_notes` describes whether the block has relevant notes to the client; this means
    /// the client might want to authenticate merkle paths based on this value.
    fn insert_block_header(
        &self,
        block_header: BlockHeader,
        chain_mmr_peaks: MmrPeaks,
        has_client_notes: bool,
    ) -> Result<(), StoreError>;

    // ACCOUNT
    // --------------------------------------------------------------------------------------------

    /// Returns the account IDs of all accounts stored in the database
    fn get_account_ids(&self) -> Result<Vec<AccountId>, StoreError>;

    /// Returns a list of [AccountStub] of all accounts stored in the database along with the seeds
    /// used to create them.
    ///
    /// Said accounts' state is the state after the last performed sync.
    fn get_account_stubs(&self) -> Result<Vec<(AccountStub, Option<Word>)>, StoreError>;

    /// Retrieves an [AccountStub] object for the specified [AccountId] along with the seed
    /// used to create it. The seed will be returned if the account is new, otherwise it
    /// will be `None`.
    ///
    /// Said account's state is the state according to the last sync performed.
    ///
    /// # Errors
    /// Returns a `StoreError::AccountDataNotFound` if there is no account for the provided ID
    fn get_account_stub(
        &self,
        account_id: AccountId,
    ) -> Result<(AccountStub, Option<Word>), StoreError>;

    /// Retrieves a full [Account] object. The seed will be returned if the account is new,
    /// otherwise it will be `None`.
    ///
    /// This function returns the [Account]'s latest state. If the account is new (that is, has
    /// never executed a trasaction), the returned seed will be `Some(Word)`; otherwise the seed
    /// will be `None`
    ///
    /// # Errors
    ///
    /// Returns a `StoreError::AccountDataNotFound` if there is no account for the provided ID
    fn get_account(&self, account_id: AccountId) -> Result<(Account, Option<Word>), StoreError>;

    /// Retrieves an account's [AuthInfo], utilized to authenticate the account.
    ///
    /// # Errors
    ///
    /// Returns a `StoreError::AccountDataNotFound` if there is no account for the provided ID
    fn get_account_auth(&self, account_id: AccountId) -> Result<AuthInfo, StoreError>;

    /// Inserts an [Account] along with the seed used to create it and its [AuthInfo]
    fn insert_account(
        &mut self,
        account: &Account,
        account_seed: Option<Word>,
        auth_info: &AuthInfo,
    ) -> Result<(), StoreError>;

    // SYNC
    // --------------------------------------------------------------------------------------------

    /// Returns the note tags that the client is interested in.
    fn get_note_tags(&self) -> Result<Vec<u64>, StoreError>;

    /// Adds a note tag to the list of tags that the client is interested in.
    fn add_note_tag(&mut self, tag: u64) -> Result<bool, StoreError>;

    /// Returns the block number of the last state sync block.
    fn get_sync_height(&self) -> Result<u32, StoreError>;

    /// Applies the state sync update to the store. An update involves:
    ///
    /// - Inserting the new block header to the store alongside new MMR peaks information
    /// - Updating the notes, marking them as `committed` or `consumed` based on incoming
    ///   inclusion proofs and nullifiers
    /// - Updating transactions in the store, marking as `committed` the ones provided with
    /// `committed_transactions`
    /// - Storing new MMR authentication nodes
    fn apply_state_sync(
        &mut self,
        block_header: BlockHeader,
        nullifiers: Vec<Digest>,
        committed_notes: Vec<(NoteId, NoteInclusionProof)>,
        committed_transactions: &[TransactionId],
        new_mmr_peaks: MmrPeaks,
        new_authentication_nodes: &[(InOrderIndex, Digest)],
    ) -> Result<(), StoreError>;
}

// DATABASE AUTH INFO
// ================================================================================================

/// Represents the types of authentication information of accounts
#[derive(Debug)]
pub enum AuthInfo {
    RpoFalcon512(KeyPair),
}

const RPO_FALCON512_AUTH: u8 = 0;

impl AuthInfo {
    /// Returns byte identifier of specific AuthInfo
    const fn type_byte(&self) -> u8 {
        match self {
            AuthInfo::RpoFalcon512(_) => RPO_FALCON512_AUTH,
        }
    }
}

impl Serializable for AuthInfo {
    fn write_into<W: ByteWriter>(&self, target: &mut W) {
        let mut bytes = vec![self.type_byte()];
        match self {
            AuthInfo::RpoFalcon512(key_pair) => {
                bytes.append(&mut key_pair.to_bytes());
                target.write_bytes(&bytes);
            }
        }
    }
}

impl Deserializable for AuthInfo {
    fn read_from<R: ByteReader>(source: &mut R) -> Result<Self, DeserializationError> {
        let auth_type: u8 = source.read_u8()?;
        match auth_type {
            RPO_FALCON512_AUTH => {
                let key_pair = KeyPair::read_from(source)?;
                Ok(AuthInfo::RpoFalcon512(key_pair))
            }
            val => Err(DeserializationError::InvalidValue(val.to_string())),
        }
    }
}

// NOTE STATUS
// ================================================================================================
#[derive(Clone, Copy, Debug, Serialize, Deserialize, PartialEq, Eq)]
pub enum NoteStatus {
    Pending,
    Committed,
    Consumed,
}

impl From<NoteStatus> for u8 {
    fn from(value: NoteStatus) -> Self {
        match value {
            NoteStatus::Pending => 0,
            NoteStatus::Committed => 1,
            NoteStatus::Consumed => 2,
        }
    }
}

impl From<u8> for NoteStatus {
    fn from(value: u8) -> Self {
        match value {
            0 => NoteStatus::Pending,
            1 => NoteStatus::Committed,
            _ => NoteStatus::Consumed,
        }
    }
}

impl Serializable for NoteStatus {
    fn write_into<W: ByteWriter>(&self, target: &mut W) {
        target.write_bytes(&[(*self).into()]);
    }
}

impl Deserializable for NoteStatus {
    fn read_from<R: ByteReader>(source: &mut R) -> Result<Self, DeserializationError> {
        let enum_byte = u8::read_from(source)?;
        Ok(enum_byte.into())
    }
}

// INPUT NOTE RECORD
// ================================================================================================

/// Represents a Note of which the [Store] can keep track and retrieve.
///
/// An [InputNoteRecord] contains all the information of a [Note], in addition of (optionally)
/// the [NoteInclusionProof] that identifies when the note was included in the chain. Once the
/// proof is set, the [InputNoteRecord] can be transformed into an [InputNote] and used as input
/// for transactions.
#[derive(Clone, Debug, PartialEq)]
pub struct InputNoteRecord {
    assets: NoteAssets,
    details: NoteRecordDetails,
    id: NoteId,
    inclusion_proof: Option<NoteInclusionProof>,
    metadata: Option<NoteMetadata>,
    recipient: Digest,
    status: NoteStatus,
}

impl InputNoteRecord {
    pub fn new(
        id: NoteId,
        recipient: Digest,
        assets: NoteAssets,
        status: NoteStatus,
        metadata: Option<NoteMetadata>,
        inclusion_proof: Option<NoteInclusionProof>,
        details: NoteRecordDetails,
    ) -> InputNoteRecord {
        InputNoteRecord {
            id,
            recipient,
            assets,
            status,
            metadata,
            inclusion_proof,
            details,
        }
    }

    pub fn id(&self) -> NoteId {
        self.id
    }

    pub fn recipient(&self) -> Digest {
        self.recipient
    }

    pub fn assets(&self) -> &NoteAssets {
        &self.assets
    }

    pub fn status(&self) -> NoteStatus {
        self.status
    }

    pub fn metadata(&self) -> Option<&NoteMetadata> {
        self.metadata.as_ref()
    }

    pub fn nullifier(&self) -> &str {
        &self.details.nullifier
    }

    pub fn inclusion_proof(&self) -> Option<&NoteInclusionProof> {
        self.inclusion_proof.as_ref()
    }

    pub fn details(&self) -> &NoteRecordDetails {
        &self.details
    }
}

impl Serializable for InputNoteRecord {
    fn write_into<W: ByteWriter>(&self, target: &mut W) {
        self.id().write_into(target);
        self.recipient().write_into(target);
        self.assets().write_into(target);
        self.status().write_into(target);
        self.metadata().write_into(target);
        self.details().write_into(target);
        self.inclusion_proof().write_into(target);
    }
}

impl Deserializable for InputNoteRecord {
<<<<<<< HEAD
    fn read_from<R: ByteReader>(source: &mut R) -> Result<Self, DeserializationError> {
        let id = NoteId::read_from(source)?;
        let recipient = Digest::read_from(source)?;
        let assets = NoteAssets::read_from(source)?;
        let status = NoteStatus::read_from(source)?;
        let metadata = Option::<NoteMetadata>::read_from(source)?;
        let details = NoteRecordDetails::read_from(source)?;
        let inclusion_proof = Option::<NoteInclusionProof>::read_from(source)?;

        Ok(InputNoteRecord {
            id,
            recipient,
            assets,
            status,
            metadata,
            inclusion_proof,
            details,
        })
=======
    fn read_from<R: ByteReader>(
        source: &mut R,
    ) -> std::prelude::v1::Result<Self, DeserializationError> {
        let note = Note::read_from(source)?;
        let proof = Option::<NoteInclusionProof>::read_from(source)?;
        Ok(InputNoteRecord::new(note, proof))
>>>>>>> 3c8316f6
    }
}

impl From<Note> for InputNoteRecord {
    fn from(note: Note) -> Self {
        InputNoteRecord {
            id: note.id(),
            recipient: note.recipient(),
            assets: note.assets().clone(),
            status: NoteStatus::Pending,
            metadata: Some(*note.metadata()),
            inclusion_proof: None,
            details: NoteRecordDetails {
                nullifier: note.nullifier().to_string(),
                script: note.script().to_bytes(),
                inputs: note.inputs().to_bytes(),
                serial_num: note.serial_num(),
            },
        }
    }
}

impl From<InputNote> for InputNoteRecord {
    fn from(recorded_note: InputNote) -> Self {
        InputNoteRecord {
            id: recorded_note.note().id(),
            recipient: recorded_note.note().recipient(),
            assets: recorded_note.note().assets().clone(),
            status: NoteStatus::Pending,
            metadata: Some(*recorded_note.note().metadata()),
            details: NoteRecordDetails {
                nullifier: recorded_note.note().nullifier().to_string(),
                script: recorded_note.note().script().to_bytes(),
                inputs: recorded_note.note().inputs().to_bytes(),
                serial_num: recorded_note.note().serial_num(),
            },
            inclusion_proof: Some(recorded_note.proof().clone()),
        }
    }
}

impl TryInto<InputNote> for InputNoteRecord {
    type Error = ClientError;

    fn try_into(self) -> Result<InputNote, Self::Error> {
<<<<<<< HEAD
        match (self.inclusion_proof, self.metadata) {
            (Some(proof), Some(metadata)) => {
                let script = NoteScript::read_from_bytes(&self.details.script).map_err(|err| {
                    ClientError::NoteError(NoteError::NoteDeserializationError(err))
                })?;
                let inputs = NoteInputs::read_from_bytes(&self.details.inputs).map_err(|err| {
                    ClientError::NoteError(NoteError::NoteDeserializationError(err))
                })?;
                let note = Note::from_parts(
                    script,
                    inputs,
                    self.assets,
                    self.details.serial_num,
                    metadata,
                );
                Ok(InputNote::new(note, proof.clone()))
            }
            // TODO: should we use a better Error for these two?
            (None, _) => Err(ClientError::NoteError(
                objects::NoteError::invalid_origin_index(
                    "Input Note Record contains no proof".to_string(),
                ),
            )),
            (_, None) => Err(ClientError::NoteError(
                objects::NoteError::invalid_origin_index(
                    "Input Note Record contains no metadata".to_string(),
                ),
            )),
        }
    }
}

// OUTPUT NOTE RECORD
// ================================================================================================

/// Represents a Note which was the result of executing some transaction of which the [Store] can
/// keep track and retrieve.
///
/// An [OutputNoteRecord] contains all the information of a [Note] while it allows for not
/// knowing the details (nullifier, script, inputs and serial number), in addition of (optionally)
/// the [NoteInclusionProof] that identifies when the note was included in the chain.
#[derive(Clone, Debug, PartialEq)]
pub struct OutputNoteRecord {
    assets: NoteAssets,
    details: Option<NoteRecordDetails>,
    id: NoteId,
    inclusion_proof: Option<NoteInclusionProof>,
    metadata: NoteMetadata,
    recipient: Digest,
    status: NoteStatus,
}

impl OutputNoteRecord {
    pub fn new(
        id: NoteId,
        recipient: Digest,
        assets: NoteAssets,
        status: NoteStatus,
        metadata: NoteMetadata,
        inclusion_proof: Option<NoteInclusionProof>,
        details: Option<NoteRecordDetails>,
    ) -> OutputNoteRecord {
        OutputNoteRecord {
            id,
            recipient,
            assets,
            status,
            metadata,
            inclusion_proof,
            details,
        }
    }

    pub fn id(&self) -> NoteId {
        self.id
    }

    pub fn recipient(&self) -> Digest {
        self.recipient
    }

    pub fn assets(&self) -> &NoteAssets {
        &self.assets
    }

    pub fn status(&self) -> NoteStatus {
        self.status
    }

    pub fn metadata(&self) -> &NoteMetadata {
        &self.metadata
    }

    pub fn inclusion_proof(&self) -> Option<&NoteInclusionProof> {
        self.inclusion_proof.as_ref()
    }

    pub fn details(&self) -> Option<&NoteRecordDetails> {
        self.details.as_ref()
    }
}

impl From<Note> for OutputNoteRecord {
    fn from(note: Note) -> Self {
        OutputNoteRecord {
            id: note.id(),
            recipient: note.recipient(),
            assets: note.assets().clone(),
            status: NoteStatus::Pending,
            metadata: *note.metadata(),
            inclusion_proof: None,
            details: Some(NoteRecordDetails {
                nullifier: note.nullifier().to_string(),
                script: note.script().to_bytes(),
                inputs: note.inputs().to_bytes(),
                serial_num: note.serial_num(),
            }),
        }
    }
}

#[derive(Clone, Debug, Serialize, Deserialize, PartialEq)]
pub struct NoteRecordDetails {
=======
        match self.inclusion_proof() {
            Some(proof) => Ok(InputNote::new(self.note().clone(), proof.clone())),
            None => Err(ClientError::NoteError(
                miden_objects::NoteError::invalid_origin_index(
                    "Input Note Record contains no inclusion proof".to_string(),
                ),
            )),
        }
    }
}

#[derive(Serialize, Deserialize)]
struct NoteRecordDetails {
>>>>>>> 3c8316f6
    nullifier: String,
    script: Vec<u8>,
    inputs: Vec<u8>,
    serial_num: Word,
}

impl NoteRecordDetails {
<<<<<<< HEAD
    pub fn new(nullifier: String, script: Vec<u8>, inputs: Vec<u8>, serial_num: Word) -> Self {
=======
    fn new(nullifier: String, script: Vec<u8>, inputs: Vec<u8>, serial_num: Word) -> Self {
>>>>>>> 3c8316f6
        Self {
            nullifier,
            script,
            inputs,
            serial_num,
        }
    }

<<<<<<< HEAD
    pub fn script(&self) -> &Vec<u8> {
        &self.script
    }

    pub fn inputs(&self) -> &Vec<u8> {
        &self.inputs
    }

    pub fn serial_num(&self) -> Word {
        self.serial_num
    }
}

impl Serializable for NoteRecordDetails {
    fn write_into<W: ByteWriter>(&self, target: &mut W) {
        let nullifier_bytes = self.nullifier.as_bytes();
        target.write_usize(nullifier_bytes.len());
        target.write_bytes(nullifier_bytes);

        target.write_usize(self.script().len());
        target.write_bytes(self.script());

        target.write_usize(self.inputs().len());
        target.write_bytes(self.inputs());

        self.serial_num().write_into(target);
    }
}

impl Deserializable for NoteRecordDetails {
    fn read_from<R: ByteReader>(source: &mut R) -> Result<Self, DeserializationError> {
        let nullifier_len = usize::read_from(source)?;
        let nullifier_bytes = source.read_vec(nullifier_len)?;
        let nullifier =
            String::from_utf8(nullifier_bytes).expect("Nullifier String bytes should be readable.");

        let script_len = usize::read_from(source)?;
        let script = source.read_vec(script_len)?;

        let inputs_len = usize::read_from(source)?;
        let inputs = source.read_vec(inputs_len)?;

        let serial_num = Word::read_from(source)?;

        Ok(NoteRecordDetails::new(
            nullifier, script, inputs, serial_num,
        ))
=======
    fn script(&self) -> &Vec<u8> {
        &self.script
    }

    fn inputs(&self) -> &Vec<u8> {
        &self.inputs
    }

    fn serial_num(&self) -> &Word {
        &self.serial_num
>>>>>>> 3c8316f6
    }
}

// CHAIN MMR NODE FILTER
// ================================================================================================

pub enum ChainMmrNodeFilter<'a> {
    /// Return all nodes.
    All,
    /// Filter by the specified in-order indices.
    List(&'a [InOrderIndex]),
}

// TRANSACTION FILTERS
// ================================================================================================

pub enum TransactionFilter {
    /// Return all transactions.
    All,
    /// Filter by transactions that have not yet been committed to the blockchain as per the last
    /// sync.
    Uncomitted,
}

// NOTE FILTER
// ================================================================================================

pub enum NoteFilter {
    /// Return a list of all notes ([InputNoteRecord] or [OutputNoteRecord]).
    All,
    /// Filter by consumed notes ([InputNoteRecord] or [OutputNoteRecord]). notes that have been used as inputs in transactions.
    Consumed,
    /// Return a list of committed notes ([InputNoteRecord] or [OutputNoteRecord]). These represent notes that the blockchain
    /// has included in a block, and for which we are storing anchor data.
    Committed,
    /// Return a list of pending notes ([InputNoteRecord] or [OutputNoteRecord]). These represent notes for which the store
    /// does not have anchor data.
    Pending,
}<|MERGE_RESOLUTION|>--- conflicted
+++ resolved
@@ -5,29 +5,21 @@
 use clap::error::Result;
 use miden_objects::{
     accounts::{Account, AccountId, AccountStub},
-<<<<<<< HEAD
+    crypto::{
+        dsa::rpo_falcon512::KeyPair,
+        merkle::{InOrderIndex, MmrPeaks},
+    },
     notes::{
         Note, NoteAssets, NoteId, NoteInclusionProof, NoteInputs, NoteMetadata, NoteScript,
         Nullifier,
     },
     transaction::{InputNote, TransactionId},
     utils::collections::BTreeMap,
-    BlockHeader, Digest, NoteError,
-=======
-    crypto::{
-        dsa::rpo_falcon512::KeyPair,
-        merkle::{InOrderIndex, MmrPeaks},
-    },
-    notes::{Note, NoteId, NoteInclusionProof, Nullifier},
-    transaction::{InputNote, TransactionId},
-    utils::collections::BTreeMap,
-    BlockHeader, Digest, Word,
->>>>>>> 3c8316f6
+    BlockHeader, Digest, NoteError, Word,
 };
 use serde::{Deserialize, Serialize};
 
 use miden_tx::utils::{ByteReader, ByteWriter, Deserializable, DeserializationError, Serializable};
-use serde::{Deserialize, Serialize};
 
 pub mod data_store;
 pub mod sqlite_store;
@@ -411,7 +403,6 @@
 }
 
 impl Deserializable for InputNoteRecord {
-<<<<<<< HEAD
     fn read_from<R: ByteReader>(source: &mut R) -> Result<Self, DeserializationError> {
         let id = NoteId::read_from(source)?;
         let recipient = Digest::read_from(source)?;
@@ -430,14 +421,6 @@
             inclusion_proof,
             details,
         })
-=======
-    fn read_from<R: ByteReader>(
-        source: &mut R,
-    ) -> std::prelude::v1::Result<Self, DeserializationError> {
-        let note = Note::read_from(source)?;
-        let proof = Option::<NoteInclusionProof>::read_from(source)?;
-        Ok(InputNoteRecord::new(note, proof))
->>>>>>> 3c8316f6
     }
 }
 
@@ -483,7 +466,6 @@
     type Error = ClientError;
 
     fn try_into(self) -> Result<InputNote, Self::Error> {
-<<<<<<< HEAD
         match (self.inclusion_proof, self.metadata) {
             (Some(proof), Some(metadata)) => {
                 let script = NoteScript::read_from_bytes(&self.details.script).map_err(|err| {
@@ -503,12 +485,12 @@
             }
             // TODO: should we use a better Error for these two?
             (None, _) => Err(ClientError::NoteError(
-                objects::NoteError::invalid_origin_index(
-                    "Input Note Record contains no proof".to_string(),
+                miden_objects::NoteError::invalid_origin_index(
+                    "Input Note Record contains no inclusion proof".to_string(),
                 ),
             )),
             (_, None) => Err(ClientError::NoteError(
-                objects::NoteError::invalid_origin_index(
+                miden_objects::NoteError::invalid_origin_index(
                     "Input Note Record contains no metadata".to_string(),
                 ),
             )),
@@ -607,21 +589,6 @@
 
 #[derive(Clone, Debug, Serialize, Deserialize, PartialEq)]
 pub struct NoteRecordDetails {
-=======
-        match self.inclusion_proof() {
-            Some(proof) => Ok(InputNote::new(self.note().clone(), proof.clone())),
-            None => Err(ClientError::NoteError(
-                miden_objects::NoteError::invalid_origin_index(
-                    "Input Note Record contains no inclusion proof".to_string(),
-                ),
-            )),
-        }
-    }
-}
-
-#[derive(Serialize, Deserialize)]
-struct NoteRecordDetails {
->>>>>>> 3c8316f6
     nullifier: String,
     script: Vec<u8>,
     inputs: Vec<u8>,
@@ -629,11 +596,7 @@
 }
 
 impl NoteRecordDetails {
-<<<<<<< HEAD
     pub fn new(nullifier: String, script: Vec<u8>, inputs: Vec<u8>, serial_num: Word) -> Self {
-=======
-    fn new(nullifier: String, script: Vec<u8>, inputs: Vec<u8>, serial_num: Word) -> Self {
->>>>>>> 3c8316f6
         Self {
             nullifier,
             script,
@@ -642,7 +605,6 @@
         }
     }
 
-<<<<<<< HEAD
     pub fn script(&self) -> &Vec<u8> {
         &self.script
     }
@@ -690,18 +652,6 @@
         Ok(NoteRecordDetails::new(
             nullifier, script, inputs, serial_num,
         ))
-=======
-    fn script(&self) -> &Vec<u8> {
-        &self.script
-    }
-
-    fn inputs(&self) -> &Vec<u8> {
-        &self.inputs
-    }
-
-    fn serial_num(&self) -> &Word {
-        &self.serial_num
->>>>>>> 3c8316f6
     }
 }
 
