use crypto::{
    merkle::{MmrPeaks, PartialMmr},
    utils::Serializable,
};
use miden_node_proto::{mmr::MmrDelta, responses::AccountHashUpdate};

use objects::{
    accounts::AccountStub,
    notes::{NoteId, NoteInclusionProof},
    BlockHeader, Digest,
};
use rusqlite::params;

use crate::{errors::StoreError, store::transactions::TransactionFilter};

use super::Store;

impl Store {
    // STATE SYNC
    // --------------------------------------------------------------------------------------------

    /// Returns the note tags that the client is interested in.
    pub fn get_note_tags(&self) -> Result<Vec<u64>, StoreError> {
        const QUERY: &str = "SELECT tags FROM state_sync";

        self.db
            .prepare(QUERY)?
            .query_map([], |row| row.get(0))
            .expect("no binding parameters used in query")
            .map(|result| {
                result
                    .map_err(|err| StoreError::ParsingError(err.to_string()))
                    .and_then(|v: String| {
                        serde_json::from_str(&v).map_err(StoreError::JsonDataDeserializationError)
                    })
            })
            .next()
            .expect("state sync tags exist")
    }

    /// Adds a note tag to the list of tags that the client is interested in.
    pub fn add_note_tag(&mut self, tag: u64) -> Result<bool, StoreError> {
        let mut tags = self.get_note_tags()?;
        if tags.contains(&tag) {
            return Ok(false);
        }
        tags.push(tag);
        let tags = serde_json::to_string(&tags).map_err(StoreError::InputSerializationError)?;

        const QUERY: &str = "UPDATE state_sync SET tags = ?";
        self.db.execute(QUERY, params![tags])?;

        Ok(true)
    }

    /// Returns the block number of the last state sync block
    pub fn get_sync_height(&self) -> Result<u32, StoreError> {
        const QUERY: &str = "SELECT block_num FROM state_sync";

        self.db
            .prepare(QUERY)?
            .query_map([], |row| row.get(0))
            .expect("no binding parameters used in query")
            .map(|result| Ok(result?).map(|v: i64| v as u32))
            .next()
            .expect("state sync block number exists")
    }

    #[allow(clippy::too_many_arguments)]
    pub fn apply_state_sync(
        &mut self,
        current_block_num: u32,
        block_header: BlockHeader,
        nullifiers: Vec<Digest>,
        account_updates: Vec<AccountHashUpdate>,
        mmr_delta: MmrDelta,
        committed_notes: Vec<(Digest, NoteInclusionProof)>,
    ) -> Result<(), StoreError> {
        // retrieve necessary data
        // we need to do this here because creating a sql tx borrows a mut reference w
        let (current_block_header, block_had_notes) =
            self.get_block_header_by_num(current_block_num)?;

        let current_peaks = self.get_chain_mmr_peaks_by_block_num(current_block_num)?;
        let uncommitted_transactions = self.get_transactions(TransactionFilter::Uncomitted)?;

        let current_accounts: Vec<AccountStub> = self
            .get_accounts()?
            .iter()
            .map(|(acc, _)| acc.clone())
            .collect();

        // Check if the returned account hashes match latest account hashes in the database
        check_account_hashes(&account_updates, &current_accounts)?;

        let tx = self.db.transaction()?;

        // update state sync block number
        const BLOCK_NUMBER_QUERY: &str = "UPDATE state_sync SET block_num = ?";
        tx.execute(BLOCK_NUMBER_QUERY, params![block_header.block_num()])?;

        // update spent notes
        for nullifier in nullifiers {
            const SPENT_QUERY: &str =
                "UPDATE input_notes SET status = 'consumed' WHERE nullifier = ?";
            let nullifier = nullifier.to_string();
            tx.execute(SPENT_QUERY, params![nullifier])?;
        }

<<<<<<< HEAD
        // build partial mmr from the nodes - partial_mmr should be on memory as part of our store
        let mut partial_mmr: PartialMmr = PartialMmr::from_peaks(current_peaks);

        if let Some(mmr_delta) = mmr_delta {
            // apply the delta
            let mmr_delta: crypto::merkle::MmrDelta = mmr_delta
                .try_into()
                .map_err(StoreError::RpcTypeConversionFailure)?;

            let new_authentication_nodes = partial_mmr.apply(mmr_delta)?;

            if header_had_notes {
                partial_mmr
                    .track(
                        current_block_num as usize,
                        current_block_header.hash(),
                        &requested_header_block_path,
                    )
                    .map_err(StoreError::MmrError)?;
            }

            Store::insert_chain_mmr_nodes(&tx, new_authentication_nodes)?;
        }

=======
>>>>>>> c0f03f20
        // TODO: Due to the fact that notes are returned based on fuzzy matching of tags,
        // this process of marking if the header has notes needs to be revisited
        let block_has_relevant_notes = !committed_notes.is_empty();
        let new_partial_mmr = apply_and_store_mmr_changes(
            &tx,
            current_peaks,
            mmr_delta,
            current_block_header,
            block_has_relevant_notes,
        )?;

        Store::insert_block_header(&tx, block_header, new_partial_mmr.peaks(), block_had_notes)?;

        // update tracked notes
        for (note_id, inclusion_proof) in committed_notes.iter() {
            const SPENT_QUERY: &str =
                "UPDATE input_notes SET status = 'committed', inclusion_proof = ? WHERE note_id = ?";

            let inclusion_proof = Some(inclusion_proof.to_bytes());
            tx.execute(SPENT_QUERY, params![inclusion_proof, note_id.to_string()])?;
        }

        let note_ids: Vec<NoteId> = committed_notes
            .iter()
            .map(|(id, _)| NoteId::from(*id))
            .collect();

        Store::mark_transactions_as_committed_by_note_id(
            &uncommitted_transactions,
            &note_ids,
            block_header.block_num(),
            &tx,
        )?;

        // commit the updates
        tx.commit()?;

        Ok(())
    }
}

fn check_account_hashes(
    account_updates: &[AccountHashUpdate],
    current_accounts: &[AccountStub],
) -> Result<(), StoreError> {
    for account_update in account_updates {
        if let (Some(update_account_id), Some(remote_account_hash)) =
            (&account_update.account_id, &account_update.account_hash)
        {
            let update_account_id: u64 = update_account_id.clone().into();
            if let Some(acc_stub) = current_accounts
                .iter()
                .find(|acc| update_account_id == u64::from(acc.id()))
            {
                let remote_account_hash: Digest = remote_account_hash
                    .try_into()
                    .map_err(StoreError::RpcTypeConversionFailure)?;

                if remote_account_hash != acc_stub.hash() {
                    return Err(StoreError::AccountHashMismatch(
                        update_account_id
                            .try_into()
                            .map_err(StoreError::AccountError)?,
                    ));
                }
            }
        }
    }
    Ok(())
}

/// Applies changes to the Mmr structure, storing authentication nodes for leaves we track
/// and returns the updated [PartialMmr]
fn apply_and_store_mmr_changes(
    tx: &rusqlite::Transaction<'_>,
    current_peaks: MmrPeaks,
    mmr_delta: MmrDelta,
    current_block_header: BlockHeader,
    block_had_relevant_notes: bool,
) -> Result<PartialMmr, StoreError> {
    // TODO: reload local full view of Partial Mmr here
    let mut partial_mmr: PartialMmr = PartialMmr::from_peaks(current_peaks);

    // first, apply curent_block to the Mmr
    let new_authentication_nodes = partial_mmr
        .add(current_block_header.hash(), block_had_relevant_notes)
        .into_iter();

    // apply the Mmr delta to bring Mmr to forest equal to chain_tip
    let mmr_delta: crypto::merkle::MmrDelta = mmr_delta
        .try_into()
        .map_err(StoreError::RpcTypeConversionFailure)?;

    let delta_new_authentication_nodes = partial_mmr
        .apply(mmr_delta)
        .map_err(StoreError::MmrError)?
        .into_iter();

    // insert new relevant authentication nodes
    Store::insert_chain_mmr_nodes(
        tx,
        new_authentication_nodes.chain(delta_new_authentication_nodes),
    )?;

    Ok(partial_mmr)
}<|MERGE_RESOLUTION|>--- conflicted
+++ resolved
@@ -107,33 +107,6 @@
             tx.execute(SPENT_QUERY, params![nullifier])?;
         }
 
-<<<<<<< HEAD
-        // build partial mmr from the nodes - partial_mmr should be on memory as part of our store
-        let mut partial_mmr: PartialMmr = PartialMmr::from_peaks(current_peaks);
-
-        if let Some(mmr_delta) = mmr_delta {
-            // apply the delta
-            let mmr_delta: crypto::merkle::MmrDelta = mmr_delta
-                .try_into()
-                .map_err(StoreError::RpcTypeConversionFailure)?;
-
-            let new_authentication_nodes = partial_mmr.apply(mmr_delta)?;
-
-            if header_had_notes {
-                partial_mmr
-                    .track(
-                        current_block_num as usize,
-                        current_block_header.hash(),
-                        &requested_header_block_path,
-                    )
-                    .map_err(StoreError::MmrError)?;
-            }
-
-            Store::insert_chain_mmr_nodes(&tx, new_authentication_nodes)?;
-        }
-
-=======
->>>>>>> c0f03f20
         // TODO: Due to the fact that notes are returned based on fuzzy matching of tags,
         // this process of marking if the header has notes needs to be revisited
         let block_has_relevant_notes = !committed_notes.is_empty();
