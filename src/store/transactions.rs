use crate::{
    client::transactions::{TransactionResult, TransactionStub},
    errors::StoreError,
    store::notes::InputNoteRecord,
};
use crypto::{
    utils::{collections::BTreeMap, Deserializable, Serializable},
    Felt,
};

use super::Store;
use objects::{
    accounts::AccountId,
    assembly::{AstSerdeOptions, ProgramAst},
    notes::{NoteEnvelope, NoteId},
    transaction::{OutputNotes, TransactionScript},
    Digest,
};
use rusqlite::{params, Transaction};

pub(crate) const INSERT_TRANSACTION_QUERY: &str =
    "INSERT INTO transactions (id, account_id, init_account_state, final_account_state, \
    input_notes, output_notes, script_hash, script_inputs, block_num, committed, commit_height) \
    VALUES (?, ?, ?, ?, ?, ?, ?, ?, ?, ?, ?)";

pub(crate) const INSERT_TRANSACTION_SCRIPT_QUERY: &str =
    "INSERT OR IGNORE INTO transaction_scripts (script_hash, program) \
    VALUES (?, ?)";

// TRANSACTIONS FILTERS
// ================================================================================================

pub enum TransactionFilter {
    All,
    Uncomitted,
}

impl TransactionFilter {
    pub fn to_query(&self) -> String {
        const QUERY: &str = "SELECT tx.id, tx.account_id, tx.init_account_state, tx.final_account_state, \
            tx.input_notes, tx.output_notes, tx.script_hash, script.program, tx.script_inputs, tx.block_num, tx.committed, tx.commit_height \
            FROM transactions AS tx LEFT JOIN transaction_scripts AS script ON tx.script_hash = script.script_hash";
        match self {
            TransactionFilter::All => QUERY.to_string(),
            TransactionFilter::Uncomitted => format!("{QUERY} WHERE tx.committed=false"),
        }
    }
}

// TRANSACTIONS
// ================================================================================================

type SerializedTransactionData = (
    String,
    i64,
    String,
    String,
    String,
    Vec<u8>,
    Option<Vec<u8>>,
    Option<Vec<u8>>,
    Option<String>,
    u32,
    bool,
    u32,
);

impl Store {
    /// Retrieves all executed transactions from the database
    pub fn get_transactions(
        &self,
        transaction_filter: TransactionFilter,
    ) -> Result<Vec<TransactionStub>, StoreError> {
        self.db
            .prepare(&transaction_filter.to_query())?
            .query_map([], parse_transaction_columns)
            .expect("no binding parameters used in query")
            .map(|result| Ok(result?).and_then(parse_transaction))
            .collect::<Result<Vec<TransactionStub>, _>>()
    }

    pub fn insert_transaction_data(
        &mut self,
        tx_result: TransactionResult,
    ) -> Result<(), StoreError> {
        let account_id = tx_result.executed_transaction().account_id();
        let account_delta = tx_result.account_delta();

<<<<<<< HEAD
        self.db.execute(
            INSERT_TRANSACTION_QUERY,
            params![
                transaction_id,
                account_id,
                init_account_state,
                final_account_state,
                input_notes,
                output_notes,
                script_program,
                script_hash,
                script_inputs,
                block_num,
                committed,
                commit_height,
            ],
        )?;
        Ok(())
    }
=======
        let (mut account, seed) = self.get_account_by_id(account_id)?;
>>>>>>> 71b7c707

        account
            .apply_delta(account_delta)
            .map_err(StoreError::AccountError)?;

        let created_notes = tx_result
            .created_notes()
            .iter()
            .map(|note| InputNoteRecord::from(note.clone()))
            .collect::<Vec<_>>();

        let tx = self.db.transaction()?;

        // Transaction Data
        Self::insert_proven_transaction_data(&tx, tx_result)?;

        // Account Data
        Self::insert_account_storage(&tx, account.storage())?;
        Self::insert_account_asset_vault(&tx, account.vault())?;
        Self::insert_account_record(&tx, &account, seed)?;

        // Updates for notes
        for note in created_notes {
            Self::insert_input_note_tx(&tx, &note)?;
        }

        tx.commit().map_err(StoreError::TransactionError)?;

        Ok(())
    }

    fn insert_proven_transaction_data(
        tx: &Transaction<'_>,
        transaction_result: TransactionResult,
    ) -> Result<(), StoreError> {
        let (
            transaction_id,
            account_id,
            init_account_state,
            final_account_state,
            input_notes,
            output_notes,
            script_program,
            script_hash,
            script_inputs,
            block_num,
            committed,
            commit_height,
        ) = serialize_transaction_data(transaction_result)?;

        if let Some(hash) = script_hash.clone() {
            tx.execute(
                INSERT_TRANSACTION_SCRIPT_QUERY,
                params![hash, script_program],
            )?;
        }

        tx.execute(
            INSERT_TRANSACTION_QUERY,
            params![
                transaction_id,
                account_id,
                init_account_state,
                final_account_state,
                input_notes,
                output_notes,
                script_hash,
                script_inputs,
                block_num,
                committed,
                commit_height,
            ],
        )?;

<<<<<<< HEAD
        let input_notes: Vec<InputNoteRecord> = transaction_result
            .input_notes()
            .iter()
            .map(|n| n.note().clone().into())
            .collect();

        // Insert input notes
        insert_input_notes(&tx, &input_notes)?;

        // commit the transaction
        tx.commit()?;

=======
>>>>>>> 71b7c707
        Ok(())
    }

    /// Updates transactions as committed if the input `note_ids` belongs to one uncommitted transaction
    pub(crate) fn mark_transactions_as_committed_by_note_id(
        uncommitted_transactions: &[TransactionStub],
        note_ids: &[NoteId],
        block_num: u32,
        tx: &Transaction<'_>,
    ) -> Result<usize, StoreError> {
        let updated_transactions: Vec<&TransactionStub> = uncommitted_transactions
            .iter()
            .filter(|t| {
                t.output_notes
                    .iter()
                    .any(|n| note_ids.contains(&n.note_id()))
            })
            .collect();

        let mut rows = 0;
        for transaction in updated_transactions {
            const QUERY: &str =
                "UPDATE transactions set committed=true, commit_height=? where id=?";
            rows += tx.execute(QUERY, params![block_num, transaction.id.to_string()])?;
        }

        Ok(rows)
    }
}

pub(crate) fn serialize_transaction_data(
    transaction_result: TransactionResult,
) -> Result<SerializedTransactionData, StoreError> {
    let executed_transaction = transaction_result.executed_transaction();
    let transaction_id: String = executed_transaction.id().inner().into();
    let account_id: u64 = executed_transaction.account_id().into();
    let init_account_state = &executed_transaction.initial_account().hash().to_string();
    let final_account_state = &executed_transaction.final_account().hash().to_string();

    // TODO: Double check if saving nullifiers as input notes is enough
    let nullifiers: Vec<Digest> = executed_transaction
        .input_notes()
        .iter()
        .map(|x| x.id().inner())
        .collect();

    let input_notes =
        serde_json::to_string(&nullifiers).map_err(StoreError::InputSerializationError)?;

    let output_notes = executed_transaction.output_notes();

    // TODO: Add proper logging
    println!("transaction id {}", executed_transaction.id().inner());
    println!(
        "transaction account id: {}",
        executed_transaction.account_id()
    );

    // TODO: Scripts should be in their own tables and only identifiers should be stored here
    let mut script_program = None;
    let mut script_hash = None;
    let mut script_inputs = None;

    if let Some(tx_script) = transaction_result.transaction_script() {
        script_program = Some(tx_script.code().to_bytes(AstSerdeOptions {
            serialize_imports: true,
        }));
        script_hash = Some(tx_script.hash().to_bytes());
        script_inputs = Some(
            serde_json::to_string(&tx_script.inputs())
                .map_err(StoreError::InputSerializationError)?,
        );
    }

    Ok((
        transaction_id,
        account_id as i64,
        init_account_state.to_owned(),
        final_account_state.to_owned(),
        input_notes,
        output_notes.to_bytes(),
        script_program,
        script_hash,
        script_inputs,
        transaction_result.block_num(),
        false,
        0_u32,
    ))
}

pub fn parse_transaction_columns(
    row: &rusqlite::Row<'_>,
) -> Result<SerializedTransactionData, rusqlite::Error> {
    let id: String = row.get(0)?;
    let account_id: i64 = row.get(1)?;
    let init_account_state: String = row.get(2)?;
    let final_account_state: String = row.get(3)?;
    let input_notes: String = row.get(4)?;
    let output_notes: Vec<u8> = row.get(5)?;
    let script_hash: Option<Vec<u8>> = row.get(6)?;
    let script_program: Option<Vec<u8>> = row.get(7)?;
    let script_inputs: Option<String> = row.get(8)?;
    let block_num: u32 = row.get(9)?;
    let committed: bool = row.get(10)?;
    let commit_height: u32 = row.get(11)?;

    Ok((
        id,
        account_id,
        init_account_state,
        final_account_state,
        input_notes,
        output_notes,
        script_hash,
        script_program,
        script_inputs,
        block_num,
        committed,
        commit_height,
    ))
}

/// Parse a transaction from the provided parts.
fn parse_transaction(
    serialized_transaction: SerializedTransactionData,
) -> Result<TransactionStub, StoreError> {
    let (
        id,
        account_id,
        init_account_state,
        final_account_state,
        input_notes,
        output_notes,
        script_hash,
        script_program,
        script_inputs,
        block_num,
        committed,
        commit_height,
    ) = serialized_transaction;
    let account_id = AccountId::try_from(account_id as u64)?;
    let id: Digest = id.try_into()?;
    let init_account_state: Digest = init_account_state.try_into()?;

    let final_account_state: Digest = final_account_state.try_into()?;

    let input_note_nullifiers: Vec<Digest> =
        serde_json::from_str(&input_notes).map_err(StoreError::JsonDataDeserializationError)?;

    let output_notes = OutputNotes::<NoteEnvelope>::read_from_bytes(&output_notes)?;

    let transaction_script: Option<TransactionScript> = if script_hash.is_some() {
        let script_hash = script_hash
            .map(|hash| Digest::read_from_bytes(&hash))
            .transpose()?
            .expect("Script hash should be included in the row");

        let script_program = script_program
            .map(|program| ProgramAst::from_bytes(&program))
            .transpose()?
            .expect("Script program should be included in the row");

        let script_inputs = script_inputs
            .map(|hash| serde_json::from_str::<BTreeMap<Digest, Vec<Felt>>>(&hash))
            .transpose()
            .map_err(StoreError::JsonDataDeserializationError)?
            .expect("Script inputs should be included in the row");

        let tx_script = TransactionScript::from_parts(
            script_program,
            script_hash,
            script_inputs.into_iter().map(|(k, v)| (k.into(), v)),
        )?;

        Some(tx_script)
    } else {
        None
    };

    Ok(TransactionStub {
        id,
        account_id,
        init_account_state,
        final_account_state,
        input_note_nullifiers,
        output_notes,
        transaction_script,
        block_num,
        committed,
        commit_height: commit_height as u64,
    })
<<<<<<< HEAD
}

/// Inserts the provided input notes into the database
fn insert_input_notes(
    sql_transaction: &Transaction<'_>,
    notes: &[InputNoteRecord],
) -> Result<(), StoreError> {
    for note in notes {
        let (
            note_id,
            nullifier,
            script,
            vault,
            inputs,
            serial_num,
            sender_id,
            tag,
            inclusion_proof,
            recipients,
            status,
            commit_height,
        ) = serialize_input_note(note)?;

        sql_transaction.execute(
            INSERT_NOTE_QUERY,
            params![
                note_id,
                nullifier,
                script,
                vault,
                inputs,
                serial_num,
                sender_id,
                tag,
                inclusion_proof,
                recipients,
                status,
                commit_height
            ],
        )?;
    }
    Ok(())
=======
>>>>>>> 71b7c707
}<|MERGE_RESOLUTION|>--- conflicted
+++ resolved
@@ -86,29 +86,7 @@
         let account_id = tx_result.executed_transaction().account_id();
         let account_delta = tx_result.account_delta();
 
-<<<<<<< HEAD
-        self.db.execute(
-            INSERT_TRANSACTION_QUERY,
-            params![
-                transaction_id,
-                account_id,
-                init_account_state,
-                final_account_state,
-                input_notes,
-                output_notes,
-                script_program,
-                script_hash,
-                script_inputs,
-                block_num,
-                committed,
-                commit_height,
-            ],
-        )?;
-        Ok(())
-    }
-=======
         let (mut account, seed) = self.get_account_by_id(account_id)?;
->>>>>>> 71b7c707
 
         account
             .apply_delta(account_delta)
@@ -135,7 +113,7 @@
             Self::insert_input_note_tx(&tx, &note)?;
         }
 
-        tx.commit().map_err(StoreError::TransactionError)?;
+        tx.commit()?;
 
         Ok(())
     }
@@ -183,21 +161,6 @@
             ],
         )?;
 
-<<<<<<< HEAD
-        let input_notes: Vec<InputNoteRecord> = transaction_result
-            .input_notes()
-            .iter()
-            .map(|n| n.note().clone().into())
-            .collect();
-
-        // Insert input notes
-        insert_input_notes(&tx, &input_notes)?;
-
-        // commit the transaction
-        tx.commit()?;
-
-=======
->>>>>>> 71b7c707
         Ok(())
     }
 
@@ -389,49 +352,4 @@
         committed,
         commit_height: commit_height as u64,
     })
-<<<<<<< HEAD
-}
-
-/// Inserts the provided input notes into the database
-fn insert_input_notes(
-    sql_transaction: &Transaction<'_>,
-    notes: &[InputNoteRecord],
-) -> Result<(), StoreError> {
-    for note in notes {
-        let (
-            note_id,
-            nullifier,
-            script,
-            vault,
-            inputs,
-            serial_num,
-            sender_id,
-            tag,
-            inclusion_proof,
-            recipients,
-            status,
-            commit_height,
-        ) = serialize_input_note(note)?;
-
-        sql_transaction.execute(
-            INSERT_NOTE_QUERY,
-            params![
-                note_id,
-                nullifier,
-                script,
-                vault,
-                inputs,
-                serial_num,
-                sender_id,
-                tag,
-                inclusion_proof,
-                recipients,
-                status,
-                commit_height
-            ],
-        )?;
-    }
-    Ok(())
-=======
->>>>>>> 71b7c707
 }