use crate::{client::transactions::TransactionStub, errors::StoreError};
use crypto::{
    utils::{collections::BTreeMap, Deserializable, Serializable},
    Felt,
};

use objects::{
    accounts::AccountId,
    assembly::{AstSerdeOptions, ProgramAst},
    notes::{NoteEnvelope, NoteId},
    transaction::{ExecutedTransaction, OutputNotes, ProvenTransaction, TransactionScript},
    Digest,
};
use rusqlite::{params, Transaction};

use super::{
    notes::{serialize_input_note, InputNoteRecord, INSERT_NOTE_QUERY},
    Store,
};

pub(crate) const INSERT_TRANSACTION_QUERY: &str =
    "INSERT INTO transactions (id, account_id, init_account_state, final_account_state, \
    input_notes, output_notes, script_hash, script_inputs, block_num, committed, commit_height) \
    VALUES (?, ?, ?, ?, ?, ?, ?, ?, ?, ?, ?)";

pub(crate) const INSERT_TRANSACTION_SCRIPT_QUERY: &str =
    "INSERT OR REPLACE INTO transaction_scripts (id, program) \
    VALUES (?, ?)";

// TRANSACTIONS FILTERS
// ================================================================================================

pub enum TransactionFilter {
    All,
    Uncomitted,
}

impl TransactionFilter {
    pub fn to_query(&self) -> String {
        const QUERY: &str = "SELECT tx.id, tx.account_id, tx.init_account_state, tx.final_account_state, \
            tx.input_notes, tx.output_notes, tx.script_hash, script.program, tx.script_inputs, tx.block_num, tx.committed, tx.commit_height \
            FROM transactions AS tx LEFT JOIN transaction_scripts AS script ON tx.script_hash = script.script_hash";
        match self {
            TransactionFilter::All => QUERY.to_string(),
            TransactionFilter::Uncomitted => format!("{QUERY} WHERE tx.committed=false"),
        }
    }
}

// TRANSACTIONS
// ================================================================================================

type SerializedTransactionData = (
    String,
    i64,
    String,
    String,
    String,
    Vec<u8>,
    Option<Vec<u8>>,
    Option<Vec<u8>>,
    Option<String>,
    u32,
    bool,
    u32,
);

impl Store {
    /// Retrieves all executed transactions from the database
    pub fn get_transactions(
        &self,
        transaction_filter: TransactionFilter,
    ) -> Result<Vec<TransactionStub>, StoreError> {
        self.db
            .prepare(&transaction_filter.to_query())?
            .query_map([], parse_transaction_columns)
            .expect("no binding parameters used in query")
            .map(|result| {
                result
                    .map_err(StoreError::ColumnParsingError)
                    .and_then(parse_transaction)
            })
            .collect::<Result<Vec<TransactionStub>, _>>()
    }

    // TODO: Make a separate table for transaction scripts and only save the root
    pub fn insert_transaction(
        &self,
        transaction: &ProvenTransaction,
        tx_script: Option<TransactionScript>,
    ) -> Result<(), StoreError> {
        let (
            transaction_id,
            account_id,
            init_account_state,
            final_account_state,
            input_notes,
            output_notes,
            script_hash,
            script_program,
            script_inputs,
            block_num,
            committed,
            commit_height,
        ) = serialize_transaction(transaction, tx_script)?;

        self.db.execute(
            INSERT_TRANSACTION_QUERY,
            params![
                transaction_id,
                account_id,
                init_account_state,
                final_account_state,
                input_notes,
                output_notes,
                script_program,
                script_hash,
                script_inputs,
                block_num,
                committed,
                commit_height,
            ],
        )?;
        Ok(())
    }

    pub fn insert_proven_transaction_data(
        &mut self,
        proven_transaction: ProvenTransaction,
        transaction_result: ExecutedTransaction,
    ) -> Result<(), StoreError> {
        // Create atomic transcation

        let tx = self.db.transaction()?;

        // Insert transaction data

        let (
            transaction_id,
            account_id,
            init_account_state,
            final_account_state,
            input_notes,
            output_notes,
            script_program,
            script_hash,
            script_inputs,
            block_num,
            committed,
            commit_height,
        ) = serialize_transaction(&proven_transaction, transaction_result.tx_script().cloned())?;

        if let Some(hash) = script_hash.clone() {
            tx.execute(
                INSERT_TRANSACTION_SCRIPT_QUERY,
                params![hash, script_program],
            )
            .map(|_| ())
            .map_err(StoreError::QueryError)?;
        }

        tx.execute(
            INSERT_TRANSACTION_QUERY,
            params![
                transaction_id,
                account_id,
                init_account_state,
                final_account_state,
                input_notes,
                output_notes,
                script_hash,
                script_inputs,
                block_num,
                committed,
                commit_height,
            ],
        )?;

        let input_notes: Vec<InputNoteRecord> = transaction_result
            .input_notes()
            .iter()
            .map(|n| n.note().clone().into())
            .collect();

        // Insert input notes
        insert_input_notes(&tx, &input_notes)?;

        // commit the transaction
        tx.commit()?;

        Ok(())
    }

    /// Updates transactions as committed if the input `note_ids` belongs to one uncommitted transaction
    pub(crate) fn mark_transactions_as_committed_by_note_id(
        uncommitted_transactions: &[TransactionStub],
        note_ids: &[NoteId],
        block_num: u32,
        tx: &Transaction<'_>,
    ) -> Result<usize, StoreError> {
        let updated_transactions: Vec<&TransactionStub> = uncommitted_transactions
            .iter()
            .filter(|t| {
                t.output_notes
                    .iter()
                    .any(|n| note_ids.contains(&n.note_id()))
            })
            .collect();

        let mut rows = 0;
        for transaction in updated_transactions {
            const QUERY: &str =
                "UPDATE transactions set committed=true, commit_height=? where id=?";
            rows += tx.execute(QUERY, params![block_num, transaction.id.to_string()])?;
        }

        Ok(rows)
    }
}

pub(crate) fn serialize_transaction(
    transaction: &ProvenTransaction,
    tx_script: Option<TransactionScript>,
) -> Result<SerializedTransactionData, StoreError> {
    let transaction_id: String = transaction.id().inner().into();
    let account_id: u64 = transaction.account_id().into();
    let init_account_state = &transaction.initial_account_hash().to_string();
    let final_account_state = &transaction.final_account_hash().to_string();

    // TODO: Double check if saving nullifiers as input notes is enough
    let nullifiers: Vec<Digest> = transaction
        .input_notes()
        .iter()
        .map(|x| x.inner())
        .collect();

    let input_notes =
        serde_json::to_string(&nullifiers).map_err(StoreError::InputSerializationError)?;

    let output_notes = transaction.output_notes();

    // TODO: Add proper logging
    println!("transaction id {:?}", transaction.id());
    println!("transaction account id: {}", transaction.account_id());
    println!("transaction output notes {:?}", output_notes);

    // TODO: Scripts should be in their own tables and only identifiers should be stored here
    let mut script_program = None;
    let mut script_hash = None;
    let mut script_inputs = None;

    if let Some(tx_script) = tx_script {
        script_program = Some(tx_script.code().to_bytes(AstSerdeOptions {
            serialize_imports: true,
        }));
        script_hash = Some(tx_script.hash().to_bytes());
        script_inputs = Some(
            serde_json::to_string(&tx_script.inputs())
                .map_err(StoreError::InputSerializationError)?,
        );
    }

    let block_num = 0u32;

    Ok((
        transaction_id,
        account_id as i64,
        init_account_state.to_owned(),
        final_account_state.to_owned(),
        input_notes,
        output_notes.to_bytes(),
        script_program,
        script_hash,
        script_inputs,
        block_num,
        false,
        0_u32,
    ))
}

pub fn parse_transaction_columns(
    row: &rusqlite::Row<'_>,
) -> Result<SerializedTransactionData, rusqlite::Error> {
    let id: String = row.get(0)?;
    let account_id: i64 = row.get(1)?;
    let init_account_state: String = row.get(2)?;
    let final_account_state: String = row.get(3)?;
    let input_notes: String = row.get(4)?;
    let output_notes: Vec<u8> = row.get(5)?;
    let script_hash: Option<Vec<u8>> = row.get(6)?;
    let script_program: Option<Vec<u8>> = row.get(7)?;
    let script_inputs: Option<String> = row.get(8)?;
    let block_num: u32 = row.get(9)?;
    let committed: bool = row.get(10)?;
    let commit_height: u32 = row.get(11)?;

    Ok((
        id,
        account_id,
        init_account_state,
        final_account_state,
        input_notes,
        output_notes,
        script_hash,
        script_program,
        script_inputs,
        block_num,
        committed,
        commit_height,
    ))
}

/// Parse a transaction from the provided parts.
fn parse_transaction(
    serialized_transaction: SerializedTransactionData,
) -> Result<TransactionStub, StoreError> {
    let (
        id,
        account_id,
        init_account_state,
        final_account_state,
        input_notes,
        output_notes,
        script_hash,
        script_program,
        script_inputs,
        block_num,
        committed,
        commit_height,
    ) = serialized_transaction;
    let account_id = AccountId::try_from(account_id as u64)?;
    let id: Digest = id.try_into()?;
    let init_account_state: Digest = init_account_state.try_into()?;

    let final_account_state: Digest = final_account_state.try_into()?;

    let input_note_nullifiers: Vec<Digest> =
        serde_json::from_str(&input_notes).map_err(StoreError::JsonDataDeserializationError)?;

<<<<<<< HEAD
    let output_notes: OutputNotes<NoteEnvelope> =
        OutputNotes::<NoteEnvelope>::read_from_bytes(&output_notes)?;
=======
    let output_notes = OutputNotes::<NoteEnvelope>::read_from_bytes(&output_notes)
        .map_err(StoreError::DataDeserializationError)?;
>>>>>>> 1bf5f9b9

    let transaction_script: Option<TransactionScript> = if script_hash.is_some() {
        let script_hash = script_hash
            .map(|hash| Digest::read_from_bytes(&hash))
            .transpose()?
            .expect("Script hash should be included in the row");

        let script_program = script_program
            .map(|program| ProgramAst::from_bytes(&program))
            .transpose()?
            .expect("Script program should be included in the row");

        let script_inputs = script_inputs
            .map(|hash| serde_json::from_str::<BTreeMap<Digest, Vec<Felt>>>(&hash))
            .transpose()
            .map_err(StoreError::JsonDataDeserializationError)?
            .expect("Script inputs should be included in the row");

        let tx_script = TransactionScript::from_parts(
            script_program,
            script_hash,
            script_inputs.into_iter().map(|(k, v)| (k.into(), v)),
        )?;

        Some(tx_script)
    } else {
        None
    };

    Ok(TransactionStub {
        id,
        account_id,
        init_account_state,
        final_account_state,
        input_note_nullifiers,
        output_notes,
        transaction_script,
        block_num,
        committed,
        commit_height: commit_height as u64,
    })
}

/// Inserts the provided input notes into the database
fn insert_input_notes(
    sql_transaction: &Transaction<'_>,
    notes: &[InputNoteRecord],
) -> Result<(), StoreError> {
    for note in notes {
        let (
            note_id,
            nullifier,
            script,
            vault,
            inputs,
            serial_num,
            sender_id,
            tag,
            inclusion_proof,
            recipients,
            status,
            commit_height,
        ) = serialize_input_note(note)?;

        sql_transaction.execute(
            INSERT_NOTE_QUERY,
            params![
                note_id,
                nullifier,
                script,
                vault,
                inputs,
                serial_num,
                sender_id,
                tag,
                inclusion_proof,
                recipients,
                status,
                commit_height
            ],
        )?;
    }
    Ok(())
}<|MERGE_RESOLUTION|>--- conflicted
+++ resolved
@@ -75,11 +75,7 @@
             .prepare(&transaction_filter.to_query())?
             .query_map([], parse_transaction_columns)
             .expect("no binding parameters used in query")
-            .map(|result| {
-                result
-                    .map_err(StoreError::ColumnParsingError)
-                    .and_then(parse_transaction)
-            })
+            .map(|result| Ok(result?).and_then(parse_transaction))
             .collect::<Result<Vec<TransactionStub>, _>>()
     }
 
@@ -154,9 +150,7 @@
             tx.execute(
                 INSERT_TRANSACTION_SCRIPT_QUERY,
                 params![hash, script_program],
-            )
-            .map(|_| ())
-            .map_err(StoreError::QueryError)?;
+            )?;
         }
 
         tx.execute(
@@ -337,13 +331,7 @@
     let input_note_nullifiers: Vec<Digest> =
         serde_json::from_str(&input_notes).map_err(StoreError::JsonDataDeserializationError)?;
 
-<<<<<<< HEAD
-    let output_notes: OutputNotes<NoteEnvelope> =
-        OutputNotes::<NoteEnvelope>::read_from_bytes(&output_notes)?;
-=======
-    let output_notes = OutputNotes::<NoteEnvelope>::read_from_bytes(&output_notes)
-        .map_err(StoreError::DataDeserializationError)?;
->>>>>>> 1bf5f9b9
+    let output_notes = OutputNotes::<NoteEnvelope>::read_from_bytes(&output_notes)?;
 
     let transaction_script: Option<TransactionScript> = if script_hash.is_some() {
         let script_hash = script_hash
