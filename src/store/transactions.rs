--- conflicted
+++ resolved
@@ -168,13 +168,8 @@
     }
 
     /// Updates transactions as committed if the input `note_ids` belongs to one uncommitted transaction
-<<<<<<< HEAD
     pub(crate) fn mark_transactions_as_committed_by_note_id(
         uncommitted_transactions: &[TransactionRecord],
-=======
-    pub(super) fn mark_transactions_as_committed_by_note_id(
-        uncommitted_transactions: &[TransactionStub],
->>>>>>> eb64d6c0
         note_ids: &[NoteId],
         block_num: u32,
         tx: &Transaction<'_>,
