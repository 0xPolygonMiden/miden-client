--- conflicted
+++ resolved
@@ -1,16 +1,3 @@
-<<<<<<< HEAD
-use super::{
-    accounts::{insert_account_asset_vault, insert_account_record, insert_account_storage},
-    notes::{insert_input_note_tx, insert_output_note_tx},
-    SqliteStore,
-};
-use crate::{
-    client::transactions::{TransactionRecord, TransactionResult, TransactionStatus},
-    errors::StoreError,
-    store::{InputNoteRecord, OutputNoteRecord, TransactionFilter},
-};
-=======
->>>>>>> a15be6a4
 use miden_objects::{
     accounts::{Account, AccountId},
     assembly::{AstSerdeOptions, ProgramAst},
@@ -30,7 +17,7 @@
 use crate::{
     client::transactions::{TransactionRecord, TransactionResult, TransactionStatus},
     errors::StoreError,
-    store::{InputNoteRecord, TransactionFilter},
+    store::{InputNoteRecord, OutputNoteRecord, TransactionFilter},
 };
 
 pub(crate) const INSERT_TRANSACTION_QUERY: &str =
