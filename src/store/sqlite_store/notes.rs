use std::fmt;

use crate::errors::StoreError;
<<<<<<< HEAD
use crate::store::{InputNoteRecord, NoteFilter, NoteRecordDetails, NoteStatus, OutputNoteRecord};
=======
use crate::store::{InputNoteRecord, NoteFilter, NoteRecordDetails};
>>>>>>> 3c8316f6

use super::SqliteStore;

use clap::error::Result;

<<<<<<< HEAD
use crypto::utils::{Deserializable, Serializable};

use objects::notes::{NoteAssets, NoteId, NoteInclusionProof, NoteMetadata, Nullifier};

use objects::Digest;
=======
use miden_objects::{
    notes::{
        Note, NoteAssets, NoteId, NoteInclusionProof, NoteInputs, NoteMetadata, NoteScript,
        Nullifier,
    },
    Digest,
};
use miden_tx::utils::{Deserializable, Serializable};
>>>>>>> 3c8316f6
use rusqlite::{named_params, params, Transaction};

fn insert_note_query(table_name: NoteTable) -> String {
    format!("\
    INSERT INTO {table_name}
        (note_id, assets, recipient, status, metadata, details, inclusion_proof) 
     VALUES (:note_id, :assets, :recipient, :status, json(:metadata), json(:details), json(:inclusion_proof))")
}

// TYPES
// ================================================================================================

type SerializedInputNoteData = (
    String,
<<<<<<< HEAD
    Vec<u8>,
    String,
    String,
    Option<String>,
    String,
    Option<String>,
);
type SerializedOutputNoteData = (
    String,
    Vec<u8>,
    String,
    String,
    String,
    Option<String>,
    Option<String>,
);

type SerializedInputNoteParts = (
    Vec<u8>,
    String,
    String,
    String,
    Option<String>,
    Option<String>,
);
type SerializedOutputNoteParts = (
=======
>>>>>>> 3c8316f6
    Vec<u8>,
    Option<String>,
    String,
    String,
    String,
<<<<<<< HEAD
    Option<String>,
);

=======
    String,
    Option<String>,
);

type SerializedInputNoteParts = (Vec<u8>, String, String, Option<String>);

>>>>>>> 3c8316f6
// NOTE TABLE
// ================================================================================================

/// Represents a table in the SQL DB used to store notes based on their use case
enum NoteTable {
    InputNotes,
    OutputNotes,
}

impl fmt::Display for NoteTable {
    fn fmt(&self, f: &mut fmt::Formatter<'_>) -> fmt::Result {
        match self {
            NoteTable::InputNotes => write!(f, "input_notes"),
            NoteTable::OutputNotes => write!(f, "output_notes"),
        }
    }
}

// NOTE FILTER
// ================================================================================================

impl NoteFilter {
    /// Returns a [String] containing the query for this Filter
    fn to_query(&self, notes_table: NoteTable) -> String {
        let base = format!(
            "SELECT 
<<<<<<< HEAD
                        assets, 
                        details, 
                        recipient,
                        status,
                        metadata,
                        inclusion_proof
                        from {notes_table}"
=======
                    assets, 
                    details, 
                    metadata,
                    inclusion_proof
                    from {notes_table}"
>>>>>>> 3c8316f6
        );

        match self {
            NoteFilter::All => base,
            NoteFilter::Committed => format!("{base} WHERE status = '\"Committed\"'"),
            NoteFilter::Consumed => format!("{base} WHERE status = '\"Consumed\"'"),
            NoteFilter::Pending => format!("{base} WHERE status = '\"Pending\"'"),
        }
    }
}

// NOTES STORE METHODS
// --------------------------------------------------------------------------------------------

impl SqliteStore {
    pub(crate) fn get_input_notes(
        &self,
        filter: NoteFilter,
    ) -> Result<Vec<InputNoteRecord>, StoreError> {
        self.db
            .prepare(&filter.to_query(NoteTable::InputNotes))?
            .query_map([], parse_input_note_columns)
            .expect("no binding parameters used in query")
            .map(|result| Ok(result?).and_then(parse_input_note))
            .collect::<Result<Vec<InputNoteRecord>, _>>()
    }

    /// Retrieves the output notes from the database
    pub(crate) fn get_output_notes(
        &self,
        filter: NoteFilter,
    ) -> Result<Vec<OutputNoteRecord>, StoreError> {
        self.db
            .prepare(&filter.to_query(NoteTable::OutputNotes))?
            .query_map([], parse_output_note_columns)
            .expect("no binding parameters used in query")
            .map(|result| Ok(result?).and_then(parse_output_note))
            .collect::<Result<Vec<OutputNoteRecord>, _>>()
    }

    pub(crate) fn get_input_note(&self, note_id: NoteId) -> Result<InputNoteRecord, StoreError> {
        let query_id = &note_id.inner().to_string();

        const QUERY: &str = "SELECT 
                                    assets, 
<<<<<<< HEAD
                                    details, 
                                    recipient,
                                    status,
=======
                                    details,
>>>>>>> 3c8316f6
                                    metadata,
                                    inclusion_proof
                                    from input_notes WHERE note_id = ?";

        self.db
            .prepare(QUERY)?
            .query_map(params![query_id.to_string()], parse_input_note_columns)?
            .map(|result| Ok(result?).and_then(parse_input_note))
            .next()
            .ok_or(StoreError::InputNoteNotFound(note_id))?
    }

    pub(crate) fn insert_input_note(&mut self, note: &InputNoteRecord) -> Result<(), StoreError> {
        let tx = self.db.transaction()?;

        insert_input_note_tx(&tx, note)?;

        Ok(tx.commit()?)
    }

    /// Returns the nullifiers of all unspent input notes
    pub fn get_unspent_input_note_nullifiers(&self) -> Result<Vec<Nullifier>, StoreError> {
<<<<<<< HEAD
        const QUERY: &str = "SELECT json_extract(details, '$.nullifier') FROM input_notes WHERE status = '\"Committed\"'";
=======
        const QUERY: &str = "SELECT json_extract(details, '$.nullifier') FROM input_notes WHERE status = 'committed'";
>>>>>>> 3c8316f6

        self.db
            .prepare(QUERY)?
            .query_map([], |row| row.get(0))
            .expect("no binding parameters used in query")
            .map(|result| {
                result
                    .map_err(|err| StoreError::ParsingError(err.to_string()))
                    .and_then(|v: String| {
                        Digest::try_from(v)
                            .map(Nullifier::from)
                            .map_err(StoreError::HexParseError)
                    })
            })
            .collect::<Result<Vec<Nullifier>, _>>()
    }
}

// HELPERS
// ================================================================================================

/// Inserts the provided input note into the database
pub(super) fn insert_input_note_tx(
    tx: &Transaction<'_>,
    note: &InputNoteRecord,
) -> Result<(), StoreError> {
    let (note_id, assets, recipient, status, metadata, details, inclusion_proof) =
<<<<<<< HEAD
        serialize_input_note(note)?;
=======
        serialize_note(note)?;
>>>>>>> 3c8316f6

    tx.execute(
        &insert_note_query(NoteTable::InputNotes),
        named_params! {
            ":note_id": note_id,
            ":assets": assets,
            ":recipient": recipient,
            ":status": status,
            ":metadata": metadata,
            ":details": details,
            ":inclusion_proof": inclusion_proof,
        },
    )
    .map_err(|err| StoreError::QueryError(err.to_string()))
    .map(|_| ())
}

/// Inserts the provided input note into the database
pub fn insert_output_note_tx(
    tx: &Transaction<'_>,
    note: &OutputNoteRecord,
) -> Result<(), StoreError> {
    let (note_id, assets, recipient, status, metadata, details, inclusion_proof) =
<<<<<<< HEAD
        serialize_output_note(note)?;
=======
        serialize_note(note)?;
>>>>>>> 3c8316f6

    tx.execute(
        &insert_note_query(NoteTable::OutputNotes),
        named_params! {
            ":note_id": note_id,
            ":assets": assets,
            ":recipient": recipient,
            ":status": status,
            ":metadata": metadata,
            ":details": details,
            ":inclusion_proof": inclusion_proof,
        },
    )
    .map_err(|err| StoreError::QueryError(err.to_string()))
    .map(|_| ())
}

/// Parse input note columns from the provided row into native types.
fn parse_input_note_columns(
    row: &rusqlite::Row<'_>,
) -> Result<SerializedInputNoteParts, rusqlite::Error> {
    let assets: Vec<u8> = row.get(0)?;
    let details: String = row.get(1)?;
<<<<<<< HEAD
    let recipient: String = row.get(2)?;
    let status: String = row.get(3)?;
    let metadata: Option<String> = row.get(4)?;
    let inclusion_proof: Option<String> = row.get(5)?;

    Ok((
        assets,
        details,
        recipient,
        status,
        metadata,
        inclusion_proof,
    ))
=======
    let metadata: String = row.get(2)?;
    let inclusion_proof: Option<String> = row.get(3)?;

    Ok((assets, details, metadata, inclusion_proof))
>>>>>>> 3c8316f6
}

/// Parse a note from the provided parts.
fn parse_input_note(
    serialized_input_note_parts: SerializedInputNoteParts,
) -> Result<InputNoteRecord, StoreError> {
<<<<<<< HEAD
    let (note_assets, note_details, recipient, status, note_metadata, note_inclusion_proof) =
=======
    let (note_assets, note_details, note_metadata, note_inclusion_proof) =
>>>>>>> 3c8316f6
        serialized_input_note_parts;

    let note_details: NoteRecordDetails =
        serde_json::from_str(&note_details).map_err(StoreError::JsonDataDeserializationError)?;
<<<<<<< HEAD

    let note_metadata: Option<NoteMetadata> = if let Some(metadata_as_json_str) = note_metadata {
        Some(
            serde_json::from_str(&metadata_as_json_str)
                .map_err(StoreError::JsonDataDeserializationError)?,
        )
    } else {
        None
    };

    let note_assets = NoteAssets::read_from_bytes(&note_assets)?;
=======
    let note_metadata: NoteMetadata =
        serde_json::from_str(&note_metadata).map_err(StoreError::JsonDataDeserializationError)?;

    let script = NoteScript::read_from_bytes(note_details.script())?;
    let inputs = NoteInputs::read_from_bytes(note_details.inputs())?;

    let serial_num = note_details.serial_num();
    let note_metadata = NoteMetadata::new(note_metadata.sender(), note_metadata.tag());
    let note_assets = NoteAssets::read_from_bytes(&note_assets)?;
    let note = Note::from_parts(script, inputs, note_assets, *serial_num, note_metadata);
>>>>>>> 3c8316f6

    let inclusion_proof = match note_inclusion_proof {
        Some(note_inclusion_proof) => {
            let note_inclusion_proof: NoteInclusionProof =
                serde_json::from_str(&note_inclusion_proof)
                    .map_err(StoreError::JsonDataDeserializationError)?;

            Some(note_inclusion_proof)
        }
        _ => None,
    };

<<<<<<< HEAD
    let recipient = Digest::try_from(recipient)?;
    let id = NoteId::new(recipient, note_assets.commitment());
    let status: NoteStatus =
        serde_json::from_str(&status).map_err(StoreError::JsonDataDeserializationError)?;

    Ok(InputNoteRecord::new(
        id,
        recipient,
        note_assets,
        status,
        note_metadata,
        inclusion_proof,
        note_details,
    ))
=======
    Ok(InputNoteRecord::new(note, inclusion_proof))
>>>>>>> 3c8316f6
}

/// Serialize the provided input note into database compatible types.
pub(crate) fn serialize_input_note(
    note: &InputNoteRecord,
) -> Result<SerializedInputNoteData, StoreError> {
<<<<<<< HEAD
    let note_id = note.id().inner().to_string();
    let note_assets = note.assets().to_bytes();
=======
    let note_id = note.note_id().inner().to_string();
    let note_assets = note.note().assets().to_bytes();
>>>>>>> 3c8316f6
    let (inclusion_proof, status) = match note.inclusion_proof() {
        Some(proof) => {
            // FIXME: This removal is to accomodate a problem with how the node constructs paths where
            // they are constructed using note ID instead of authentication hash, so for now we remove the first
            // node here.
            //
            // Note: once removed we can also stop creating a new `NoteInclusionProof`
            //
            // See: https://github.com/0xPolygonMiden/miden-node/blob/main/store/src/state.rs#L274
            let mut path = proof.note_path().clone();
            if path.len() > 0 {
                let _removed = path.remove(0);
            }

            let block_num = proof.origin().block_num;
            let node_index = proof.origin().node_index.value();
            let sub_hash = proof.sub_hash();
            let note_root = proof.note_root();

            let inclusion_proof = serde_json::to_string(&NoteInclusionProof::new(
                block_num, sub_hash, note_root, node_index, path,
            )?)
            .map_err(StoreError::InputSerializationError)?;

<<<<<<< HEAD
            let status = serde_json::to_string(&NoteStatus::Committed)
                .map_err(StoreError::InputSerializationError)?;

            (Some(inclusion_proof), status)
=======
            (Some(inclusion_proof), String::from("committed"))
>>>>>>> 3c8316f6
        }
        None => {
            let status = serde_json::to_string(&NoteStatus::Pending)
                .map_err(StoreError::InputSerializationError)?;

            (None, status)
        }
    };
    let recipient = note.recipient().to_hex();

    let metadata = if let Some(metadata) = note.metadata() {
        Some(serde_json::to_string(metadata).map_err(StoreError::InputSerializationError)?)
    } else {
        None
    };

    let details =
        serde_json::to_string(&note.details()).map_err(StoreError::InputSerializationError)?;

    let sender_id = note.note().metadata().sender();
    let tag = note.note().metadata().tag();
    let metadata = serde_json::to_string(&NoteMetadata::new(sender_id, tag))
        .map_err(StoreError::InputSerializationError)?;

    let nullifier = note.note().nullifier().inner().to_string();
    let script = note.note().script().to_bytes();
    let inputs = note.note().inputs().to_bytes();
    let serial_num = note.note().serial_num();
    let details = serde_json::to_string(&NoteRecordDetails::new(
        nullifier, script, inputs, serial_num,
    ))
    .map_err(StoreError::InputSerializationError)?;

    Ok((
        note_id,
        note_assets,
<<<<<<< HEAD
        recipient,
        status,
        metadata,
        details,
        inclusion_proof,
    ))
}

/// Parse input note columns from the provided row into native types.
fn parse_output_note_columns(
    row: &rusqlite::Row<'_>,
) -> Result<SerializedOutputNoteParts, rusqlite::Error> {
    let assets: Vec<u8> = row.get(0)?;
    let details: Option<String> = row.get(1)?;
    let recipient: String = row.get(2)?;
    let status: String = row.get(3)?;
    let metadata: String = row.get(4)?;
    let inclusion_proof: Option<String> = row.get(5)?;

    Ok((
        assets,
        details,
        recipient,
        status,
        metadata,
        inclusion_proof,
    ))
}

/// Parse a note from the provided parts.
fn parse_output_note(
    serialized_output_note_parts: SerializedOutputNoteParts,
) -> Result<OutputNoteRecord, StoreError> {
    let (note_assets, note_details, recipient, status, note_metadata, note_inclusion_proof) =
        serialized_output_note_parts;

    let note_details: Option<NoteRecordDetails> = if let Some(details_as_json_str) = note_details {
        Some(
            serde_json::from_str(&details_as_json_str)
                .map_err(StoreError::JsonDataDeserializationError)?,
        )
    } else {
        None
    };

    let note_metadata: NoteMetadata =
        serde_json::from_str(&note_metadata).map_err(StoreError::JsonDataDeserializationError)?;

    let note_assets = NoteAssets::read_from_bytes(&note_assets)?;

    let inclusion_proof = match note_inclusion_proof {
        Some(note_inclusion_proof) => {
            let note_inclusion_proof: NoteInclusionProof =
                serde_json::from_str(&note_inclusion_proof)
                    .map_err(StoreError::JsonDataDeserializationError)?;

            Some(note_inclusion_proof)
        }
        _ => None,
    };

    let recipient = Digest::try_from(recipient)?;
    let id = NoteId::new(recipient, note_assets.commitment());
    let status: NoteStatus =
        serde_json::from_str(&status).map_err(StoreError::JsonDataDeserializationError)?;

    Ok(OutputNoteRecord::new(
        id,
        recipient,
        note_assets,
        status,
        note_metadata,
        inclusion_proof,
        note_details,
    ))
}

/// Serialize the provided output note into database compatible types.
pub(crate) fn serialize_output_note(
    note: &OutputNoteRecord,
) -> Result<SerializedOutputNoteData, StoreError> {
    let note_id = note.id().inner().to_string();
    let note_assets = note.assets().to_bytes();
    let (inclusion_proof, status) = match note.inclusion_proof() {
        Some(proof) => {
            // FIXME: This removal is to accomodate a problem with how the node constructs paths where
            // they are constructed using note ID instead of authentication hash, so for now we remove the first
            // node here.
            //
            // Note: once removed we can also stop creating a new `NoteInclusionProof`
            //
            // See: https://github.com/0xPolygonMiden/miden-node/blob/main/store/src/state.rs#L274
            let mut path = proof.note_path().clone();
            if path.len() > 0 {
                let _removed = path.remove(0);
            }

            let block_num = proof.origin().block_num;
            let node_index = proof.origin().node_index.value();
            let sub_hash = proof.sub_hash();
            let note_root = proof.note_root();

            let inclusion_proof = serde_json::to_string(&NoteInclusionProof::new(
                block_num, sub_hash, note_root, node_index, path,
            )?)
            .map_err(StoreError::InputSerializationError)?;

            let status = serde_json::to_string(&NoteStatus::Committed)
                .map_err(StoreError::InputSerializationError)?;

            (Some(inclusion_proof), status)
        }
        None => {
            let status = serde_json::to_string(&NoteStatus::Pending)
                .map_err(StoreError::InputSerializationError)?;

            (None, status)
        }
    };
    let recipient = note.recipient().to_hex();

    let sender_id = note.metadata().sender();
    let tag = note.metadata().tag();
    let metadata = serde_json::to_string(&NoteMetadata::new(sender_id, tag))
        .map_err(StoreError::InputSerializationError)?;

    let details = if let Some(details) = note.details() {
        Some(serde_json::to_string(&details).map_err(StoreError::InputSerializationError)?)
    } else {
        None
    };

    Ok((
        note_id,
        note_assets,
=======
>>>>>>> 3c8316f6
        recipient,
        status,
        metadata,
        details,
        inclusion_proof,
    ))
}<|MERGE_RESOLUTION|>--- conflicted
+++ resolved
@@ -1,32 +1,19 @@
 use std::fmt;
 
-use crate::errors::StoreError;
-<<<<<<< HEAD
-use crate::store::{InputNoteRecord, NoteFilter, NoteRecordDetails, NoteStatus, OutputNoteRecord};
-=======
-use crate::store::{InputNoteRecord, NoteFilter, NoteRecordDetails};
->>>>>>> 3c8316f6
+use crate::{
+    errors::StoreError,
+    store::{InputNoteRecord, NoteFilter, NoteRecordDetails, NoteStatus, OutputNoteRecord},
+};
 
 use super::SqliteStore;
 
 use clap::error::Result;
 
-<<<<<<< HEAD
-use crypto::utils::{Deserializable, Serializable};
-
-use objects::notes::{NoteAssets, NoteId, NoteInclusionProof, NoteMetadata, Nullifier};
-
-use objects::Digest;
-=======
 use miden_objects::{
-    notes::{
-        Note, NoteAssets, NoteId, NoteInclusionProof, NoteInputs, NoteMetadata, NoteScript,
-        Nullifier,
-    },
+    crypto::utils::{Deserializable, Serializable},
+    notes::{NoteAssets, NoteId, NoteInclusionProof, NoteMetadata, Nullifier},
     Digest,
 };
-use miden_tx::utils::{Deserializable, Serializable};
->>>>>>> 3c8316f6
 use rusqlite::{named_params, params, Transaction};
 
 fn insert_note_query(table_name: NoteTable) -> String {
@@ -41,7 +28,6 @@
 
 type SerializedInputNoteData = (
     String,
-<<<<<<< HEAD
     Vec<u8>,
     String,
     String,
@@ -68,25 +54,14 @@
     Option<String>,
 );
 type SerializedOutputNoteParts = (
-=======
->>>>>>> 3c8316f6
     Vec<u8>,
     Option<String>,
     String,
     String,
     String,
-<<<<<<< HEAD
     Option<String>,
 );
 
-=======
-    String,
-    Option<String>,
-);
-
-type SerializedInputNoteParts = (Vec<u8>, String, String, Option<String>);
-
->>>>>>> 3c8316f6
 // NOTE TABLE
 // ================================================================================================
 
@@ -113,21 +88,13 @@
     fn to_query(&self, notes_table: NoteTable) -> String {
         let base = format!(
             "SELECT 
-<<<<<<< HEAD
-                        assets, 
-                        details, 
-                        recipient,
-                        status,
-                        metadata,
-                        inclusion_proof
-                        from {notes_table}"
-=======
                     assets, 
                     details, 
+                    recipient,
+                    status,
                     metadata,
                     inclusion_proof
                     from {notes_table}"
->>>>>>> 3c8316f6
         );
 
         match self {
@@ -173,13 +140,9 @@
 
         const QUERY: &str = "SELECT 
                                     assets, 
-<<<<<<< HEAD
-                                    details, 
+                                    details,
                                     recipient,
                                     status,
-=======
-                                    details,
->>>>>>> 3c8316f6
                                     metadata,
                                     inclusion_proof
                                     from input_notes WHERE note_id = ?";
@@ -202,11 +165,7 @@
 
     /// Returns the nullifiers of all unspent input notes
     pub fn get_unspent_input_note_nullifiers(&self) -> Result<Vec<Nullifier>, StoreError> {
-<<<<<<< HEAD
         const QUERY: &str = "SELECT json_extract(details, '$.nullifier') FROM input_notes WHERE status = '\"Committed\"'";
-=======
-        const QUERY: &str = "SELECT json_extract(details, '$.nullifier') FROM input_notes WHERE status = 'committed'";
->>>>>>> 3c8316f6
 
         self.db
             .prepare(QUERY)?
@@ -234,11 +193,7 @@
     note: &InputNoteRecord,
 ) -> Result<(), StoreError> {
     let (note_id, assets, recipient, status, metadata, details, inclusion_proof) =
-<<<<<<< HEAD
         serialize_input_note(note)?;
-=======
-        serialize_note(note)?;
->>>>>>> 3c8316f6
 
     tx.execute(
         &insert_note_query(NoteTable::InputNotes),
@@ -262,11 +217,7 @@
     note: &OutputNoteRecord,
 ) -> Result<(), StoreError> {
     let (note_id, assets, recipient, status, metadata, details, inclusion_proof) =
-<<<<<<< HEAD
         serialize_output_note(note)?;
-=======
-        serialize_note(note)?;
->>>>>>> 3c8316f6
 
     tx.execute(
         &insert_note_query(NoteTable::OutputNotes),
@@ -290,7 +241,6 @@
 ) -> Result<SerializedInputNoteParts, rusqlite::Error> {
     let assets: Vec<u8> = row.get(0)?;
     let details: String = row.get(1)?;
-<<<<<<< HEAD
     let recipient: String = row.get(2)?;
     let status: String = row.get(3)?;
     let metadata: Option<String> = row.get(4)?;
@@ -304,28 +254,17 @@
         metadata,
         inclusion_proof,
     ))
-=======
-    let metadata: String = row.get(2)?;
-    let inclusion_proof: Option<String> = row.get(3)?;
-
-    Ok((assets, details, metadata, inclusion_proof))
->>>>>>> 3c8316f6
 }
 
 /// Parse a note from the provided parts.
 fn parse_input_note(
     serialized_input_note_parts: SerializedInputNoteParts,
 ) -> Result<InputNoteRecord, StoreError> {
-<<<<<<< HEAD
     let (note_assets, note_details, recipient, status, note_metadata, note_inclusion_proof) =
-=======
-    let (note_assets, note_details, note_metadata, note_inclusion_proof) =
->>>>>>> 3c8316f6
         serialized_input_note_parts;
 
     let note_details: NoteRecordDetails =
         serde_json::from_str(&note_details).map_err(StoreError::JsonDataDeserializationError)?;
-<<<<<<< HEAD
 
     let note_metadata: Option<NoteMetadata> = if let Some(metadata_as_json_str) = note_metadata {
         Some(
@@ -337,18 +276,6 @@
     };
 
     let note_assets = NoteAssets::read_from_bytes(&note_assets)?;
-=======
-    let note_metadata: NoteMetadata =
-        serde_json::from_str(&note_metadata).map_err(StoreError::JsonDataDeserializationError)?;
-
-    let script = NoteScript::read_from_bytes(note_details.script())?;
-    let inputs = NoteInputs::read_from_bytes(note_details.inputs())?;
-
-    let serial_num = note_details.serial_num();
-    let note_metadata = NoteMetadata::new(note_metadata.sender(), note_metadata.tag());
-    let note_assets = NoteAssets::read_from_bytes(&note_assets)?;
-    let note = Note::from_parts(script, inputs, note_assets, *serial_num, note_metadata);
->>>>>>> 3c8316f6
 
     let inclusion_proof = match note_inclusion_proof {
         Some(note_inclusion_proof) => {
@@ -361,7 +288,6 @@
         _ => None,
     };
 
-<<<<<<< HEAD
     let recipient = Digest::try_from(recipient)?;
     let id = NoteId::new(recipient, note_assets.commitment());
     let status: NoteStatus =
@@ -376,22 +302,15 @@
         inclusion_proof,
         note_details,
     ))
-=======
-    Ok(InputNoteRecord::new(note, inclusion_proof))
->>>>>>> 3c8316f6
 }
 
 /// Serialize the provided input note into database compatible types.
 pub(crate) fn serialize_input_note(
     note: &InputNoteRecord,
 ) -> Result<SerializedInputNoteData, StoreError> {
-<<<<<<< HEAD
     let note_id = note.id().inner().to_string();
     let note_assets = note.assets().to_bytes();
-=======
-    let note_id = note.note_id().inner().to_string();
-    let note_assets = note.note().assets().to_bytes();
->>>>>>> 3c8316f6
+
     let (inclusion_proof, status) = match note.inclusion_proof() {
         Some(proof) => {
             // FIXME: This removal is to accomodate a problem with how the node constructs paths where
@@ -416,14 +335,10 @@
             )?)
             .map_err(StoreError::InputSerializationError)?;
 
-<<<<<<< HEAD
             let status = serde_json::to_string(&NoteStatus::Committed)
                 .map_err(StoreError::InputSerializationError)?;
 
             (Some(inclusion_proof), status)
-=======
-            (Some(inclusion_proof), String::from("committed"))
->>>>>>> 3c8316f6
         }
         None => {
             let status = serde_json::to_string(&NoteStatus::Pending)
@@ -443,24 +358,9 @@
     let details =
         serde_json::to_string(&note.details()).map_err(StoreError::InputSerializationError)?;
 
-    let sender_id = note.note().metadata().sender();
-    let tag = note.note().metadata().tag();
-    let metadata = serde_json::to_string(&NoteMetadata::new(sender_id, tag))
-        .map_err(StoreError::InputSerializationError)?;
-
-    let nullifier = note.note().nullifier().inner().to_string();
-    let script = note.note().script().to_bytes();
-    let inputs = note.note().inputs().to_bytes();
-    let serial_num = note.note().serial_num();
-    let details = serde_json::to_string(&NoteRecordDetails::new(
-        nullifier, script, inputs, serial_num,
-    ))
-    .map_err(StoreError::InputSerializationError)?;
-
     Ok((
         note_id,
         note_assets,
-<<<<<<< HEAD
         recipient,
         status,
         metadata,
@@ -596,8 +496,6 @@
     Ok((
         note_id,
         note_assets,
-=======
->>>>>>> 3c8316f6
         recipient,
         status,
         metadata,
