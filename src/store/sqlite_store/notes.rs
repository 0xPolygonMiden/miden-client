use std::fmt;

use crate::errors::StoreError;
use crate::store::{InputNoteRecord, NoteFilter, NoteRecordDetails};

use super::SqliteStore;

use clap::error::Result;

<<<<<<< HEAD
use crypto::utils::{Deserializable, Serializable};

use objects::notes::{
    Note, NoteAssets, NoteId, NoteInclusionProof, NoteInputs, NoteMetadata, NoteScript, Nullifier,
};

use objects::Digest;
use rusqlite::{named_params, params, Transaction};
=======
use miden_objects::{
    accounts::AccountId,
    notes::{Note, NoteAssets, NoteId, NoteInclusionProof, NoteInputs, NoteMetadata, NoteScript},
    Felt,
};
use miden_tx::utils::{Deserializable, Serializable};
use rusqlite::{params, Transaction};
>>>>>>> 29833cce

fn insert_note_query(table_name: NoteTable) -> String {
    format!("\
    INSERT INTO {table_name}
        (note_id, assets, recipient, status, metadata, details, inclusion_proof) 
     VALUES (:note_id, :assets, :recipient, :status, json(:metadata), json(:details), json(:inclusion_proof))")
}

// TYPES
// ================================================================================================

type SerializedInputNoteData = (
    String,
    Vec<u8>,
    String,
    String,
    String,
    String,
    Option<String>,
);

type SerializedInputNoteParts = (Vec<u8>, String, String, Option<String>);

// NOTE TABLE
// ================================================================================================

/// Represents a table in the SQL DB used to store notes based on their use case
enum NoteTable {
    InputNotes,
    OutputNotes,
}

impl fmt::Display for NoteTable {
    fn fmt(&self, f: &mut fmt::Formatter<'_>) -> fmt::Result {
        match self {
            NoteTable::InputNotes => write!(f, "input_notes"),
            NoteTable::OutputNotes => write!(f, "output_notes"),
        }
    }
}

// NOTE FILTER
// ================================================================================================

impl NoteFilter {
    /// Returns a [String] containing the query for this Filter
    fn to_query(&self, notes_table: NoteTable) -> String {
        let base = format!(
            "SELECT 
                    assets, 
                    details, 
                    metadata,
                    inclusion_proof
                    from {notes_table}"
        );

        match self {
            NoteFilter::All => base,
            NoteFilter::Committed => format!("{base} WHERE status = 'committed'"),
            NoteFilter::Consumed => format!("{base} WHERE status = 'consumed'"),
            NoteFilter::Pending => format!("{base} WHERE status = 'pending'"),
        }
    }
}

// NOTES STORE METHODS
// --------------------------------------------------------------------------------------------

impl SqliteStore {
    pub(crate) fn get_input_notes(
        &self,
        filter: NoteFilter,
    ) -> Result<Vec<InputNoteRecord>, StoreError> {
        self.db
            .prepare(&filter.to_query(NoteTable::InputNotes))?
            .query_map([], parse_input_note_columns)
            .expect("no binding parameters used in query")
            .map(|result| Ok(result?).and_then(parse_input_note))
            .collect::<Result<Vec<InputNoteRecord>, _>>()
    }

    /// Retrieves the output notes from the database
    pub(crate) fn get_output_notes(
        &self,
        filter: NoteFilter,
    ) -> Result<Vec<InputNoteRecord>, StoreError> {
        self.db
            .prepare(&filter.to_query(NoteTable::OutputNotes))?
            .query_map([], parse_input_note_columns)
            .expect("no binding parameters used in query")
            .map(|result| Ok(result?).and_then(parse_input_note))
            .collect::<Result<Vec<InputNoteRecord>, _>>()
    }

    pub(crate) fn get_input_note(&self, note_id: NoteId) -> Result<InputNoteRecord, StoreError> {
        let query_id = &note_id.inner().to_string();

        const QUERY: &str = "SELECT 
                                    assets, 
                                    details,
                                    metadata,
                                    inclusion_proof
                                    from input_notes WHERE note_id = ?";

        self.db
            .prepare(QUERY)?
            .query_map(params![query_id.to_string()], parse_input_note_columns)?
            .map(|result| Ok(result?).and_then(parse_input_note))
            .next()
            .ok_or(StoreError::InputNoteNotFound(note_id))?
    }

    pub(crate) fn insert_input_note(&mut self, note: &InputNoteRecord) -> Result<(), StoreError> {
        let tx = self.db.transaction()?;

        insert_input_note_tx(&tx, note)?;

        Ok(tx.commit()?)
    }

    /// Returns the nullifiers of all unspent input notes
    pub fn get_unspent_input_note_nullifiers(&self) -> Result<Vec<Nullifier>, StoreError> {
        const QUERY: &str = "SELECT json_extract(details, '$.nullifier') FROM input_notes WHERE status = 'committed'";

        self.db
            .prepare(QUERY)?
            .query_map([], |row| row.get(0))
            .expect("no binding parameters used in query")
            .map(|result| {
                result
                    .map_err(|err| StoreError::ParsingError(err.to_string()))
                    .and_then(|v: String| {
                        Digest::try_from(v)
                            .map(Nullifier::from)
                            .map_err(StoreError::HexParseError)
                    })
            })
            .collect::<Result<Vec<Nullifier>, _>>()
    }
}

// HELPERS
// ================================================================================================

/// Inserts the provided input note into the database
pub(super) fn insert_input_note_tx(
    tx: &Transaction<'_>,
    note: &InputNoteRecord,
) -> Result<(), StoreError> {
    let (note_id, assets, recipient, status, metadata, details, inclusion_proof) =
        serialize_note(note)?;

    tx.execute(
        &insert_note_query(NoteTable::InputNotes),
        named_params! {
            ":note_id": note_id,
            ":assets": assets,
            ":recipient": recipient,
            ":status": status,
            ":metadata": metadata,
            ":details": details,
            ":inclusion_proof": inclusion_proof,
        },
    )
    .map_err(|err| StoreError::QueryError(err.to_string()))
    .map(|_| ())
}

/// Inserts the provided input note into the database
pub fn insert_output_note_tx(
    tx: &Transaction<'_>,
    note: &InputNoteRecord,
) -> Result<(), StoreError> {
    let (note_id, assets, recipient, status, metadata, details, inclusion_proof) =
        serialize_note(note)?;

    tx.execute(
        &insert_note_query(NoteTable::OutputNotes),
        named_params! {
            ":note_id": note_id,
            ":assets": assets,
            ":recipient": recipient,
            ":status": status,
            ":metadata": metadata,
            ":details": details,
            ":inclusion_proof": inclusion_proof,
        },
    )
    .map_err(|err| StoreError::QueryError(err.to_string()))
    .map(|_| ())
}

/// Parse input note columns from the provided row into native types.
fn parse_input_note_columns(
    row: &rusqlite::Row<'_>,
) -> Result<SerializedInputNoteParts, rusqlite::Error> {
    let assets: Vec<u8> = row.get(0)?;
    let details: String = row.get(1)?;
    let metadata: String = row.get(2)?;
    let inclusion_proof: Option<String> = row.get(3)?;

    Ok((assets, details, metadata, inclusion_proof))
}

/// Parse a note from the provided parts.
fn parse_input_note(
    serialized_input_note_parts: SerializedInputNoteParts,
) -> Result<InputNoteRecord, StoreError> {
    let (note_assets, note_details, note_metadata, note_inclusion_proof) =
        serialized_input_note_parts;

    let note_details: NoteRecordDetails =
        serde_json::from_str(&note_details).map_err(StoreError::JsonDataDeserializationError)?;
    let note_metadata: NoteMetadata =
        serde_json::from_str(&note_metadata).map_err(StoreError::JsonDataDeserializationError)?;

    let script = NoteScript::read_from_bytes(note_details.script())?;
    let inputs = NoteInputs::read_from_bytes(note_details.inputs())?;

    let serial_num = note_details.serial_num();
    let note_metadata = NoteMetadata::new(note_metadata.sender(), note_metadata.tag());
    let note_assets = NoteAssets::read_from_bytes(&note_assets)?;
    let note = Note::from_parts(script, inputs, note_assets, *serial_num, note_metadata);

    let inclusion_proof = match note_inclusion_proof {
        Some(note_inclusion_proof) => {
            let note_inclusion_proof: NoteInclusionProof =
                serde_json::from_str(&note_inclusion_proof)
                    .map_err(StoreError::JsonDataDeserializationError)?;

            Some(note_inclusion_proof)
        }
        _ => None,
    };

    Ok(InputNoteRecord::new(note, inclusion_proof))
}

/// Serialize the provided input note into database compatible types.
pub(crate) fn serialize_note(
    note: &InputNoteRecord,
) -> Result<SerializedInputNoteData, StoreError> {
    let note_id = note.note_id().inner().to_string();
    let note_assets = note.note().assets().to_bytes();
    let (inclusion_proof, status) = match note.inclusion_proof() {
        Some(proof) => {
            // FIXME: This removal is to accomodate a problem with how the node constructs paths where
            // they are constructed using note ID instead of authentication hash, so for now we remove the first
            // node here.
            //
            // Note: once removed we can also stop creating a new `NoteInclusionProof`
            //
            // See: https://github.com/0xPolygonMiden/miden-node/blob/main/store/src/state.rs#L274
            let mut path = proof.note_path().clone();
            if path.len() > 0 {
                let _removed = path.remove(0);
            }

            let block_num = proof.origin().block_num;
            let node_index = proof.origin().node_index.value();
            let sub_hash = proof.sub_hash();
            let note_root = proof.note_root();

            let inclusion_proof = serde_json::to_string(&NoteInclusionProof::new(
                block_num, sub_hash, note_root, node_index, path,
            )?)
            .map_err(StoreError::InputSerializationError)?;

            (Some(inclusion_proof), String::from("committed"))
        }
        None => (None, String::from("pending")),
    };
    let recipient = note.note().recipient().to_hex();

    let sender_id = note.note().metadata().sender();
    let tag = note.note().metadata().tag();
    let metadata = serde_json::to_string(&NoteMetadata::new(sender_id, tag))
        .map_err(StoreError::InputSerializationError)?;

    let nullifier = note.note().nullifier().inner().to_string();
    let script = note.note().script().to_bytes();
    let inputs = note.note().inputs().to_bytes();
    let serial_num = note.note().serial_num();
    let details = serde_json::to_string(&NoteRecordDetails::new(
        nullifier, script, inputs, serial_num,
    ))
    .map_err(StoreError::InputSerializationError)?;

    Ok((
        note_id,
        note_assets,
        recipient,
        status,
        metadata,
        details,
        inclusion_proof,
    ))
}<|MERGE_RESOLUTION|>--- conflicted
+++ resolved
@@ -7,24 +7,15 @@
 
 use clap::error::Result;
 
-<<<<<<< HEAD
-use crypto::utils::{Deserializable, Serializable};
-
-use objects::notes::{
-    Note, NoteAssets, NoteId, NoteInclusionProof, NoteInputs, NoteMetadata, NoteScript, Nullifier,
-};
-
-use objects::Digest;
-use rusqlite::{named_params, params, Transaction};
-=======
 use miden_objects::{
-    accounts::AccountId,
-    notes::{Note, NoteAssets, NoteId, NoteInclusionProof, NoteInputs, NoteMetadata, NoteScript},
-    Felt,
+    notes::{
+        Note, NoteAssets, NoteId, NoteInclusionProof, NoteInputs, NoteMetadata, NoteScript,
+        Nullifier,
+    },
+    Digest,
 };
 use miden_tx::utils::{Deserializable, Serializable};
-use rusqlite::{params, Transaction};
->>>>>>> 29833cce
+use rusqlite::{named_params, params, Transaction};
 
 fn insert_note_query(table_name: NoteTable) -> String {
     format!("\
