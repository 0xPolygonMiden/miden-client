--- conflicted
+++ resolved
@@ -109,16 +109,12 @@
         &self,
         filter: NoteFilter,
     ) -> Result<Vec<InputNoteRecord>, StoreError> {
-<<<<<<< HEAD
-        self.db()
-=======
         let mut params = Vec::new();
         if let NoteFilter::Unique(note_id) = filter {
             params.push(note_id.inner().to_string());
         }
         let notes = self
-            .db
->>>>>>> a287dc0c
+            .db()
             .prepare(&filter.to_query(NoteTable::InputNotes))?
             .query_map(params_from_iter(params), parse_input_note_columns)
             .expect("no binding parameters used in query")
@@ -138,37 +134,24 @@
         &self,
         filter: NoteFilter,
     ) -> Result<Vec<OutputNoteRecord>, StoreError> {
-<<<<<<< HEAD
-        self.db()
-=======
         let mut params = Vec::new();
         if let NoteFilter::Unique(note_id) = filter {
             params.push(note_id.inner().to_string());
         }
         let notes = self
-            .db
->>>>>>> a287dc0c
+            .db()
             .prepare(&filter.to_query(NoteTable::OutputNotes))?
             .query_map(params_from_iter(params), parse_output_note_columns)
             .expect("no binding parameters used in query")
             .map(|result| Ok(result?).and_then(parse_output_note))
             .collect::<Result<Vec<OutputNoteRecord>, _>>()?;
 
-<<<<<<< HEAD
-        self.db()
-            .prepare(QUERY)?
-            .query_map(params![query_id.to_string()], parse_input_note_columns)?
-            .map(|result| Ok(result?).and_then(parse_input_note))
-            .next()
-            .ok_or(StoreError::InputNoteNotFound(note_id))?
-=======
         if let NoteFilter::Unique(note_id) = filter {
             if notes.is_empty() {
                 return Err(StoreError::NoteNotFound(note_id));
             }
         }
         Ok(notes)
->>>>>>> a287dc0c
     }
 
     pub(crate) fn insert_input_note(&self, note: &InputNoteRecord) -> Result<(), StoreError> {
