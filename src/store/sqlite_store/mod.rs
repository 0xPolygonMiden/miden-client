--- conflicted
+++ resolved
@@ -287,16 +287,10 @@
 
         let rpc_endpoint = client_config.rpc.endpoint.to_string();
         let store = SqliteStore::new((&client_config).into()).unwrap();
-<<<<<<< HEAD
         let rng = get_random_coin();
-
-        MockClient::new(MockRpcApi::new(&rpc_endpoint), rng, store, MockDataStore::default())
-            .unwrap()
-=======
         let executor_store = SqliteStore::new((&client_config).into()).unwrap();
 
-        MockClient::new(MockRpcApi::new(&rpc_endpoint), store, executor_store).unwrap()
->>>>>>> 54427b18
+        MockClient::new(MockRpcApi::new(&rpc_endpoint), rng, store, executor_store).unwrap()
     }
 
     pub(crate) fn create_test_store_path() -> std::path::PathBuf {
