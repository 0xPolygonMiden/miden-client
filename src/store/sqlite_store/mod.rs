--- conflicted
+++ resolved
@@ -3,12 +3,7 @@
 use miden_objects::{
     accounts::{Account, AccountId, AccountStub},
     crypto::merkle::{InOrderIndex, MmrPeaks},
-<<<<<<< HEAD
-    notes::{NoteId, NoteTag},
-=======
     notes::NoteTag,
-    transaction::TransactionId,
->>>>>>> a287dc0c
     BlockHeader, Digest, Word,
 };
 use rusqlite::Connection;
