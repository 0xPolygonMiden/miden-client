use clap::error::Result;
use miden_lib::transaction::TransactionKernel;
use miden_objects::{
    accounts::{Account, AccountCode, AccountId, AccountStorage, AccountStub},
    assembly::{AstSerdeOptions, ModuleAst},
    assets::{Asset, AssetVault},
    Digest, Felt, Word,
};
use miden_tx::utils::{Deserializable, Serializable};
use rusqlite::{params, Transaction};

use super::SqliteStore;
use crate::{errors::StoreError, store::AuthInfo};

// TYPES
// ================================================================================================
type SerializedAccountData = (i64, String, String, String, i64, bool);
type SerializedAccountsParts = (i64, i64, String, String, String, Option<Vec<u8>>);

type SerializedAccountAuthData = (i64, Vec<u8>);
type SerializedAccountAuthParts = (i64, Vec<u8>);

type SerializedAccountVaultData = (String, String);

type SerializedAccountCodeData = (String, String, Vec<u8>);

type SerializedAccountStorageData = (String, Vec<u8>);

type SerializedFullAccountParts = (i64, i64, Option<Vec<u8>>, Vec<u8>, Vec<u8>, String);

impl SqliteStore {
    // ACCOUNTS
    // --------------------------------------------------------------------------------------------

    pub(super) fn get_account_ids(&self) -> Result<Vec<AccountId>, StoreError> {
        const QUERY: &str = "SELECT DISTINCT id FROM accounts";

        self.db()
            .prepare(QUERY)?
            .query_map([], |row| row.get(0))
            .expect("no binding parameters used in query")
            .map(|result| {
                Ok(result
                    .map(|id: i64| AccountId::try_from(id as u64).expect("account id is valid"))?)
            })
            .collect::<Result<Vec<AccountId>, StoreError>>()
    }

    pub(super) fn get_account_stubs(&self) -> Result<Vec<(AccountStub, Option<Word>)>, StoreError> {
        const QUERY: &str =
            "SELECT a.id, a.nonce, a.vault_root, a.storage_root, a.code_root, a.account_seed \
            FROM accounts a \
            WHERE a.nonce = (SELECT MAX(b.nonce) FROM accounts b WHERE b.id = a.id)";

        self.db()
            .prepare(QUERY)?
            .query_map([], parse_accounts_columns)
            .expect("no binding parameters used in query")
            .map(|result| Ok(result?).and_then(parse_accounts))
            .collect()
    }

    pub(crate) fn get_account_stub(
        &self,
        account_id: AccountId,
    ) -> Result<(AccountStub, Option<Word>), StoreError> {
        let account_id_int: u64 = account_id.into();
        const QUERY: &str = "SELECT id, nonce, vault_root, storage_root, code_root, account_seed \
            FROM accounts WHERE id = ? \
            ORDER BY nonce DESC \
            LIMIT 1";
        self.db()
            .prepare(QUERY)?
            .query_map(params![account_id_int as i64], parse_accounts_columns)?
            .map(|result| Ok(result?).and_then(parse_accounts))
            .next()
            .ok_or(StoreError::AccountDataNotFound(account_id))?
    }

    pub(crate) fn get_account(
        &self,
        account_id: AccountId,
    ) -> Result<(Account, Option<Word>), StoreError> {
        let account_id_int: u64 = account_id.into();
        const QUERY: &str = "SELECT accounts.id, accounts.nonce, accounts.account_seed, account_code.module, account_storage.slots, account_vaults.assets \
                            FROM accounts \
                            JOIN account_code ON accounts.code_root = account_code.root \
                            JOIN account_storage ON accounts.storage_root = account_storage.root \
                            JOIN account_vaults ON accounts.vault_root = account_vaults.root \
                            WHERE accounts.id = ? \
                            ORDER BY accounts.nonce DESC \
                            LIMIT 1";

        let result = self
            .db
            .prepare(QUERY)?
            .query_map(params![account_id_int as i64], parse_account_columns)?
            .map(|result| Ok(result?).and_then(parse_account))
            .next()
            .ok_or(StoreError::AccountDataNotFound(account_id))?;
        let (account, account_seed) = result?;

        Ok((account, account_seed))
    }

    /// Retrieve account keys data by Account Id
    pub(crate) fn get_account_auth(&self, account_id: AccountId) -> Result<AuthInfo, StoreError> {
        let account_id_int: u64 = account_id.into();
        const QUERY: &str = "SELECT account_id, auth_info FROM account_auth WHERE account_id = ?";
        self.db()
            .prepare(QUERY)?
            .query_map(params![account_id_int as i64], parse_account_auth_columns)?
            .map(|result| Ok(result?).and_then(parse_account_auth))
            .next()
            .ok_or(StoreError::AccountDataNotFound(account_id))?
    }

<<<<<<< HEAD
    /// Retrieve account code-related data by code root
    pub(super) fn get_account_code(
        &self,
        root: Digest,
    ) -> Result<(Vec<Digest>, ModuleAst), StoreError> {
        let root_serialized = root.to_string();
        const QUERY: &str = "SELECT root, procedures, module FROM account_code WHERE root = ?";

        self.db()
            .prepare(QUERY)?
            .query_map(params![root_serialized], parse_account_code_columns)?
            .map(|result| Ok(result?).and_then(parse_account_code))
            .next()
            .ok_or(StoreError::AccountCodeDataNotFound(root))?
    }

    /// Retrieve account storage data by vault root
    pub(super) fn get_account_storage(&self, root: Digest) -> Result<AccountStorage, StoreError> {
        let root_serialized = &root.to_string();

        const QUERY: &str = "SELECT root, slots FROM account_storage WHERE root = ?";
        self.db()
            .prepare(QUERY)?
            .query_map(params![root_serialized], parse_account_storage_columns)?
            .map(|result| Ok(result?).and_then(parse_account_storage))
            .next()
            .ok_or(StoreError::AccountStorageNotFound(root))?
    }

    /// Retrieve assets by vault root
    pub(super) fn get_vault_assets(&self, root: Digest) -> Result<Vec<Asset>, StoreError> {
        let vault_root =
            serde_json::to_string(&root).map_err(StoreError::InputSerializationError)?;

        const QUERY: &str = "SELECT root, assets FROM account_vaults WHERE root = ?";
        self.db()
            .prepare(QUERY)?
            .query_map(params![vault_root], parse_account_asset_vault_columns)?
            .map(|result| Ok(result?).and_then(parse_account_asset_vault))
            .next()
            .ok_or(StoreError::VaultDataNotFound(root))?
    }

=======
>>>>>>> 77619b1b
    pub(crate) fn insert_account(
        &self,
        account: &Account,
        account_seed: Option<Word>,
        auth_info: &AuthInfo,
    ) -> Result<(), StoreError> {
        let mut db = self.db();
        let tx = db.transaction()?;

        insert_account_code(&tx, account.code())?;
        insert_account_storage(&tx, account.storage())?;
        insert_account_asset_vault(&tx, account.vault())?;
        insert_account_record(&tx, account, account_seed)?;
        insert_account_auth(&tx, account.id(), auth_info)?;

        Ok(tx.commit()?)
    }
}

// HELPERS
// ================================================================================================

/// Update previously-existing account after a transaction execution
///
/// Because the Client retrieves the account by account ID before applying the delta, we don't
/// need to check that it exists here. This inserts a new row into the accounts table.
/// We can later identify the proper account state by looking at the nonce.
pub(crate) fn update_account(
    tx: &Transaction<'_>,
    new_account_state: &Account,
) -> Result<(), StoreError> {
    insert_account_storage(tx, new_account_state.storage())?;
    insert_account_asset_vault(tx, new_account_state.vault())?;
    insert_account_record(tx, new_account_state, None)
}

pub(super) fn insert_account_record(
    tx: &Transaction<'_>,
    account: &Account,
    account_seed: Option<Word>,
) -> Result<(), StoreError> {
    let (id, code_root, storage_root, vault_root, nonce, committed) = serialize_account(account)?;

    let account_seed = account_seed.map(|seed| seed.to_bytes());

    const QUERY: &str =  "INSERT INTO accounts (id, code_root, storage_root, vault_root, nonce, committed, account_seed) VALUES (?, ?, ?, ?, ?, ?, ?)";
    tx.execute(
        QUERY,
        params![id, code_root, storage_root, vault_root, nonce, committed, account_seed],
    )?;
    Ok(())
}

/// Inserts an [AccountCode]
fn insert_account_code(tx: &Transaction<'_>, account_code: &AccountCode) -> Result<(), StoreError> {
    let (code_root, code, module) = serialize_account_code(account_code)?;
    const QUERY: &str =
        "INSERT OR IGNORE INTO account_code (root, procedures, module) VALUES (?, ?, ?)";
    tx.execute(QUERY, params![code_root, code, module,])?;
    Ok(())
}

/// Inserts an [AccountStorage]
pub(super) fn insert_account_storage(
    tx: &Transaction<'_>,
    account_storage: &AccountStorage,
) -> Result<(), StoreError> {
    let (storage_root, storage_slots) = serialize_account_storage(account_storage)?;
    const QUERY: &str = "INSERT OR IGNORE INTO account_storage (root, slots) VALUES (?, ?)";
    tx.execute(QUERY, params![storage_root, storage_slots])?;
    Ok(())
}

/// Inserts an [AssetVault]
pub(super) fn insert_account_asset_vault(
    tx: &Transaction<'_>,
    asset_vault: &AssetVault,
) -> Result<(), StoreError> {
    let (vault_root, assets) = serialize_account_asset_vault(asset_vault)?;
    const QUERY: &str = "INSERT OR IGNORE INTO account_vaults (root, assets) VALUES (?, ?)";
    tx.execute(QUERY, params![vault_root, assets])?;
    Ok(())
}

/// Inserts an [AuthInfo] for the account with id `account_id`
pub(super) fn insert_account_auth(
    tx: &Transaction<'_>,
    account_id: AccountId,
    auth_info: &AuthInfo,
) -> Result<(), StoreError> {
    let (account_id, auth_info) = serialize_account_auth(account_id, auth_info)?;
    const QUERY: &str = "INSERT INTO account_auth (account_id, auth_info) VALUES (?, ?)";
    tx.execute(QUERY, params![account_id, auth_info])?;
    Ok(())
}

/// Parse accounts colums from the provided row into native types
pub(super) fn parse_accounts_columns(
    row: &rusqlite::Row<'_>,
) -> Result<SerializedAccountsParts, rusqlite::Error> {
    let id: i64 = row.get(0)?;
    let nonce: i64 = row.get(1)?;
    let vault_root: String = row.get(2)?;
    let storage_root: String = row.get(3)?;
    let code_root: String = row.get(4)?;
    let account_seed: Option<Vec<u8>> = row.get(5)?;
    Ok((id, nonce, vault_root, storage_root, code_root, account_seed))
}

/// Parse an account from the provided parts.
pub(super) fn parse_accounts(
    serialized_account_parts: SerializedAccountsParts,
) -> Result<(AccountStub, Option<Word>), StoreError> {
    let (id, nonce, vault_root, storage_root, code_root, account_seed) = serialized_account_parts;
    let account_seed = account_seed.map(|seed| Word::read_from_bytes(&seed)).transpose()?;

    Ok((
        AccountStub::new(
            (id as u64)
                .try_into()
                .expect("Conversion from stored AccountID should not panic"),
            Felt::new(nonce as u64),
            serde_json::from_str(&vault_root).map_err(StoreError::JsonDataDeserializationError)?,
            Digest::try_from(&storage_root)?,
            Digest::try_from(&code_root)?,
        ),
        account_seed,
    ))
}

/// Parse an account from the provided parts.
pub(super) fn parse_account(
    serialized_account_parts: SerializedFullAccountParts,
) -> Result<(Account, Option<Word>), StoreError> {
    let (id, nonce, account_seed, module, storage, assets) = serialized_account_parts;
    let account_seed = account_seed.map(|seed| Word::read_from_bytes(&seed)).transpose()?;
    let account_id: AccountId = (id as u64)
        .try_into()
        .expect("Conversion from stored AccountID should not panic");
    let account_module = ModuleAst::from_bytes(&module)?;
    let account_storage = AccountStorage::read_from_bytes(&storage)?;
    let account_assets: Vec<Asset> =
        serde_json::from_str(&assets).map_err(StoreError::JsonDataDeserializationError)?;

    Ok((
        Account::new(
            account_id,
            AssetVault::new(&account_assets)?,
            account_storage,
            AccountCode::new(account_module, &TransactionKernel::assembler())?,
            Felt::new(nonce as u64),
        ),
        account_seed,
    ))
}

/// Serialized the provided account into database compatible types.
fn serialize_account(account: &Account) -> Result<SerializedAccountData, StoreError> {
    let id: u64 = account.id().into();
    let code_root = account.code().root().to_string();
    let storage_root = account.storage().root().to_string();
    let vault_root = serde_json::to_string(&account.vault().commitment())
        .map_err(StoreError::InputSerializationError)?;
    let committed = account.is_on_chain();
    let nonce = account.nonce().as_int() as i64;

    Ok((id as i64, code_root, storage_root, vault_root, nonce, committed))
}

/// Parse account_auth columns from the provided row into native types
fn parse_account_auth_columns(
    row: &rusqlite::Row<'_>,
) -> Result<SerializedAccountAuthParts, rusqlite::Error> {
    let account_id: i64 = row.get(0)?;
    let auth_info_bytes: Vec<u8> = row.get(1)?;
    Ok((account_id, auth_info_bytes))
}

/// Parse an `AuthInfo` from the provided parts.
fn parse_account_auth(
    serialized_account_auth_parts: SerializedAccountAuthParts,
) -> Result<AuthInfo, StoreError> {
    let (_, auth_info_bytes) = serialized_account_auth_parts;
    let auth_info = AuthInfo::read_from_bytes(&auth_info_bytes)?;
    Ok(auth_info)
}

/// Serialized the provided account_auth into database compatible types.
fn serialize_account_auth(
    account_id: AccountId,
    auth_info: &AuthInfo,
) -> Result<SerializedAccountAuthData, StoreError> {
    let account_id: u64 = account_id.into();
    let auth_info = auth_info.to_bytes();
    Ok((account_id as i64, auth_info))
}

/// Serialize the provided account_code into database compatible types.
fn serialize_account_code(
    account_code: &AccountCode,
) -> Result<SerializedAccountCodeData, StoreError> {
    let root = account_code.root().to_string();
    let procedures = serde_json::to_string(account_code.procedures())
        .map_err(StoreError::InputSerializationError)?;
    let module = account_code.module().to_bytes(AstSerdeOptions { serialize_imports: true });

    Ok((root, procedures, module))
}

/// Serialize the provided account_storage into database compatible types.
fn serialize_account_storage(
    account_storage: &AccountStorage,
) -> Result<SerializedAccountStorageData, StoreError> {
    let root = account_storage.root().to_string();
    let storage = account_storage.to_bytes();

    Ok((root, storage))
}

/// Serialize the provided asset_vault into database compatible types.
fn serialize_account_asset_vault(
    asset_vault: &AssetVault,
) -> Result<SerializedAccountVaultData, StoreError> {
    let root = serde_json::to_string(&asset_vault.commitment())
        .map_err(StoreError::InputSerializationError)?;
    let assets: Vec<Asset> = asset_vault.assets().collect();
    let assets = serde_json::to_string(&assets).map_err(StoreError::InputSerializationError)?;
    Ok((root, assets))
}

/// Parse accounts parts from the provided row into native types
pub(super) fn parse_account_columns(
    row: &rusqlite::Row<'_>,
) -> Result<SerializedFullAccountParts, rusqlite::Error> {
    let id: i64 = row.get(0)?;
    let nonce: i64 = row.get(1)?;
    let account_seed: Option<Vec<u8>> = row.get(2)?;
    let module: Vec<u8> = row.get(3)?;
    let storage: Vec<u8> = row.get(4)?;
    let assets: String = row.get(5)?;
    Ok((id, nonce, account_seed, module, storage, assets))
}
#[cfg(test)]
mod tests {
    use miden_objects::{
        accounts::{AccountCode, AccountId},
        assembly::ModuleAst,
        crypto::dsa::rpo_falcon512::SecretKey,
    };
    use miden_tx::utils::{Deserializable, Serializable};

    use super::{insert_account_auth, AuthInfo};
    use crate::{
        mock::DEFAULT_ACCOUNT_CODE,
        store::sqlite_store::{accounts::insert_account_code, tests::create_test_store},
    };

    #[test]
    fn test_account_code_insertion_no_duplicates() {
        let store = create_test_store();
        let assembler = miden_lib::transaction::TransactionKernel::assembler();
        let module_ast = ModuleAst::parse(DEFAULT_ACCOUNT_CODE).unwrap();
        let account_code = AccountCode::new(module_ast, &assembler).unwrap();
        let mut db = store.db();
        let tx = db.transaction().unwrap();

        // Table is empty at the beginning
        let mut actual: usize =
            tx.query_row("SELECT Count(*) FROM account_code", [], |row| row.get(0)).unwrap();
        assert_eq!(actual, 0);

        // First insertion generates a new row
        insert_account_code(&tx, &account_code).unwrap();
        actual = tx.query_row("SELECT Count(*) FROM account_code", [], |row| row.get(0)).unwrap();
        assert_eq!(actual, 1);

        // Second insertion passes but does not generate a new row
        assert!(insert_account_code(&tx, &account_code).is_ok());
        actual = tx.query_row("SELECT Count(*) FROM account_code", [], |row| row.get(0)).unwrap();
        assert_eq!(actual, 1);
    }

    #[test]
    fn test_auth_info_serialization() {
        let exp_key_pair = SecretKey::new();
        let auth_info = AuthInfo::RpoFalcon512(exp_key_pair.clone());
        let bytes = auth_info.to_bytes();
        let actual = AuthInfo::read_from_bytes(&bytes).unwrap();
        match actual {
            AuthInfo::RpoFalcon512(act_key_pair) => {
                assert_eq!(exp_key_pair.to_bytes(), act_key_pair.to_bytes());
                assert_eq!(exp_key_pair.public_key(), act_key_pair.public_key());
            },
        }
    }

    #[test]
    fn test_auth_info_store() {
        let exp_key_pair = SecretKey::new();

        let store = create_test_store();

        let account_id = AccountId::try_from(3238098370154045919u64).unwrap();
        {
            let mut db = store.db();
            let tx = db.transaction().unwrap();
            insert_account_auth(&tx, account_id, &AuthInfo::RpoFalcon512(exp_key_pair.clone()))
                .unwrap();
            tx.commit().unwrap();
        }

        let account_auth = store.get_account_auth(account_id).unwrap();
        match account_auth {
            AuthInfo::RpoFalcon512(act_key_pair) => {
                assert_eq!(exp_key_pair.to_bytes(), act_key_pair.to_bytes());
                assert_eq!(exp_key_pair.public_key(), act_key_pair.public_key());
            },
        }
    }
}<|MERGE_RESOLUTION|>--- conflicted
+++ resolved
@@ -114,53 +114,7 @@
             .next()
             .ok_or(StoreError::AccountDataNotFound(account_id))?
     }
-
-<<<<<<< HEAD
-    /// Retrieve account code-related data by code root
-    pub(super) fn get_account_code(
-        &self,
-        root: Digest,
-    ) -> Result<(Vec<Digest>, ModuleAst), StoreError> {
-        let root_serialized = root.to_string();
-        const QUERY: &str = "SELECT root, procedures, module FROM account_code WHERE root = ?";
-
-        self.db()
-            .prepare(QUERY)?
-            .query_map(params![root_serialized], parse_account_code_columns)?
-            .map(|result| Ok(result?).and_then(parse_account_code))
-            .next()
-            .ok_or(StoreError::AccountCodeDataNotFound(root))?
-    }
-
-    /// Retrieve account storage data by vault root
-    pub(super) fn get_account_storage(&self, root: Digest) -> Result<AccountStorage, StoreError> {
-        let root_serialized = &root.to_string();
-
-        const QUERY: &str = "SELECT root, slots FROM account_storage WHERE root = ?";
-        self.db()
-            .prepare(QUERY)?
-            .query_map(params![root_serialized], parse_account_storage_columns)?
-            .map(|result| Ok(result?).and_then(parse_account_storage))
-            .next()
-            .ok_or(StoreError::AccountStorageNotFound(root))?
-    }
-
-    /// Retrieve assets by vault root
-    pub(super) fn get_vault_assets(&self, root: Digest) -> Result<Vec<Asset>, StoreError> {
-        let vault_root =
-            serde_json::to_string(&root).map_err(StoreError::InputSerializationError)?;
-
-        const QUERY: &str = "SELECT root, assets FROM account_vaults WHERE root = ?";
-        self.db()
-            .prepare(QUERY)?
-            .query_map(params![vault_root], parse_account_asset_vault_columns)?
-            .map(|result| Ok(result?).and_then(parse_account_asset_vault))
-            .next()
-            .ok_or(StoreError::VaultDataNotFound(root))?
-    }
-
-=======
->>>>>>> 77619b1b
+  
     pub(crate) fn insert_account(
         &self,
         account: &Account,
