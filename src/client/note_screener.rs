--- conflicted
+++ resolved
@@ -129,11 +129,7 @@
         &self,
         note: &Note,
         account_ids: &BTreeSet<AccountId>,
-<<<<<<< HEAD
-    ) -> Result<Vec<(AccountId, NoteRelevance)>, ScreenerError> {
-=======
     ) -> Result<Vec<(AccountId, NoteRelevance)>, NoteScreenerError> {
->>>>>>> afd08441
         let note_inputs = note.inputs().values().to_vec();
         if note_inputs.len() != 9 {
             return Ok(Vec::new());
