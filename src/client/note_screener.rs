use alloc::{collections::BTreeSet, rc::Rc};
use core::fmt;

use miden_objects::{accounts::AccountId, assets::Asset, notes::Note, Word};

use super::transactions::transaction_request::known_script_roots::{P2ID, P2IDR, SWAP};
use crate::{
    errors::{InvalidNoteInputsError, NoteScreenerError},
    store::Store,
};

#[derive(Debug, Copy, Clone, PartialEq, Eq, PartialOrd, Ord)]
pub enum NoteRelevance {
    /// The note can be consumed at any time.
    Always,
    /// The note can be consumed after the block with the specified number.
    After(u32),
}

impl fmt::Display for NoteRelevance {
    fn fmt(&self, f: &mut fmt::Formatter<'_>) -> fmt::Result {
        match self {
            NoteRelevance::Always => write!(f, "Always"),
            NoteRelevance::After(height) => write!(f, "After block {}", height),
        }
    }
}

pub struct NoteScreener<S: Store> {
    store: Rc<S>,
}

impl<S: Store> NoteScreener<S> {
    pub fn new(store: Rc<S>) -> Self {
        Self { store }
    }

    /// Returns a vector of tuples describing the relevance of the provided note to the
    /// accounts monitored by this screener.
    ///
    /// Does a fast check for known scripts (P2ID, P2IDR, SWAP). We're currently
    /// unable to execute notes that are not committed so a slow check for other scripts is currently
    /// not available.
    pub fn check_relevance(
        &self,
        note: &Note,
    ) -> Result<Vec<(AccountId, NoteRelevance)>, NoteScreenerError> {
        let account_ids = BTreeSet::from_iter(self.store.get_account_ids()?);

        let script_hash = note.script().hash().to_string();
        let note_relevance = match script_hash.as_str() {
            P2ID => Self::check_p2id_relevance(note, &account_ids)?,
            P2IDR => Self::check_p2idr_relevance(note, &account_ids)?,
            SWAP => self.check_swap_relevance(note, &account_ids)?,
            _ => self.check_script_relevance(note, &account_ids)?,
        };

        Ok(note_relevance)
    }

    fn check_p2id_relevance(
        note: &Note,
        account_ids: &BTreeSet<AccountId>,
    ) -> Result<Vec<(AccountId, NoteRelevance)>, NoteScreenerError> {
        let mut note_inputs_iter = note.inputs().values().iter();
        let account_id_felt = note_inputs_iter
            .next()
            .ok_or(InvalidNoteInputsError::NumInputsError(note.id(), 1))?;

        if note_inputs_iter.next().is_some() {
            return Err(InvalidNoteInputsError::NumInputsError(note.id(), 1).into());
        }

        let account_id = AccountId::try_from(*account_id_felt)
            .map_err(|err| InvalidNoteInputsError::AccountError(note.id(), err))?;

        if !account_ids.contains(&account_id) {
            return Ok(vec![]);
        }
        Ok(vec![(account_id, NoteRelevance::Always)])
    }

    fn check_p2idr_relevance(
        note: &Note,
        account_ids: &BTreeSet<AccountId>,
    ) -> Result<Vec<(AccountId, NoteRelevance)>, NoteScreenerError> {
        let mut note_inputs_iter = note.inputs().values().iter();
        let account_id_felt = note_inputs_iter
            .next()
            .ok_or(InvalidNoteInputsError::NumInputsError(note.id(), 2))?;
        let recall_height_felt = note_inputs_iter
            .next()
            .ok_or(InvalidNoteInputsError::NumInputsError(note.id(), 2))?;

        if note_inputs_iter.next().is_some() {
            return Err(InvalidNoteInputsError::NumInputsError(note.id(), 2).into());
        }

        let sender = note.metadata().sender();
        let recall_height: u32 = recall_height_felt.as_int().try_into().map_err(|_err| {
            InvalidNoteInputsError::BlockNumberError(note.id(), recall_height_felt.as_int())
        })?;

        let account_id = AccountId::try_from(*account_id_felt)
            .map_err(|err| InvalidNoteInputsError::AccountError(note.id(), err))?;

        Ok(vec![
            (account_id, NoteRelevance::Always),
            (sender, NoteRelevance::After(recall_height)),
        ]
        .into_iter()
        .filter(|(account_id, _relevance)| account_ids.contains(account_id))
        .collect())
    }

    /// Checks if a swap note can be consumed by any account whose id is in `account_ids`
    ///
    /// This implementation serves as a placeholder as we're currently not able to create, execute
    /// and send SWAP NOTES. Hence, it's also untested. The main logic should be the same: for each
    /// account check if it has enough of the wanted asset.
    /// This is also very inefficient as we're loading the full accounts. We should instead just
    /// load the account's vaults, or even have a function in the `Store` to do this.
    ///
    /// TODO: test/revisit this in the future
    fn check_swap_relevance(
        &self,
        note: &Note,
        account_ids: &BTreeSet<AccountId>,
<<<<<<< HEAD
    ) -> Result<Vec<(AccountId, NoteRelevance)>, NoteScreenerError> {
        let note_inputs = note.inputs().values();
=======
    ) -> Result<Vec<(AccountId, NoteRelevance)>, ScreenerError> {
        let note_inputs = note.inputs().values().to_vec();
>>>>>>> 352d62b1
        if note_inputs.len() != 9 {
            return Ok(Vec::new());
        }

        // get the demanded asset from the note's inputs
        let asset: Asset =
            Word::from([note_inputs[4], note_inputs[5], note_inputs[6], note_inputs[7]])
                .try_into()
                .map_err(|err| InvalidNoteInputsError::AssetError(note.id(), err))?;
        let asset_faucet_id = AccountId::try_from(asset.vault_key()[3])
            .map_err(|err| InvalidNoteInputsError::AccountError(note.id(), err))?;

        let mut accounts_with_relevance = Vec::new();

        for account_id in account_ids {
            let (account, _) = self.store.get_account(*account_id)?;

            // Check that the account can cover the demanded asset
            match asset {
                Asset::NonFungible(_non_fungible_asset)
                    if account.vault().has_non_fungible_asset(asset).expect(
                        "Should be able to query has_non_fungible_asset for an Asset::NonFungible",
                    ) =>
                {
                    accounts_with_relevance.push((*account_id, NoteRelevance::Always))
                },
                Asset::Fungible(fungible_asset)
                    if account
                        .vault()
                        .get_balance(asset_faucet_id)
                        .expect("Should be able to query get_balance for an Asset::Fungible")
                        >= fungible_asset.amount() =>
                {
                    accounts_with_relevance.push((*account_id, NoteRelevance::Always))
                },
                _ => {},
            }
        }

        Ok(accounts_with_relevance)
    }

    fn check_script_relevance(
        &self,
        _note: &Note,
        account_ids: &BTreeSet<AccountId>,
    ) -> Result<Vec<(AccountId, NoteRelevance)>, NoteScreenerError> {
        // TODO: try to execute the note script against relevant accounts; this will
        // require querying data from the store
        Ok(account_ids
            .iter()
            .map(|account_id| (*account_id, NoteRelevance::Always))
            .collect())
    }
}<|MERGE_RESOLUTION|>--- conflicted
+++ resolved
@@ -126,13 +126,8 @@
         &self,
         note: &Note,
         account_ids: &BTreeSet<AccountId>,
-<<<<<<< HEAD
     ) -> Result<Vec<(AccountId, NoteRelevance)>, NoteScreenerError> {
-        let note_inputs = note.inputs().values();
-=======
-    ) -> Result<Vec<(AccountId, NoteRelevance)>, ScreenerError> {
         let note_inputs = note.inputs().values().to_vec();
->>>>>>> 352d62b1
         if note_inputs.len() != 9 {
             return Ok(Vec::new());
         }
