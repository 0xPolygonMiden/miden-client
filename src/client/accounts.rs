use miden_lib::AuthScheme;
<<<<<<< HEAD
use objects::{
=======
use miden_objects::{
>>>>>>> 3c8316f6
    accounts::{Account, AccountData, AccountId, AccountStub, AccountType, AuthData},
    assets::TokenSymbol,
    crypto::dsa::rpo_falcon512::KeyPair,
    Felt, Word,
};
use miden_tx::DataStore;
use rand::{rngs::ThreadRng, Rng};

use crate::{
    errors::ClientError,
    store::{AuthInfo, Store},
};

use super::{rpc::NodeRpcClient, Client};

pub enum AccountTemplate {
    BasicWallet {
        mutable_code: bool,
        storage_mode: AccountStorageMode,
    },
    FungibleFaucet {
        token_symbol: TokenSymbol,
        decimals: u8,
        max_supply: u64,
        storage_mode: AccountStorageMode,
    },
}

pub enum AccountStorageMode {
    Local,
    OnChain,
}

impl<N: NodeRpcClient, S: Store> Client<N, S> {
    // ACCOUNT CREATION
    // --------------------------------------------------------------------------------------------

    /// Creates a new [Account] based on an [AccountTemplate] and saves it in the store
    pub fn new_account(
        &mut self,
        template: AccountTemplate,
    ) -> Result<(Account, Word), ClientError> {
        let mut rng = rand::thread_rng();

        let account_and_seed = match template {
            AccountTemplate::BasicWallet {
                mutable_code,
                storage_mode,
            } => self.new_basic_wallet(mutable_code, &mut rng, storage_mode),
            AccountTemplate::FungibleFaucet {
                token_symbol,
                decimals,
                max_supply,
                storage_mode,
            } => {
                self.new_fungible_faucet(token_symbol, decimals, max_supply, &mut rng, storage_mode)
            }
        }?;

        Ok(account_and_seed)
    }

    /// Saves in the store the [Account] corresponding to `account_data`.
    ///
    /// # Errors
    ///
    /// Will return an error if trying to import a new account without providing its seed
    ///
    /// # Panics
    ///
    /// Will panic when trying to import a non-new account without a seed since this functionality
    /// is not currently implemented
    pub fn import_account(&mut self, account_data: AccountData) -> Result<(), ClientError> {
        match account_data.auth {
            AuthData::RpoFalcon512Seed(key_pair) => {
                let keypair = KeyPair::from_seed(&key_pair)?;

                let account_seed = if !account_data.account.is_new()
                    && account_data.account_seed.is_some()
                {
                    tracing::warn!("Imported an existing account and still provided a seed when it is not needed. It's possible that the account's file was incorrectly generated. The seed will be ignored.");
                    // Ignore the seed since it's not a new account

                    // TODO: The alternative approach to this is to store the seed anyway, but
                    // ignore it at the point of executing against this transaction, but that
                    // approach seems a little bit more incorrect
                    None
                } else {
                    account_data.account_seed
                };

                self.insert_account(
                    &account_data.account,
                    account_seed,
                    &AuthInfo::RpoFalcon512(keypair),
                )
            }
        }
    }

    /// Creates a new regular account and saves it in the store along with its seed and auth data
    ///
    /// # Panics
    ///
    /// If the passed [AccountStorageMode] is [AccountStorageMode::OnChain], this function panics
    /// since this feature is not currently supported on Miden
    fn new_basic_wallet(
        &mut self,
        mutable_code: bool,
        rng: &mut ThreadRng,
        account_storage_mode: AccountStorageMode,
    ) -> Result<(Account, Word), ClientError> {
        if let AccountStorageMode::OnChain = account_storage_mode {
            todo!("Recording the account on chain is not supported yet");
        }

        let key_pair: KeyPair = KeyPair::new()?;

        let auth_scheme: AuthScheme = AuthScheme::RpoFalcon512 {
            pub_key: key_pair.public_key(),
        };

        // we need to use an initial seed to create the wallet account
        let init_seed: [u8; 32] = rng.gen();

        let (account, seed) = if !mutable_code {
            miden_lib::accounts::wallets::create_basic_wallet(
                init_seed,
                auth_scheme,
                AccountType::RegularAccountImmutableCode,
            )
        } else {
            miden_lib::accounts::wallets::create_basic_wallet(
                init_seed,
                auth_scheme,
                AccountType::RegularAccountUpdatableCode,
            )
        }?;

        self.insert_account(&account, Some(seed), &AuthInfo::RpoFalcon512(key_pair))?;
        Ok((account, seed))
    }

    fn new_fungible_faucet(
        &mut self,
        token_symbol: TokenSymbol,
        decimals: u8,
        max_supply: u64,
        rng: &mut ThreadRng,
        account_storage_mode: AccountStorageMode,
    ) -> Result<(Account, Word), ClientError> {
        if let AccountStorageMode::OnChain = account_storage_mode {
            todo!("On-chain accounts are not supported yet");
        }

        let key_pair: KeyPair = KeyPair::new()?;

        let auth_scheme: AuthScheme = AuthScheme::RpoFalcon512 {
            pub_key: key_pair.public_key(),
        };

        // we need to use an initial seed to create the wallet account
        let init_seed: [u8; 32] = rng.gen();

        let (account, seed) = miden_lib::accounts::faucets::create_basic_fungible_faucet(
            init_seed,
            token_symbol,
            decimals,
            Felt::try_from(max_supply.to_le_bytes().as_slice())
                .expect("u64 can be safely converted to a field element"),
            auth_scheme,
        )?;

        self.insert_account(&account, Some(seed), &AuthInfo::RpoFalcon512(key_pair))?;
        Ok((account, seed))
    }

    /// Inserts a new account into the client's store.
    ///
    /// # Errors
    ///
    /// If an account is new and no seed is provided, the function errors out because the client
    /// cannot execute transactions against new accounts for which it does not know the seed.
    pub fn insert_account(
        &mut self,
        account: &Account,
        account_seed: Option<Word>,
        auth_info: &AuthInfo,
    ) -> Result<(), ClientError> {
        if account.is_new() && account_seed.is_none() {
            return Err(ClientError::ImportNewAccountWithoutSeed);
        }

        self.store
            .insert_account(account, account_seed, auth_info)
            .map_err(ClientError::StoreError)
    }

    // ACCOUNT DATA RETRIEVAL
    // --------------------------------------------------------------------------------------------

    /// Returns summary info about the accounts managed by this client.
    ///
    pub fn get_accounts(&self) -> Result<Vec<(AccountStub, Option<Word>)>, ClientError> {
        self.store.get_account_stubs().map_err(|err| err.into())
    }

    /// Returns summary info about the specified account.
    pub fn get_account(
        &self,
        account_id: AccountId,
    ) -> Result<(Account, Option<Word>), ClientError> {
        self.store.get_account(account_id).map_err(|err| err.into())
    }

    /// Returns summary info about the specified account.
    pub fn get_account_stub_by_id(
        &self,
        account_id: AccountId,
    ) -> Result<(AccountStub, Option<Word>), ClientError> {
        self.store
            .get_account_stub(account_id)
            .map_err(|err| err.into())
    }

    /// Returns an [AuthInfo] object utilized to authenticate an account.
    ///
    /// # Errors
    ///
    /// Returns a [ClientError::StoreError] with a [StoreError::AccountDataNotFound](crate::errors::StoreError::AccountDataNotFound) if the provided ID does
    /// not correspond to an existing account.
    pub fn get_account_auth(&self, account_id: AccountId) -> Result<AuthInfo, ClientError> {
        self.store
            .get_account_auth(account_id)
            .map_err(|err| err.into())
    }
}

// TESTS
// ================================================================================================

#[cfg(test)]
pub mod tests {
    use miden_objects::{
        accounts::{Account, AccountData, AccountId, AuthData},
        crypto::dsa::rpo_falcon512::KeyPair,
        Word,
    };

    use crate::{
        mock::{
            get_account_with_default_account_code, get_new_account_with_default_account_code,
            ACCOUNT_ID_FUNGIBLE_FAUCET_ON_CHAIN, ACCOUNT_ID_REGULAR,
        },
        store::{sqlite_store::tests::create_test_client, AuthInfo},
    };

    fn create_account_data(account_id: u64) -> AccountData {
        let account_id = AccountId::try_from(account_id).unwrap();
        let account = get_account_with_default_account_code(account_id, Word::default(), None);

        AccountData::new(
            account.clone(),
            Some(Word::default()),
            AuthData::RpoFalcon512Seed([0; 40]),
        )
    }

    pub fn create_initial_accounts_data() -> Vec<AccountData> {
        let account = create_account_data(ACCOUNT_ID_REGULAR);

        let faucet_account = create_account_data(ACCOUNT_ID_FUNGIBLE_FAUCET_ON_CHAIN);

        // Create Genesis state and save it to a file
        let accounts = vec![account, faucet_account];

        accounts
    }

    #[test]
    pub fn try_import_new_account() {
        // generate test client
        let mut client = create_test_client();

        let account = get_new_account_with_default_account_code(
            AccountId::try_from(ACCOUNT_ID_REGULAR).unwrap(),
            Word::default(),
            None,
        );

        let key_pair: KeyPair = KeyPair::new()
            .map_err(|err| format!("Error generating KeyPair: {}", err))
            .unwrap();

        assert!(client
            .insert_account(&account, None, &AuthInfo::RpoFalcon512(key_pair))
            .is_err());
        assert!(client
            .insert_account(
                &account,
                Some(Word::default()),
                &AuthInfo::RpoFalcon512(key_pair)
            )
            .is_ok());
    }

    #[tokio::test]
    async fn load_accounts_test() {
        // generate test client
        let mut client = create_test_client();

        let created_accounts_data = create_initial_accounts_data();

        for account_data in created_accounts_data.clone() {
            client.import_account(account_data).unwrap();
        }

        let expected_accounts: Vec<Account> = created_accounts_data
            .into_iter()
            .map(|account_data| account_data.account)
            .collect();
        let accounts = client.get_accounts().unwrap();

        assert_eq!(accounts.len(), 2);
        for (client_acc, expected_acc) in accounts.iter().zip(expected_accounts.iter()) {
            assert_eq!(client_acc.0.hash(), expected_acc.hash());
        }
    }
}<|MERGE_RESOLUTION|>--- conflicted
+++ resolved
@@ -1,15 +1,10 @@
 use miden_lib::AuthScheme;
-<<<<<<< HEAD
-use objects::{
-=======
 use miden_objects::{
->>>>>>> 3c8316f6
     accounts::{Account, AccountData, AccountId, AccountStub, AccountType, AuthData},
     assets::TokenSymbol,
     crypto::dsa::rpo_falcon512::KeyPair,
     Felt, Word,
 };
-use miden_tx::DataStore;
 use rand::{rngs::ThreadRng, Rng};
 
 use crate::{
