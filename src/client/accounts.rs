--- conflicted
+++ resolved
@@ -217,18 +217,10 @@
     }
 
     /// Returns summary info about the specified account.
-<<<<<<< HEAD
-    pub fn get_account_by_id(
-        &self,
-        account_id: AccountId,
-    ) -> Result<(Account, Option<Word>), ClientError> {
+    pub fn get_account(&self, account_id: AccountId) -> Result<(Account, Word), ClientError> {
         self.store
             .get_account_by_id(account_id)
             .map_err(|err| err.into())
-=======
-    pub fn get_account_by_id(&self, account_id: AccountId) -> Result<(Account, Word), ClientError> {
-        self.store.get_account(account_id).map_err(|err| err.into())
->>>>>>> c10f1585
     }
 
     /// Returns summary info about the specified account.
