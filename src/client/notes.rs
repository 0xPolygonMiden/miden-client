--- conflicted
+++ resolved
@@ -1,6 +1,5 @@
 use super::Client;
 
-<<<<<<< HEAD
 use crate::{
     errors::ClientError,
     store::notes::{InputNoteFilter, NoteType},
@@ -9,11 +8,6 @@
     notes::{Note, RecordedNote},
     Digest,
 };
-=======
-use crate::{errors::ClientError, store::notes::InputNoteFilter};
-
-use objects::{notes::RecordedNote, Digest};
->>>>>>> 516e5356
 
 impl Client {
     // INPUT NOTE DATA RETRIEVAL
@@ -45,7 +39,6 @@
             .insert_input_note(&note)
             .map_err(|err| err.into())
     }
-<<<<<<< HEAD
 
     /// Inserts a new pending note into the client's store.
     pub fn insert_pending_note(&mut self, note: Note) -> Result<(), ClientError> {
@@ -53,6 +46,4 @@
             .insert_pending_note(&note)
             .map_err(|err| err.into())
     }
-=======
->>>>>>> 516e5356
 }