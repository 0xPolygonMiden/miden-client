--- conflicted
+++ resolved
@@ -2,11 +2,7 @@
 
 use crate::{
     errors::ClientError,
-<<<<<<< HEAD
     store::{InputNoteFilter, InputNoteRecord},
-=======
-    store::notes::{InputNoteRecord, NoteFilter},
->>>>>>> e8115473
 };
 use miden_tx::DataStore;
 use objects::notes::NoteId;
