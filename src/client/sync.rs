--- conflicted
+++ resolved
@@ -18,14 +18,9 @@
     Client, NoteScreener,
 };
 use crate::{
-<<<<<<< HEAD
-    errors::{ClientError, StoreError},
-    store::{ChainMmrNodeFilter, InputNoteRecord, NoteFilter, Store, TransactionFilter},
-=======
     client::rpc::AccountDetails,
     errors::{ClientError, NodeRpcClientError, StoreError},
-    store::{ChainMmrNodeFilter, NoteFilter, Store, TransactionFilter},
->>>>>>> 235365fd
+    store::{ChainMmrNodeFilter, InputNoteRecord, NoteFilter, Store, TransactionFilter},
 };
 
 pub enum SyncStatus {
