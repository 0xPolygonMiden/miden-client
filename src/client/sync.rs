--- conflicted
+++ resolved
@@ -199,14 +199,8 @@
     /// When syncing the state with the node, these tags will be added to the sync request and
     /// note-related information will be retrieved for notes that have matching tags.
     ///
-<<<<<<< HEAD
-    /// Note: Tags for accounts that are being tracked by the client are managed automatically
-    /// by the client and do not need to be added here. That is, notes for managed accounts will
-    /// be retrieved automatically by the client when syncing.
-=======
     /// Note: Tags for accounts that are being tracked by the client are managed automatically by the client and do not need to be added here. That is, notes for managed accounts will be retrieved automatically by the client when syncing.
     #[maybe_async]
->>>>>>> afd08441
     pub fn get_note_tags(&self) -> Result<Vec<NoteTag>, ClientError> {
         maybe_await!(self.store.get_note_tags()).map_err(|err| err.into())
     }
@@ -355,11 +349,7 @@
 
         // Build PartialMmr with current data and apply updates
         let (new_peaks, new_authentication_nodes) = {
-<<<<<<< HEAD
-            let current_partial_mmr = self.build_current_partial_mmr(false)?;
-=======
             let current_partial_mmr = maybe_await!(self.build_current_partial_mmr())?;
->>>>>>> afd08441
 
             let (current_block, has_relevant_notes) =
                 maybe_await!(self.store.get_block_header_by_num(current_block_num))?;
@@ -569,24 +559,11 @@
     /// authentication nodes that could come from applying the MMR updates, we need to track all
     /// known leaves thus far.
     ///
-<<<<<<< HEAD
-    /// NOTE: Because the sync always returns MMR data up to the previous block header
-    /// (ie, not including the last one), it is not included as a leaf unless
-    /// `include_current_block` is true.
-    /// This is not always wanted (as part of the sync process the block is added separately to
-    /// later store the new authentication nodes)
-    pub(crate) fn build_current_partial_mmr(
-        &self,
-        include_current_block: bool,
-    ) -> Result<PartialMmr, ClientError> {
-        let current_block_num = self.store.get_sync_height()?;
-=======
     /// As part of the syncing process, we add the current block number so we don't need to
     /// track it here.
     #[maybe_async]
     pub(crate) fn build_current_partial_mmr(&self) -> Result<PartialMmr, ClientError> {
         let current_block_num = maybe_await!(self.store.get_sync_height())?;
->>>>>>> afd08441
 
         let tracked_nodes = maybe_await!(self.store.get_chain_mmr_nodes(ChainMmrNodeFilter::All))?;
         let current_peaks =
@@ -689,11 +666,8 @@
         block_num: u32,
         current_partial_mmr: &mut PartialMmr,
     ) -> Result<BlockHeader, ClientError> {
-<<<<<<< HEAD
-=======
         let mut current_partial_mmr = maybe_await!(self.build_current_partial_mmr())?;
 
->>>>>>> afd08441
         if current_partial_mmr.is_tracked(block_num as usize) {
             warn!("Current partial MMR already contains the requested data");
             let (block_header, _) = maybe_await!(self.store.get_block_header_by_num(block_num))?;
@@ -719,19 +693,12 @@
             .map_err(StoreError::MmrError)?;
 
         // Insert header and MMR nodes
-<<<<<<< HEAD
-        // TODO: store these in a single transaction
-        self.store
-            .insert_block_header(block_header, current_partial_mmr.peaks(), true)?;
-        self.store.insert_chain_mmr_nodes(&path_nodes)?;
-=======
         maybe_await!(self.store.insert_block_header(
             block_header,
             current_partial_mmr.peaks(),
             true
         ))?;
         maybe_await!(self.store.insert_chain_mmr_nodes(&path_nodes))?;
->>>>>>> afd08441
 
         Ok(block_header)
     }
