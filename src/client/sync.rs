--- conflicted
+++ resolved
@@ -1,21 +1,12 @@
-<<<<<<< HEAD
-use alloc::collections::BTreeSet;
-=======
 use alloc::collections::{BTreeMap, BTreeSet};
->>>>>>> e14664fa
-use std::collections::HashMap;
 
 use crypto::merkle::{InOrderIndex, MmrDelta, MmrPeaks, PartialMmr};
 use miden_objects::{
     accounts::{Account, AccountId, AccountStub},
     crypto::{self, rand::FeltRng},
-<<<<<<< HEAD
-    notes::{NoteId, NoteInclusionProof, NoteTag},
-=======
     notes::{
         Note, NoteExecutionMode, NoteId, NoteInclusionProof, NoteInputs, NoteRecipient, NoteTag,
     },
->>>>>>> e14664fa
     transaction::{InputNote, TransactionId},
     BlockHeader, Digest,
 };
