use std::time::Duration;

use miden_node_proto::{
    errors::ConversionError,
    generated::{
        requests::{
            GetAccountDetailsRequest, GetBlockHeaderByNumberRequest, GetNotesByIdRequest,
            SubmitProvenTransactionRequest, SyncStateRequest,
        },
        responses::SyncStateResponse,
        rpc::api_client::ApiClient,
    },
};
use miden_objects::{
    accounts::{Account, AccountId},
    crypto::merkle::{MerklePath, MmrProof},
    notes::{Note, NoteId, NoteTag},
    transaction::ProvenTransaction,
    utils::Deserializable,
    BlockHeader, Digest,
};
use miden_tx::utils::Serializable;
use tonic::{async_trait, transport::Channel};
use tracing::info;

use super::{
    AccountDetails, AccountUpdateSummary, CommittedNote, NodeRpcClient, NodeRpcClientEndpoint,
    NoteDetails, NoteInclusionDetails, StateSyncInfo,
};
use crate::{config::RpcConfig, errors::RpcError};

// TONIC RPC CLIENT
// ================================================================================================

/// Client for the Node RPC API using tonic
///
/// Wraps the ApiClient which defers establishing a connection with a node until necessary
pub struct TonicRpcClient {
    rpc_api: Option<ApiClient<Channel>>,
    endpoint: String,
    timeout_ms: u64,
}

impl TonicRpcClient {
    /// Returns a new instance of [TonicRpcClient] that'll do calls the `config_endpoint` provided
    pub fn new(config: &RpcConfig) -> TonicRpcClient {
        TonicRpcClient {
            rpc_api: None,
            endpoint: config.endpoint.to_string(),
            timeout_ms: config.timeout_ms,
        }
    }

    /// Takes care of establishing the RPC connection if not connected yet and returns a reference
    /// to the inner ApiClient
    async fn rpc_api(&mut self) -> Result<&mut ApiClient<Channel>, RpcError> {
        if self.rpc_api.is_some() {
            Ok(self.rpc_api.as_mut().unwrap())
        } else {
            let endpoint = tonic::transport::Endpoint::try_from(self.endpoint.clone())
                .map_err(|err| RpcError::ConnectionError(err.to_string()))?
                .timeout(Duration::from_millis(self.timeout_ms));
            let rpc_api = ApiClient::connect(endpoint)
                .await
                .map_err(|err| RpcError::ConnectionError(err.to_string()))?;
            Ok(self.rpc_api.insert(rpc_api))
        }
    }
}
<<<<<<< HEAD
#[async_trait]
=======

>>>>>>> afd08441
impl NodeRpcClient for TonicRpcClient {
    async fn submit_proven_transaction(
        &mut self,
        proven_transaction: ProvenTransaction,
    ) -> Result<(), RpcError> {
        let request = SubmitProvenTransactionRequest {
            transaction: proven_transaction.to_bytes(),
        };
        let rpc_api = self.rpc_api().await?;
        rpc_api.submit_proven_transaction(request).await.map_err(|err| {
            RpcError::RequestError(
                NodeRpcClientEndpoint::SubmitProvenTx.to_string(),
                err.to_string(),
            )
        })?;

        Ok(())
    }

    async fn get_block_header_by_number(
        &mut self,
        block_num: Option<u32>,
        include_mmr_proof: bool,
    ) -> Result<(BlockHeader, Option<MmrProof>), RpcError> {
        let request = GetBlockHeaderByNumberRequest {
            block_num,
            include_mmr_proof: Some(include_mmr_proof),
        };

        info!("Calling GetBlockHeaderByNumber: {:?}", request);

        let rpc_api = self.rpc_api().await?;
        let api_response = rpc_api.get_block_header_by_number(request).await.map_err(|err| {
            RpcError::RequestError(
                NodeRpcClientEndpoint::GetBlockHeaderByNumber.to_string(),
                err.to_string(),
            )
        })?;

        let response = api_response.into_inner();

        let block_header: BlockHeader = response
            .block_header
            .ok_or(RpcError::ExpectedFieldMissing("BlockHeader".into()))?
            .try_into()
            .map_err(|err: ConversionError| RpcError::ConversionFailure(err.to_string()))?;

        let mmr_proof = if include_mmr_proof {
            let forest = response
                .chain_length
                .ok_or(RpcError::ExpectedFieldMissing("ChainLength".into()))?;
            let merkle_path: MerklePath = response
                .mmr_path
                .ok_or(RpcError::ExpectedFieldMissing("MmrPath".into()))?
                .try_into()
                .map_err(|err: ConversionError| RpcError::ConversionFailure(err.to_string()))?;

            Some(MmrProof {
                forest: forest as usize,
                position: block_header.block_num() as usize,
                merkle_path,
            })
        } else {
            None
        };

        Ok((block_header, mmr_proof))
    }

    async fn get_notes_by_id(&mut self, note_ids: &[NoteId]) -> Result<Vec<NoteDetails>, RpcError> {
        let request = GetNotesByIdRequest {
            note_ids: note_ids.iter().map(|id| id.inner().into()).collect(),
        };
        let rpc_api = self.rpc_api().await?;
        let api_response = rpc_api.get_notes_by_id(request).await.map_err(|err| {
            RpcError::RequestError(
                NodeRpcClientEndpoint::GetBlockHeaderByNumber.to_string(),
                err.to_string(),
            )
        })?;

        let rpc_notes = api_response.into_inner().notes;
        let mut response_notes = Vec::with_capacity(rpc_notes.len());
        for note in rpc_notes {
<<<<<<< HEAD
=======
            let sender_id = note
                .metadata
                .clone()
                .and_then(|metadata| metadata.sender)
                .ok_or(RpcError::ExpectedFieldMissing("Metadata.Sender".into()))?;

>>>>>>> afd08441
            let inclusion_details = {
                let merkle_path = note
                    .merkle_path
                    .ok_or(RpcError::ExpectedFieldMissing("Notes.MerklePath".into()))?
                    .try_into()?;

                NoteInclusionDetails::new(note.block_num, note.note_index, merkle_path)
            };

            let note = match note.details {
                // On-chain notes include details
                Some(details) => {
                    let note = Note::read_from_bytes(&details)?;

                    NoteDetails::Public(note, inclusion_details)
                },
                // Off-chain notes do not have details
                None => {
<<<<<<< HEAD
                    let note_metadata = note
                        .metadata
                        .ok_or(NodeRpcClientError::ExpectedFieldMissing("Metadata".into()))?
                        .try_into()?;

                    let note_id: Digest = note
=======
                    let tag =
                        note.metadata.ok_or(RpcError::ExpectedFieldMissing("Metadata".into()))?.tag;
                    let note_tag = NoteTag::from(tag).validate(NoteType::OffChain)?;
                    let note_metadata = NoteMetadata::new(
                        sender_id.try_into()?,
                        NoteType::OffChain,
                        note_tag,
                        Felt::default(),
                    )?;
                    let note_id: miden_objects::Digest = note
>>>>>>> afd08441
                        .note_id
                        .ok_or(RpcError::ExpectedFieldMissing("Notes.NoteId".into()))?
                        .try_into()?;

                    NoteDetails::OffChain(NoteId::from(note_id), note_metadata, inclusion_details)
                },
            };
            response_notes.push(note)
        }
        Ok(response_notes)
    }

    /// Sends a sync state request to the Miden node, validates and converts the response
    /// into a [StateSyncInfo] struct.
    async fn sync_state(
        &mut self,
        block_num: u32,
        account_ids: &[AccountId],
        note_tags: &[NoteTag],
        nullifiers_tags: &[u16],
    ) -> Result<StateSyncInfo, RpcError> {
        let account_ids = account_ids.iter().map(|acc| (*acc).into()).collect();

        let nullifiers = nullifiers_tags.iter().map(|&nullifier| nullifier as u32).collect();

        let note_tags = note_tags.iter().map(|&note_tag| note_tag.into()).collect();

        let request = SyncStateRequest {
            block_num,
            account_ids,
            note_tags,
            nullifiers,
        };

        let rpc_api = self.rpc_api().await?;
        let response = rpc_api.sync_state(request).await.map_err(|err| {
            RpcError::RequestError(NodeRpcClientEndpoint::SyncState.to_string(), err.to_string())
        })?;
        response.into_inner().try_into()
    }

    /// Sends a [GetAccountDetailsRequest] to the Miden node, and extracts an [AccountDetails] from the
    /// `GetAccountDetailsResponse` response.
    ///
    /// # Errors
    ///
    /// This function will return an error if:
    ///
    /// - There was an error sending the request to the node
    /// - The answer had a `None` for one of the expected fields (account, summary, account_hash, details).
    /// - There is an error during [Account] deserialization
    async fn get_account_update(
        &mut self,
        account_id: AccountId,
    ) -> Result<AccountDetails, RpcError> {
        let request = GetAccountDetailsRequest { account_id: Some(account_id.into()) };

        let rpc_api = self.rpc_api().await?;

        let response = rpc_api.get_account_details(request).await.map_err(|err| {
            RpcError::RequestError(
                NodeRpcClientEndpoint::GetAccountDetails.to_string(),
                err.to_string(),
            )
        })?;
        let response = response.into_inner();
        let account_info = response.account.ok_or(RpcError::ExpectedFieldMissing(
            "GetAccountDetails response should have an `account`".to_string(),
        ))?;

        let account_summary = account_info.summary.ok_or(RpcError::ExpectedFieldMissing(
            "GetAccountDetails response's account should have a `summary`".to_string(),
        ))?;

        let hash = account_summary.account_hash.ok_or(RpcError::ExpectedFieldMissing(
            "GetAccountDetails response's account should have an `account_hash`".to_string(),
        ))?;

        let hash = hash.try_into()?;

        let update_summary = AccountUpdateSummary::new(hash, account_summary.block_num);
        if account_id.is_on_chain() {
            let details_bytes = account_info.details.ok_or(RpcError::ExpectedFieldMissing(
                "GetAccountDetails response's account should have `details`".to_string(),
            ))?;

            let account = Account::read_from_bytes(&details_bytes)?;

            Ok(AccountDetails::Public(account, update_summary))
        } else {
            Ok(AccountDetails::OffChain(account_id, update_summary))
        }
    }
}

// STATE SYNC INFO CONVERSION
// ================================================================================================

impl TryFrom<SyncStateResponse> for StateSyncInfo {
    type Error = RpcError;

    fn try_from(value: SyncStateResponse) -> Result<Self, Self::Error> {
        let chain_tip = value.chain_tip;

        // Validate and convert block header
        let block_header = value
            .block_header
            .ok_or(RpcError::ExpectedFieldMissing("BlockHeader".into()))?
            .try_into()?;

        // Validate and convert MMR Delta
        let mmr_delta = value
            .mmr_delta
            .ok_or(RpcError::ExpectedFieldMissing("MmrDelta".into()))?
            .try_into()?;

        // Validate and convert account hash updates into an (AccountId, Digest) tuple
        let mut account_hash_updates = vec![];
        for update in value.accounts {
            let account_id = update
                .account_id
                .ok_or(RpcError::ExpectedFieldMissing("AccountHashUpdate.AccountId".into()))?
                .try_into()?;
            let account_hash = update
                .account_hash
                .ok_or(RpcError::ExpectedFieldMissing("AccountHashUpdate.AccountHash".into()))?
                .try_into()?;
            account_hash_updates.push((account_id, account_hash));
        }

        // Validate and convert account note inclusions into an (AccountId, Digest) tuple
        let mut note_inclusions = vec![];
        for note in value.notes {
            let note_id: Digest = note
                .note_id
                .ok_or(RpcError::ExpectedFieldMissing("Notes.Id".into()))?
                .try_into()?;

            let note_id: NoteId = note_id.into();

            let merkle_path = note
                .merkle_path
                .ok_or(RpcError::ExpectedFieldMissing("Notes.MerklePath".into()))?
                .try_into()?;

            let metadata = note
                .metadata
<<<<<<< HEAD
                .ok_or(NodeRpcClientError::ExpectedFieldMissing("Metadata".into()))?
                .try_into()?;

=======
                .clone()
                .and_then(|m| m.sender)
                .ok_or(RpcError::ExpectedFieldMissing("Notes.Metadata.Sender".into()))?
                .try_into()?;

            let tag = note
                .metadata
                .clone()
                .ok_or(RpcError::ExpectedFieldMissing("Notes.Metadata".into()))?
                .tag;

            let note_type = note
                .metadata
                .ok_or(RpcError::ExpectedFieldMissing("Notes.Metadata".into()))?
                .note_type;

            let note_type = NoteType::try_from(note_type)?;
            let metadata =
                NoteMetadata::new(sender_account_id, note_type, tag.into(), Default::default())?;

>>>>>>> afd08441
            let committed_note =
                CommittedNote::new(note_id, note.note_index, merkle_path, metadata);

            note_inclusions.push(committed_note);
        }

        let nullifiers = value
            .nullifiers
            .iter()
            .map(|nul_update| {
                nul_update
                    .clone()
                    .nullifier
                    .ok_or(RpcError::ExpectedFieldMissing("Nullifier".into()))
                    .and_then(|n| {
                        Digest::try_from(n)
                            .map_err(|err| RpcError::ConversionFailure(err.to_string()))
                    })
            })
            .collect::<Result<Vec<Digest>, RpcError>>()?;

        Ok(Self {
            chain_tip,
            block_header,
            mmr_delta,
            account_hash_updates,
            note_inclusions,
            nullifiers,
        })
    }
}<|MERGE_RESOLUTION|>--- conflicted
+++ resolved
@@ -67,11 +67,7 @@
         }
     }
 }
-<<<<<<< HEAD
 #[async_trait]
-=======
-
->>>>>>> afd08441
 impl NodeRpcClient for TonicRpcClient {
     async fn submit_proven_transaction(
         &mut self,
@@ -156,15 +152,6 @@
         let rpc_notes = api_response.into_inner().notes;
         let mut response_notes = Vec::with_capacity(rpc_notes.len());
         for note in rpc_notes {
-<<<<<<< HEAD
-=======
-            let sender_id = note
-                .metadata
-                .clone()
-                .and_then(|metadata| metadata.sender)
-                .ok_or(RpcError::ExpectedFieldMissing("Metadata.Sender".into()))?;
-
->>>>>>> afd08441
             let inclusion_details = {
                 let merkle_path = note
                     .merkle_path
@@ -183,25 +170,12 @@
                 },
                 // Off-chain notes do not have details
                 None => {
-<<<<<<< HEAD
                     let note_metadata = note
                         .metadata
                         .ok_or(NodeRpcClientError::ExpectedFieldMissing("Metadata".into()))?
                         .try_into()?;
 
                     let note_id: Digest = note
-=======
-                    let tag =
-                        note.metadata.ok_or(RpcError::ExpectedFieldMissing("Metadata".into()))?.tag;
-                    let note_tag = NoteTag::from(tag).validate(NoteType::OffChain)?;
-                    let note_metadata = NoteMetadata::new(
-                        sender_id.try_into()?,
-                        NoteType::OffChain,
-                        note_tag,
-                        Felt::default(),
-                    )?;
-                    let note_id: miden_objects::Digest = note
->>>>>>> afd08441
                         .note_id
                         .ok_or(RpcError::ExpectedFieldMissing("Notes.NoteId".into()))?
                         .try_into()?;
@@ -349,32 +323,9 @@
 
             let metadata = note
                 .metadata
-<<<<<<< HEAD
                 .ok_or(NodeRpcClientError::ExpectedFieldMissing("Metadata".into()))?
                 .try_into()?;
 
-=======
-                .clone()
-                .and_then(|m| m.sender)
-                .ok_or(RpcError::ExpectedFieldMissing("Notes.Metadata.Sender".into()))?
-                .try_into()?;
-
-            let tag = note
-                .metadata
-                .clone()
-                .ok_or(RpcError::ExpectedFieldMissing("Notes.Metadata".into()))?
-                .tag;
-
-            let note_type = note
-                .metadata
-                .ok_or(RpcError::ExpectedFieldMissing("Notes.Metadata".into()))?
-                .note_type;
-
-            let note_type = NoteType::try_from(note_type)?;
-            let metadata =
-                NoteMetadata::new(sender_account_id, note_type, tag.into(), Default::default())?;
-
->>>>>>> afd08441
             let committed_note =
                 CommittedNote::new(note_id, note.note_index, merkle_path, metadata);
 
