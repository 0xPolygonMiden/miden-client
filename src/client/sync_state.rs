--- conflicted
+++ resolved
@@ -73,7 +73,7 @@
         let response = self
             .sync_state_request(current_block_num, &account_ids, &note_tags, &nullifiers)
             .await?;
-<<<<<<< HEAD
+
         let incoming_block_header =
             response
                 .block_header
@@ -82,26 +82,17 @@
                     "Expected block header for response: {:?}",
                     &response
                 )))?;
-=======
-
-        let incoming_block_header = response.block_header.unwrap();
->>>>>>> 1a8176c2
         let incoming_block_header: BlockHeader = incoming_block_header
             .try_into()
             .map_err(ClientError::RpcTypeConversionFailure)?;
 
-<<<<<<< HEAD
-        // Handle any missing nullifiers
-        let response_nullifiers = response
-=======
         if incoming_block_header.block_num() == current_block_num
             && (current_block_num != 0 || self.store.get_block_header_by_num(0).is_ok())
         {
             return Ok(SyncStatus::SyncedToLastBlock(current_block_num));
         }
 
-        let new_nullifiers = response
->>>>>>> 1a8176c2
+        let response_nullifiers = response
             .nullifiers
             .clone()
             .into_iter()
@@ -207,12 +198,7 @@
                         merkle_path.clone(),
                     )
                     .unwrap();
-<<<<<<< HEAD
                     Some((*note_hash, note_inclusion_proof))
-=======
-
-                    Some((note_hash, note_inclusion_proof))
->>>>>>> 1a8176c2
                 } else {
                     None
                 }
