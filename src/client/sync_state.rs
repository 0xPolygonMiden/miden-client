--- conflicted
+++ resolved
@@ -1,40 +1,20 @@
-<<<<<<< HEAD
 use crate::{
     errors::{ClientError, StoreError},
-    store::Store,
+    store::{chain_data::ChainMmrNodeFilter, Store},
 };
-use crypto::{merkle::MmrPeaks, StarkField};
-use miden_node_proto::{
-    account::AccountId as ProtoAccountId,
-    note::NoteSyncRecord,
-    requests::{GetBlockHeaderByNumberRequest, SyncStateRequest},
-    responses::SyncStateResponse,
-};
-
-use super::Client;
-use objects::{accounts::AccountId, notes::NoteInclusionProof, BlockHeader, Digest};
-use tracing::warn;
-
-=======
-use super::{rpc_client::CommittedNote, Client};
 
 use crypto::merkle::{InOrderIndex, MmrDelta, MmrPeaks, PartialMmr};
 use miden_node_proto::requests::GetBlockHeaderByNumberRequest;
 
+use super::{rpc_client::CommittedNote, Client};
 use objects::{
     accounts::{AccountId, AccountStub},
     crypto,
     notes::{NoteId, NoteInclusionProof},
     BlockHeader, Digest, StarkField,
 };
-
-use crate::{
-    errors::{ClientError, StoreError},
-    store::{chain_data::ChainMmrNodeFilter, Store},
-};
 use tracing::warn;
 
->>>>>>> 282378ee
 pub enum SyncStatus {
     SyncedToLastBlock(u32),
     SyncedToBlock(u32),
@@ -209,92 +189,29 @@
         &self,
         committed_notes: Vec<CommittedNote>,
         block_header: &BlockHeader,
-<<<<<<< HEAD
-    ) -> Result<Vec<(Digest, NoteInclusionProof)>, ClientError> {
-        let notes_with_hashes_and_merkle_paths =
-            notes
-                .iter()
-                .map(|note_record| {
-                    // Handle Options first
-                    let note_hash = note_record.note_hash.clone().ok_or(
-                        ClientError::RpcExpectedFieldMissing(format!(
-                            "Expected note hash for response note record {:?}",
-                            &note_record
-                        )),
-                    )?;
-                    let note_merkle_path = note_record.merkle_path.clone().ok_or(
-                        ClientError::RpcExpectedFieldMissing(format!(
-                            "Expected merkle path for response note record {:?}",
-                            &note_record
-                        )),
-                    )?;
-                    // Handle casting after
-                    let note_hash = note_hash.try_into()?;
-                    let merkle_path: crypto::merkle::MerklePath = note_merkle_path.try_into()?;
-
-                    Ok((note_record, note_hash, merkle_path))
-                })
-                .collect::<Result<Vec<_>, ClientError>>()?;
-
-        notes_with_hashes_and_merkle_paths
+    ) -> Result<Vec<(NoteId, NoteInclusionProof)>, ClientError> {
+        committed_notes
             .iter()
-            .map(|(note, note_id, merkle_path)| {
+            .map(|commited_note| {
                 // FIXME: This removal is to accomodate a problem with how the node constructs paths where
                 // they are constructed using note ID instead of authentication hash, so for now we remove the first
                 // node here.
                 //
                 // See: https://github.com/0xPolygonMiden/miden-node/blob/main/store/src/state.rs#L274
-                let mut merkle_path = merkle_path.clone();
+                let mut merkle_path = commited_note.merkle_path().clone();
                 if merkle_path.len() > 0 {
                     let _ = merkle_path.remove(0);
-=======
-    ) -> Result<Vec<(NoteId, NoteInclusionProof)>, ClientError> {
-        let pending_notes: Vec<NoteId> = self
-            .store
-            .get_input_notes(crate::store::notes::InputNoteFilter::Pending)?
-            .iter()
-            .map(|n| n.note().id())
-            .collect();
-
-        committed_notes
-            .iter()
-            .filter_map(|commited_note| {
-                if pending_notes.contains(commited_note.note_id()) {
-                    // FIXME: This removal is to accomodate a problem with how the node constructs paths where
-                    // they are constructed using note ID instead of authentication hash, so for now we remove the first
-                    // node here.
-                    //
-                    // See: https://github.com/0xPolygonMiden/miden-node/blob/main/store/src/state.rs#L274
-                    let mut merkle_path = commited_note.merkle_path().clone();
-                    if merkle_path.len() > 0 {
-                        let _ = merkle_path.remove(0);
-                    }
-
-                    let note_id_and_proof = NoteInclusionProof::new(
-                        block_header.block_num(),
-                        block_header.sub_hash(),
-                        block_header.note_root(),
-                        commited_note.note_index().into(),
-                        merkle_path,
-                    )
-                    .map_err(ClientError::NoteError)
-                    .map(|proof| (*commited_note.note_id(), proof));
-
-                    Some(note_id_and_proof)
-                } else {
-                    None
->>>>>>> 282378ee
                 }
 
                 NoteInclusionProof::new(
                     block_header.block_num(),
                     block_header.sub_hash(),
                     block_header.note_root(),
-                    note.note_index.into(),
+                    commited_note.note_index().into(),
                     merkle_path,
                 )
                 .map_err(ClientError::NoteError)
-                .map(|proof| (*note_id, proof))
+                .map(|proof| (*commited_note.note_id(), proof))
             })
             .collect()
     }
