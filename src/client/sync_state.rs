--- conflicted
+++ resolved
@@ -9,14 +9,10 @@
 
 use objects::{accounts::AccountId, notes::NoteInclusionProof, BlockHeader, Digest};
 
-<<<<<<< HEAD
 use crate::{
     errors::{ClientError, RpcApiError, StoreError},
     store::Store,
 };
-=======
-use crate::errors::ClientError;
->>>>>>> 4ef5cc8d
 
 pub enum SyncStatus {
     SyncedToLastBlock(u32),
