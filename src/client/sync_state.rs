use super::Client;
use crypto::{merkle::MmrPeaks, StarkField};
use miden_node_proto::{
    account::AccountId as ProtoAccountId,
    note::NoteSyncRecord,
    requests::{GetBlockHeaderByNumberRequest, SyncStateRequest},
    responses::SyncStateResponse,
};

use objects::{accounts::AccountId, notes::NoteInclusionProof, BlockHeader, Digest};

use crate::{
    errors::{ClientError, RpcApiError, StoreError},
    store::Store,
};

pub enum SyncStatus {
    SyncedToLastBlock(u32),
    SyncedToBlock(u32),
}

// CONSTANTS
// ================================================================================================

/// The number of bits to shift identifiers for in use of filters.
pub const FILTER_ID_SHIFT: u8 = 48;

impl Client {
    // SYNC STATE
    // --------------------------------------------------------------------------------------------

    /// Returns the block number of the last state sync block
    pub fn get_latest_block_num(&self) -> Result<u32, ClientError> {
        self.store.get_latest_block_num().map_err(|err| err.into())
    }

    /// Returns the list of note tags tracked by the client.
    pub fn get_note_tags(&self) -> Result<Vec<u64>, ClientError> {
        self.store.get_note_tags().map_err(|err| err.into())
    }

    /// Adds a note tag for the client to track.
    pub fn add_note_tag(&mut self, tag: u64) -> Result<(), ClientError> {
        match self.store.add_note_tag(tag).map_err(|err| err.into()) {
            Ok(true) => Ok(()),
            Ok(false) => {
                println!("tag {} is already being tracked", tag);
                Ok(())
            }
            Err(err) => Err(err),
        }
    }

    /// Syncs the client's state with the current state of the Miden network.
    /// Before doing so, it ensures the genesis block exists in the local store.
    ///
    /// Returns the block number the client has been synced to.
    pub async fn sync_state(&mut self) -> Result<u32, ClientError> {
        self.ensure_genesis_in_place().await?;
        loop {
            let response = self.single_sync_state().await?;
            if let SyncStatus::SyncedToLastBlock(v) = response {
                return Ok(v);
            }
        }
    }

    /// Checks whether the genesis block is in place in the database, and
<<<<<<< HEAD
    /// requests it to the node and stores if not
=======
    /// requests it to the node and stores it if not
>>>>>>> 37ba8f2a
    async fn ensure_genesis_in_place(&mut self) -> Result<(), ClientError> {
        let genesis = self.store.get_block_header_by_num(0);

        match genesis {
            Err(StoreError::BlockHeaderNotFound(0)) => self.retrieve_and_store_genesis().await,
            Err(err) => Err(ClientError::StoreError(err)),
            Ok(_) => Ok(()),
        }
    }

    async fn retrieve_and_store_genesis(&mut self) -> Result<(), ClientError> {
        let genesis_block = self
            .rpc_api
            .get_block_header_by_number(GetBlockHeaderByNumberRequest { block_num: Some(0) })
            .await
            .map_err(|err| ClientError::RpcApiError(RpcApiError::RequestError(err)))?
            .into_inner();

        let genesis_block: objects::BlockHeader = genesis_block
            .block_header
            .ok_or(ClientError::RpcExpectedFieldMissing(
                "Expected block header in genesis block request".to_string(),
            ))?
            .try_into()
            .map_err(ClientError::RpcTypeConversionFailure)?;

        let tx = self
            .store
            .db
            .transaction()
            .map_err(|err| ClientError::StoreError(StoreError::TransactionError(err)))?;

        Store::insert_block_header(
            &tx,
            genesis_block,
            MmrPeaks::new(0, vec![]).expect("Blank MmrPeaks"),
            false,
        )
        .map_err(ClientError::StoreError)?;

        tx.commit()
            .map_err(|err| ClientError::StoreError(StoreError::TransactionError(err)))
    }

    async fn single_sync_state(&mut self) -> Result<SyncStatus, ClientError> {
        let current_block_num = self.store.get_latest_block_num()?;
        let account_ids = self.store.get_account_ids()?;
        let note_tags: Vec<u64> = self
            .store
            .get_accounts()
            .unwrap()
            .into_iter()
            .map(|(a, _s)| a.id().into())
            .collect();

        let nullifiers = self.store.get_unspent_input_note_nullifiers()?;
        let response = self
            .sync_state_request(current_block_num, &account_ids, &note_tags, &nullifiers)
            .await?;

        let incoming_block_header =
            response
                .block_header
                .as_ref()
                .ok_or(ClientError::RpcExpectedFieldMissing(format!(
                    "Expected block header for response: {:?}",
                    &response
                )))?;
        let incoming_block_header: BlockHeader = incoming_block_header
            .try_into()
            .map_err(ClientError::RpcTypeConversionFailure)?;

        if incoming_block_header.block_num() == current_block_num {
            return Ok(SyncStatus::SyncedToLastBlock(current_block_num));
        }

        let response_nullifiers = response
            .nullifiers
            .clone()
            .into_iter()
            .map(|x| {
                x.nullifier
                    .ok_or(ClientError::RpcExpectedFieldMissing(format!(
                        "Expected nullifier for response {:?}",
                        &response
                    )))
            })
            .collect::<Result<Vec<_>, ClientError>>()?;

        let requested_block_path = response
            .block_path
            .ok_or(ClientError::RpcExpectedFieldMissing(
                "Missing block path on response".to_string(),
            ))?
            .try_into()
            .map_err(ClientError::RpcTypeConversionFailure)?;

        let parsed_new_nullifiers = response_nullifiers
            .into_iter()
            .map(|response_nullifier| {
                response_nullifier
                    .try_into()
                    .map_err(ClientError::RpcTypeConversionFailure)
            })
            .collect::<Result<Vec<_>, ClientError>>()?;

        let new_nullifiers = parsed_new_nullifiers
            .into_iter()
            .filter(|nullifier| nullifiers.contains(nullifier))
            .collect();

        let committed_notes =
            self.get_newly_committed_note_info(&response.notes, &incoming_block_header)?;

        self.store
            .apply_state_sync(
                current_block_num,
                incoming_block_header,
                requested_block_path,
                new_nullifiers,
                response.accounts,
                response.mmr_delta,
                committed_notes,
            )
            .map_err(ClientError::StoreError)?;

        if response.chain_tip == incoming_block_header.block_num() {
            Ok(SyncStatus::SyncedToLastBlock(response.chain_tip))
        } else {
            Ok(SyncStatus::SyncedToBlock(incoming_block_header.block_num()))
        }
    }

    // HELPERS
    // --------------------------------------------------------------------------------------------

    /// Extracts information about notes that the client is interested in, creating the note inclusion
    /// proof in order to correctly update store data
    fn get_newly_committed_note_info(
        &self,
        notes: &[NoteSyncRecord],
        block_header: &BlockHeader,
    ) -> Result<Vec<(Digest, NoteInclusionProof)>, ClientError> {
        let pending_notes: Vec<Digest> = self
            .store
            .get_input_notes(crate::store::notes::InputNoteFilter::Pending)
            .map_err(ClientError::StoreError)?
            .iter()
            .map(|n| n.note().id().inner())
            .collect();

        let notes_with_hashes_and_merkle_paths =
            notes
                .iter()
                .map(|note_record| {
                    // Handle Options first
                    let note_hash = note_record.note_hash.clone().ok_or(
                        ClientError::RpcExpectedFieldMissing(format!(
                            "Expected note hash for response note record {:?}",
                            &note_record
                        )),
                    )?;
                    let note_merkle_path = note_record.merkle_path.clone().ok_or(
                        ClientError::RpcExpectedFieldMissing(format!(
                            "Expected merkle path for response note record {:?}",
                            &note_record
                        )),
                    )?;
                    // Handle casting after
                    let note_hash = note_hash
                        .try_into()
                        .map_err(ClientError::RpcTypeConversionFailure)?;
                    let merkle_path: crypto::merkle::MerklePath = note_merkle_path
                        .try_into()
                        .map_err(ClientError::RpcTypeConversionFailure)?;

                    Ok((note_record, note_hash, merkle_path))
                })
                .collect::<Result<Vec<_>, ClientError>>()?;

        notes_with_hashes_and_merkle_paths
            .iter()
            .filter_map(|(note, note_id, merkle_path)| {
                if pending_notes.contains(note_id) {
                    // FIXME: This removal is to accomodate a problem with how the node constructs paths where
                    // they are constructed using note ID instead of authentication hash, so for now we remove the first
                    // node here.
                    //
                    // See: https://github.com/0xPolygonMiden/miden-node/blob/main/store/src/state.rs#L274
                    let mut merkle_path = merkle_path.clone();
                    if merkle_path.len() > 0 {
                        let _ = merkle_path.remove(0);
                    }
                    let note_id_and_proof = NoteInclusionProof::new(
                        block_header.block_num(),
                        block_header.sub_hash(),
                        block_header.note_root(),
                        note.note_index.into(),
                        merkle_path,
                    )
                    .map_err(ClientError::NoteError)
                    .map(|proof| (*note_id, proof));

                    Some(note_id_and_proof)
                } else {
                    None
                }
            })
            .collect()
    }

    /// Sends a sync state request to the Miden node and returns the response.
    async fn sync_state_request(
        &mut self,
        block_num: u32,
        account_ids: &[AccountId],
        note_tags: &[u64],
        nullifiers: &[Digest],
    ) -> Result<SyncStateResponse, ClientError> {
        let account_ids = account_ids
            .iter()
            .map(|id| ProtoAccountId { id: u64::from(*id) })
            .collect();
        let nullifiers = nullifiers
            .iter()
            .map(|nullifier| (nullifier[3].as_int() >> FILTER_ID_SHIFT) as u32)
            .collect();

        let note_tags = note_tags
            .iter()
            .map(|tag| (tag >> FILTER_ID_SHIFT) as u32)
            .collect::<Vec<_>>();

        let request = SyncStateRequest {
            block_num,
            account_ids,
            note_tags,
            nullifiers,
        };

        Ok(self
            .rpc_api
            .sync_state(request)
            .await
            .map_err(|err| ClientError::RpcApiError(RpcApiError::RequestError(err)))?
            .into_inner())
    }
}<|MERGE_RESOLUTION|>--- conflicted
+++ resolved
@@ -29,7 +29,7 @@
     // SYNC STATE
     // --------------------------------------------------------------------------------------------
 
-    /// Returns the block number of the last state sync block
+    /// Returns the block number of the last state sync block.
     pub fn get_latest_block_num(&self) -> Result<u32, ClientError> {
         self.store.get_latest_block_num().map_err(|err| err.into())
     }
@@ -66,11 +66,7 @@
     }
 
     /// Checks whether the genesis block is in place in the database, and
-<<<<<<< HEAD
-    /// requests it to the node and stores if not
-=======
-    /// requests it to the node and stores it if not
->>>>>>> 37ba8f2a
+    /// requests it to the node and stores it if it isn't.
     async fn ensure_genesis_in_place(&mut self) -> Result<(), ClientError> {
         let genesis = self.store.get_block_header_by_num(0);
 
