--- conflicted
+++ resolved
@@ -22,11 +22,7 @@
 
 use crate::{
     errors::ClientError,
-<<<<<<< HEAD
     store::{AuthInfo, InputNoteFilter, TransactionFilter},
-=======
-    store::{accounts::AuthInfo, transactions::TransactionFilter},
->>>>>>> d9226b16
 };
 
 use crate::store::Store;
