use crypto::{rand::RpoRandomCoin, utils::Serializable, Felt, StarkField, Word};
use miden_lib::notes::create_p2id_note;
use miden_node_proto::{
    requests::SubmitProvenTransactionRequest, responses::SubmitProvenTransactionResponse,
};

use miden_tx::{ProvingOptions, TransactionProver};

use mock::procedures::prepare_word;
use objects::{
    accounts::AccountId,
    assembly::ProgramAst,
    assets::{Asset, FungibleAsset},
    notes::{Note, NoteEnvelope, NoteId},
    transaction::{ExecutedTransaction, OutputNotes, ProvenTransaction, TransactionScript},
    Digest,
};
use rand::Rng;

use crate::{
    errors::ClientError,
<<<<<<< HEAD
    store::{accounts::AuthInfo, notes::InputNoteFilter, transactions::TransactionFilter},
};

use super::Client;
=======
    store::{accounts::AuthInfo, transactions::TransactionFilter},
};
>>>>>>> 5492709e

// TRANSACTION TEMPLATE
// --------------------------------------------------------------------------------------------

#[derive(Clone)]
pub enum TransactionTemplate {
    /// Consume outstanding note for an account. If none is provided, it consumes the first found
    ConsumeNote(AccountId, Option<NoteId>),
    // NOTE: Maybe this should be called "distribute"?
    /// Mint fungible assets using a faucet account
    MintFungibleAsset {
        asset: FungibleAsset,
        target_account_id: AccountId,
    },
    /// Creates a pay-to-id note directed to a specific account
    PayToId(PaymentTransactionData),
    /// Creates a pay-to-id note directed to a specific account, specifying a block height at which the payment is recalled
    PayToIdWithRecall(PaymentTransactionData, u32),
}

impl TransactionTemplate {
    /// Returns the executor [AccountId]
    pub fn account_id(&self) -> AccountId {
        match self {
            TransactionTemplate::ConsumeNote(account_id, _) => *account_id,
            TransactionTemplate::MintFungibleAsset {
                asset,
                target_account_id: _target_account_id,
            } => asset.faucet_id(),
            TransactionTemplate::PayToId(p) => *p.account_id(),
            TransactionTemplate::PayToIdWithRecall(p, _) => *p.account_id(),
        }
    }
}

// PAYMENT TRANSACTION DATA
// --------------------------------------------------------------------------------------------

#[derive(Clone)]
pub struct PaymentTransactionData {
    asset: Asset,
    sender_account_id: AccountId,
    target_account_id: AccountId,
}

impl PaymentTransactionData {
    pub fn new(
        asset: Asset,
        sender_account_id: AccountId,
        target_account_id: AccountId,
    ) -> PaymentTransactionData {
        PaymentTransactionData {
            asset,
            sender_account_id,
            target_account_id,
        }
    }

    /// Returns the executor [AccountId]
    pub fn account_id(&self) -> &AccountId {
        &self.sender_account_id
    }
}

// TRANSACTION EXECUTION RESULT
// --------------------------------------------------------------------------------------------

/// Represents the result of executing a transaction by the client
///  
/// It contains an [ExecutedTransaction] and a list of [Note] that describe the details of the
/// notes created by the transaction execution
pub struct TransactionExecutionResult {
    executed_transaction: ExecutedTransaction,
    created_notes: Vec<Note>,
}

impl TransactionExecutionResult {
    pub fn new(executed_transaction: ExecutedTransaction, created_notes: Vec<Note>) -> Self {
        Self {
            executed_transaction,
            created_notes,
        }
    }

    pub fn executed_transaction(&self) -> &ExecutedTransaction {
        &self.executed_transaction
    }

    pub fn created_notes(&self) -> &Vec<Note> {
        &self.created_notes
    }
}

pub struct TransactionStub {
    pub id: Digest,
    pub account_id: AccountId,
    pub init_account_state: Digest,
    pub final_account_state: Digest,
    pub input_note_nullifiers: Vec<Digest>,
    pub output_notes: OutputNotes<NoteEnvelope>,
    pub transaction_script: Option<TransactionScript>,
    pub block_num: u32,
    pub committed: bool,
    pub commit_height: u64,
}

impl TransactionStub {
    #[allow(clippy::too_many_arguments)]
    pub fn new(
        id: Digest,
        account_id: AccountId,
        init_account_state: Digest,
        final_account_state: Digest,
        input_note_nullifiers: Vec<Digest>,
        output_notes: OutputNotes<NoteEnvelope>,
        transaction_script: Option<TransactionScript>,
        block_num: u32,
        committed: bool,
        commit_height: u64,
    ) -> TransactionStub {
        TransactionStub {
            id,
            account_id,
            init_account_state,
            final_account_state,
            input_note_nullifiers,
            output_notes,
            transaction_script,
            block_num,
            committed,
            commit_height,
        }
    }
}

impl Client {
    // TRANSACTION DATA RETRIEVAL
    // --------------------------------------------------------------------------------------------

    /// Retrieves tracked transactions, filtered by [TransactionFilter].
    pub fn get_transactions(
        &self,
        transaction_filter: TransactionFilter,
    ) -> Result<Vec<TransactionStub>, ClientError> {
        self.store
            .get_transactions(transaction_filter)
            .map_err(|err| err.into())
    }

    // TRANSACTION
    // --------------------------------------------------------------------------------------------

    /// Creates and executes a transaction specified by the template, but does not change the
    /// local database.
    pub fn new_transaction(
        &mut self,
        transaction_template: TransactionTemplate,
    ) -> Result<TransactionExecutionResult, ClientError> {
        match transaction_template {
            TransactionTemplate::PayToId(PaymentTransactionData {
                asset: fungible_asset,
                sender_account_id,
                target_account_id,
            }) => self.new_p2id_transaction(fungible_asset, sender_account_id, target_account_id),
            TransactionTemplate::PayToIdWithRecall(_payment_data, _recall_height) => todo!(),
            TransactionTemplate::ConsumeNote(account_id, note_id) => {
                self.new_consume_notes_transaction(account_id, note_id)
            }
            TransactionTemplate::MintFungibleAsset {
                asset,
                target_account_id,
            } => self.new_mint_fungible_asset_transaction(asset, target_account_id),
        }
    }

<<<<<<< HEAD
    fn new_consume_notes_transaction(
        &mut self,
        account_id: AccountId,
        note_id: Option<NoteId>,
    ) -> Result<TransactionExecutionResult, ClientError> {
        self.tx_executor
            .load_account(account_id)
            .map_err(ClientError::TransactionExecutionError)?;

        let tx_script_code = ProgramAst::parse(
            "
            use.miden::contracts::auth::basic->auth_tx
    
            begin
                call.auth_tx::auth_tx_rpo_falcon512
            end
            ",
        )
        .unwrap();

        let account_auth = self.get_account_auth(account_id)?;

        let (pubkey_input, advice_map): (Word, Vec<Felt>) = match account_auth {
            AuthInfo::RpoFalcon512(key) => (
                key.public_key().into(),
                key.to_bytes()
                    .iter()
                    .map(|a| Felt::new(*a as u64))
                    .collect::<Vec<Felt>>(),
            ),
        };
        let script_inputs = vec![(pubkey_input, advice_map)];

        let input_note = if note_id.is_some() {
            self.store.get_input_note_by_id(note_id.unwrap())?
        } else {
            let input_notes = self
                .store
                .get_input_notes(InputNoteFilter::Committed)
                .map_err(ClientError::StoreError)?;

            input_notes
                .first()
                .ok_or(ClientError::NoConsumableNoteForAccount(account_id))?
                .clone()
        };

        let tx_script = self
            .tx_executor
            .compile_tx_script(tx_script_code, script_inputs, vec![])
            .map_err(ClientError::TransactionExecutionError)?;

        // TODO: Change this to last block number after we confirm this execution works
        let block_num = input_note.inclusion_proof().unwrap().origin().block_num;

        // Execute the transaction and get the witness
        let executed_transaction = self
            .tx_executor
            .execute_transaction(
                account_id,
                block_num,
                &[input_note.note_id()],
                Some(tx_script.clone()),
            )
            .map_err(ClientError::TransactionExecutionError)?;

        Ok(TransactionExecutionResult::new(
            executed_transaction,
            vec![],
        ))
    }

=======
>>>>>>> 5492709e
    /// Creates and executes a mint transaction specified by the template.
    fn new_mint_fungible_asset_transaction(
        &mut self,
        asset: FungibleAsset,
        target_id: AccountId,
    ) -> Result<TransactionExecutionResult, ClientError> {
        let faucet_id = asset.faucet_id();

        // Construct Account
        let faucet_auth = self.get_account_auth(faucet_id)?;
        self.tx_executor
            .load_account(faucet_id)
            .map_err(ClientError::TransactionExecutionError)?;

        let block_ref = self.get_sync_height()?;

        let random_coin = self.get_random_coin();

        let created_note = create_p2id_note(faucet_id, target_id, vec![asset.into()], random_coin)
            .map_err(ClientError::NoteError)?;

        let recipient = created_note
            .recipient()
            .iter()
            .map(|x| x.as_int().to_string())
            .collect::<Vec<_>>()
            .join(".");

        let tx_script_code = ProgramAst::parse(
            format!(
                "
                use.miden::contracts::faucets::basic_fungible->faucet
                use.miden::contracts::auth::basic->auth_tx
    
                begin
                    push.{recipient}
                    push.{tag}
                    push.{amount}
                    call.faucet::distribute
    
                    call.auth_tx::auth_tx_rpo_falcon512
                    dropw dropw
    
                end
            ",
                recipient = recipient,
                tag = Felt::new(Into::<u64>::into(target_id)),
                amount = Felt::new(asset.amount()),
            )
            .as_str(),
        )
        .expect("program is well formed");

        let (pubkey_input, advice_map): (Word, Vec<Felt>) = match faucet_auth {
            AuthInfo::RpoFalcon512(key) => (
                key.public_key().into(),
                key.to_bytes()
                    .iter()
                    .map(|a| Felt::new(*a as u64))
                    .collect::<Vec<Felt>>(),
            ),
        };
        let script_inputs = vec![(pubkey_input, advice_map)];

        let tx_script = self
            .tx_executor
            .compile_tx_script(tx_script_code, script_inputs, vec![])
            .map_err(ClientError::TransactionExecutionError)?;

        // Execute the transaction and get the witness
        let executed_transaction = self
            .tx_executor
            .execute_transaction(faucet_id, block_ref, &[], Some(tx_script.clone()))
            .map_err(ClientError::TransactionExecutionError)?;

        Ok(TransactionExecutionResult::new(
            executed_transaction,
            vec![created_note],
        ))
    }

    fn new_p2id_transaction(
        &mut self,
        fungible_asset: Asset,
        sender_account_id: AccountId,
        target_account_id: AccountId,
    ) -> Result<TransactionExecutionResult, ClientError> {
        let random_coin = self.get_random_coin();

        let created_note = create_p2id_note(
            sender_account_id,
            target_account_id,
            vec![fungible_asset],
            random_coin,
        )
        .map_err(ClientError::NoteError)?;

        self.tx_executor
            .load_account(sender_account_id)
            .map_err(ClientError::TransactionExecutionError)?;

        let block_ref = self.get_sync_height()?;
<<<<<<< HEAD
=======
        let note_origins = [];
>>>>>>> 5492709e

        let recipient = created_note
            .recipient()
            .iter()
            .map(|x| x.as_int().to_string())
            .collect::<Vec<_>>()
            .join(".");

        let tx_script_code = ProgramAst::parse(&format!(
            "
        use.miden::contracts::auth::basic->auth_tx
        use.miden::contracts::wallets::basic->wallet

        begin
            push.{recipient}
            push.{tag}
            push.{asset}
            call.wallet::send_asset drop
            dropw dropw
            call.auth_tx::auth_tx_rpo_falcon512
        end
        ",
            recipient = recipient,
            tag = Felt::new(Into::<u64>::into(target_account_id)),
            asset = prepare_word(&fungible_asset.into()),
        ))
        .expect("program is correctly written");

        let account_auth = self
            .store
            .get_account_auth(sender_account_id)
            .map_err(ClientError::StoreError)?;
        let (pubkey_input, advice_map): (Word, Vec<Felt>) = match account_auth {
            AuthInfo::RpoFalcon512(key) => (
                key.public_key().into(),
                key.to_bytes()
                    .iter()
                    .map(|a| Felt::new(*a as u64))
                    .collect::<Vec<Felt>>(),
            ),
        };

        let tx_script_target = self
            .tx_executor
            .compile_tx_script(
                tx_script_code.clone(),
                vec![(pubkey_input, advice_map)],
                vec![],
            )
            .map_err(ClientError::TransactionExecutionError)?;

        // Execute the transaction and get the witness
        let executed_transaction = self
            .tx_executor
            .execute_transaction(
                sender_account_id,
                block_ref,
                &[],
                Some(tx_script_target.clone()),
            )
            .map_err(ClientError::TransactionExecutionError)?;

        Ok(TransactionExecutionResult::new(
            executed_transaction,
            vec![created_note],
        ))
    }

    /// Proves the specified transaction witness, submits it to the node, and stores the transaction in
    /// the local database for tracking.
    pub async fn send_transaction(
        &mut self,
        account_id: AccountId,
        transaction_execution_result: TransactionExecutionResult,
    ) -> Result<(), ClientError> {
        let transaction_prover = TransactionProver::new(ProvingOptions::default());
        let proven_transaction = transaction_prover
            .prove_transaction(transaction_execution_result.executed_transaction().clone())
            .map_err(ClientError::TransactionProvingError)?;

        println!("Proved transaction, submitting to the node...");

        self.submit_proven_transaction_request(proven_transaction.clone())
            .await?;

        // transaction was proven and submitted to the node correctly, persist note details and update account
        self.store.insert_proven_and_submitted_transaction_data(
            account_id,
            proven_transaction,
            transaction_execution_result.executed_transaction().clone(),
            transaction_execution_result.created_notes(),
        )?;

        Ok(())
    }

    async fn submit_proven_transaction_request(
        &mut self,
        proven_transaction: ProvenTransaction,
    ) -> Result<SubmitProvenTransactionResponse, ClientError> {
        let request = SubmitProvenTransactionRequest {
            transaction: proven_transaction.to_bytes(),
        };

        Ok(self
            .rpc_api
            .submit_proven_transaction(request)
            .await?
            .into_inner())
    }

    // HELPERS
    // --------------------------------------------------------------------------------------------

    /// Gets [RpoRandomCoin] from the client
    fn get_random_coin(&self) -> RpoRandomCoin {
        // TODO: Initialize coin status once along with the client and persist status for retrieval
        let mut rng = rand::thread_rng();
        let coin_seed: [u64; 4] = rng.gen();

        RpoRandomCoin::new(coin_seed.map(|x| x.into()))
    }
}<|MERGE_RESOLUTION|>--- conflicted
+++ resolved
@@ -19,15 +19,10 @@
 
 use crate::{
     errors::ClientError,
-<<<<<<< HEAD
     store::{accounts::AuthInfo, notes::InputNoteFilter, transactions::TransactionFilter},
 };
 
 use super::Client;
-=======
-    store::{accounts::AuthInfo, transactions::TransactionFilter},
-};
->>>>>>> 5492709e
 
 // TRANSACTION TEMPLATE
 // --------------------------------------------------------------------------------------------
@@ -175,11 +170,20 @@
         self.store
             .get_transactions(transaction_filter)
             .map_err(|err| err.into())
+    /// Retrieves tracked transactions, filtered by [TransactionFilter].
+    pub fn get_transactions(
+        &self,
+        transaction_filter: TransactionFilter,
+    ) -> Result<Vec<TransactionStub>, ClientError> {
+        self.store
+            .get_transactions(transaction_filter)
+            .map_err(|err| err.into())
     }
 
     // TRANSACTION
     // --------------------------------------------------------------------------------------------
 
+    /// Creates and executes a transaction specified by the template, but does not change the
     /// Creates and executes a transaction specified by the template, but does not change the
     /// local database.
     pub fn new_transaction(
@@ -203,7 +207,6 @@
         }
     }
 
-<<<<<<< HEAD
     fn new_consume_notes_transaction(
         &mut self,
         account_id: AccountId,
@@ -276,8 +279,6 @@
         ))
     }
 
-=======
->>>>>>> 5492709e
     /// Creates and executes a mint transaction specified by the template.
     fn new_mint_fungible_asset_transaction(
         &mut self,
@@ -292,6 +293,7 @@
             .load_account(faucet_id)
             .map_err(ClientError::TransactionExecutionError)?;
 
+        let block_ref = self.get_sync_height()?;
         let block_ref = self.get_sync_height()?;
 
         let random_coin = self.get_random_coin();
@@ -380,10 +382,6 @@
             .map_err(ClientError::TransactionExecutionError)?;
 
         let block_ref = self.get_sync_height()?;
-<<<<<<< HEAD
-=======
-        let note_origins = [];
->>>>>>> 5492709e
 
         let recipient = created_note
             .recipient()
