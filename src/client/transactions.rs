use crypto::{rand::RpoRandomCoin, utils::Serializable, Felt, StarkField, Word};
use miden_lib::notes::create_p2id_note;
use miden_node_proto::{
    requests::SubmitProvenTransactionRequest, responses::SubmitProvenTransactionResponse,
};

use miden_tx::{ProvingOptions, TransactionProver};

use mock::procedures::prepare_word;
use objects::{
    accounts::AccountId,
    assembly::ProgramAst,
    assets::{Asset, FungibleAsset},
    notes::{Note, NoteEnvelope, NoteId},
    transaction::{ExecutedTransaction, OutputNotes, ProvenTransaction, TransactionScript},
    Digest,
};
use rand::Rng;

use crate::{
<<<<<<< HEAD
    errors::{ClientError, RpcApiError},
    store::{accounts::AuthInfo, notes::InputNoteFilter, transactions::TransactionFilter},
=======
    errors::ClientError,
    store::{accounts::AuthInfo, transactions::TransactionFilter},
>>>>>>> 17df8196
};

use super::Client;

// TRANSACTION TEMPLATE
// --------------------------------------------------------------------------------------------

#[derive(Clone)]
pub enum TransactionTemplate {
    /// Consume outstanding note for an account. If none is provided, it consumes the first found
    ConsumeNote(AccountId, Option<NoteId>),
    // NOTE: Maybe this should be called "distribute"?
    /// Mint fungible assets using a faucet account
    MintFungibleAsset {
        asset: FungibleAsset,
        target_account_id: AccountId,
    },
    /// Creates a pay-to-id note directed to a specific account
    PayToId(PaymentTransactionData),
    /// Creates a pay-to-id note directed to a specific account, specifying a block height at which the payment is recalled
    PayToIdWithRecall(PaymentTransactionData, u32),
}

impl TransactionTemplate {
    /// Returns the executor [AccountId]
    pub fn account_id(&self) -> AccountId {
        match self {
            TransactionTemplate::ConsumeNote(account_id, _) => *account_id,
            TransactionTemplate::MintFungibleAsset {
                asset,
                target_account_id: _target_account_id,
            } => asset.faucet_id(),
            TransactionTemplate::PayToId(p) => *p.account_id(),
            TransactionTemplate::PayToIdWithRecall(p, _) => *p.account_id(),
        }
    }
}

// PAYMENT TRANSACTION DATA
// --------------------------------------------------------------------------------------------

#[derive(Clone)]
pub struct PaymentTransactionData {
    asset: Asset,
    sender_account_id: AccountId,
    target_account_id: AccountId,
}

impl PaymentTransactionData {
    pub fn new(
        asset: Asset,
        sender_account_id: AccountId,
        target_account_id: AccountId,
    ) -> PaymentTransactionData {
        PaymentTransactionData {
            asset,
            sender_account_id,
            target_account_id,
        }
    }

    /// Returns the executor [AccountId]
    pub fn account_id(&self) -> &AccountId {
        &self.sender_account_id
    }
}

// TRANSACTION EXECUTION RESULT
// --------------------------------------------------------------------------------------------

/// Represents the result of executing a transaction by the client
///  
/// It contains an [ExecutedTransaction] and a list of [Note] that describe the details of the
/// notes created by the transaction execution
pub struct TransactionExecutionResult {
    executed_transaction: ExecutedTransaction,
    created_notes: Vec<Note>,
}

impl TransactionExecutionResult {
    pub fn new(executed_transaction: ExecutedTransaction, created_notes: Vec<Note>) -> Self {
        Self {
            executed_transaction,
            created_notes,
        }
    }

    pub fn executed_transaction(&self) -> &ExecutedTransaction {
        &self.executed_transaction
    }

    pub fn created_notes(&self) -> &Vec<Note> {
        &self.created_notes
    }
}

pub struct TransactionStub {
    pub id: Digest,
    pub account_id: AccountId,
    pub init_account_state: Digest,
    pub final_account_state: Digest,
    pub input_note_nullifiers: Vec<Digest>,
    pub output_notes: OutputNotes<NoteEnvelope>,
    pub transaction_script: Option<TransactionScript>,
    pub block_num: u32,
    pub committed: bool,
    pub commit_height: u64,
}

impl TransactionStub {
    #[allow(clippy::too_many_arguments)]
    pub fn new(
        id: Digest,
        account_id: AccountId,
        init_account_state: Digest,
        final_account_state: Digest,
        input_note_nullifiers: Vec<Digest>,
        output_notes: OutputNotes<NoteEnvelope>,
        transaction_script: Option<TransactionScript>,
        block_num: u32,
        committed: bool,
        commit_height: u64,
    ) -> TransactionStub {
        TransactionStub {
            id,
            account_id,
            init_account_state,
            final_account_state,
            input_note_nullifiers,
            output_notes,
            transaction_script,
            block_num,
            committed,
            commit_height,
        }
    }
}

impl Client {
    // TRANSACTION DATA RETRIEVAL
    // --------------------------------------------------------------------------------------------

    /// Retrieves tracked transactions, filtered by [TransactionFilter].
    pub fn get_transactions(
        &self,
        transaction_filter: TransactionFilter,
    ) -> Result<Vec<TransactionStub>, ClientError> {
        self.store
            .get_transactions(transaction_filter)
            .map_err(|err| err.into())
    }

    // TRANSACTION
    // --------------------------------------------------------------------------------------------

    /// Creates and executes a transaction specified by the template, but does not change the
    /// local database.
    pub fn new_transaction(
        &mut self,
        transaction_template: TransactionTemplate,
    ) -> Result<TransactionExecutionResult, ClientError> {
        match transaction_template {
            TransactionTemplate::PayToId(PaymentTransactionData {
                asset: fungible_asset,
                sender_account_id,
                target_account_id,
            }) => self.new_p2id_transaction(fungible_asset, sender_account_id, target_account_id),
            TransactionTemplate::PayToIdWithRecall(_payment_data, _recall_height) => todo!(),
            TransactionTemplate::ConsumeNote(account_id, note_id) => {
                self.new_consume_notes_transaction(account_id, note_id)
            }
            TransactionTemplate::MintFungibleAsset {
                asset,
                target_account_id,
            } => self.new_mint_fungible_asset_transaction(asset, target_account_id),
        }
    }

<<<<<<< HEAD
    fn new_consume_notes_transaction(
        &mut self,
        account_id: AccountId,
        note_id: Option<NoteId>,
    ) -> Result<TransactionExecutionResult, ClientError> {
        self.tx_executor
            .load_account(account_id)
            .map_err(ClientError::TransactionExecutionError)?;

        let tx_script_code = ProgramAst::parse(
            "
            use.miden::contracts::auth::basic->auth_tx
    
            begin
                call.auth_tx::auth_tx_rpo_falcon512
            end
            ",
        )
        .unwrap();

        let account_auth = self.get_account_auth(account_id)?;

        let (pubkey_input, advice_map): (Word, Vec<Felt>) = match account_auth {
            AuthInfo::RpoFalcon512(key) => (
                key.public_key().into(),
                key.to_bytes()
                    .iter()
                    .map(|a| Felt::new(*a as u64))
                    .collect::<Vec<Felt>>(),
            ),
        };
        let script_inputs = vec![(pubkey_input, advice_map)];

        let input_note = if note_id.is_some() {
            self.store.get_input_note_by_id(note_id.unwrap())?
        } else {
            let input_notes = self
                .store
                .get_input_notes(InputNoteFilter::Committed)
                .map_err(ClientError::StoreError)?;

            input_notes
                .first()
                .ok_or(ClientError::NoConsumableNoteForAccount(account_id))?
                .clone()
        };

        let tx_script = self
            .tx_executor
            .compile_tx_script(tx_script_code, script_inputs, vec![])
            .map_err(ClientError::TransactionExecutionError)?;

        // TODO: Change this to last block number after we confirm this execution works
        let block_num = input_note.inclusion_proof().unwrap().origin().block_num;

        // Execute the transaction and get the witness
        let executed_transaction = self
            .tx_executor
            .execute_transaction(
                account_id,
                block_num,
                &[input_note.note_id()],
                Some(tx_script.clone()),
            )
            .map_err(ClientError::TransactionExecutionError)?;

        Ok(TransactionExecutionResult::new(
            executed_transaction,
            vec![],
        ))
    }

    pub fn new_mint_fungible_asset_transaction(
=======
    /// Creates and executes a mint transaction specified by the template.
    fn new_mint_fungible_asset_transaction(
>>>>>>> 17df8196
        &mut self,
        asset: FungibleAsset,
        target_id: AccountId,
    ) -> Result<TransactionExecutionResult, ClientError> {
        let faucet_id = asset.faucet_id();

        // Construct Account
        let faucet_auth = self.get_account_auth(faucet_id)?;
        self.tx_executor
            .load_account(faucet_id)
            .map_err(ClientError::TransactionExecutionError)?;

        let block_ref = self.get_sync_height()?;

        let random_coin = self.get_random_coin();

        let created_note = create_p2id_note(faucet_id, target_id, vec![asset.into()], random_coin)
            .map_err(ClientError::NoteError)?;

        let recipient = created_note
            .recipient()
            .iter()
            .map(|x| x.as_int().to_string())
            .collect::<Vec<_>>()
            .join(".");

        let tx_script_code = ProgramAst::parse(
            format!(
                "
                use.miden::contracts::faucets::basic_fungible->faucet
                use.miden::contracts::auth::basic->auth_tx
    
                begin
                    push.{recipient}
                    push.{tag}
                    push.{amount}
                    call.faucet::distribute
    
                    call.auth_tx::auth_tx_rpo_falcon512
                    dropw dropw
    
                end
            ",
                recipient = recipient,
                tag = Felt::new(Into::<u64>::into(target_id)),
                amount = Felt::new(asset.amount()),
            )
            .as_str(),
        )
        .expect("program is well formed");

        let (pubkey_input, advice_map): (Word, Vec<Felt>) = match faucet_auth {
            AuthInfo::RpoFalcon512(key) => (
                key.public_key().into(),
                key.to_bytes()
                    .iter()
                    .map(|a| Felt::new(*a as u64))
                    .collect::<Vec<Felt>>(),
            ),
        };
        let script_inputs = vec![(pubkey_input, advice_map)];

        let tx_script = self
            .tx_executor
            .compile_tx_script(tx_script_code, script_inputs, vec![])
            .map_err(ClientError::TransactionExecutionError)?;

        // Execute the transaction and get the witness
        let executed_transaction = self
            .tx_executor
            .execute_transaction(faucet_id, block_ref, &[], Some(tx_script.clone()))
            .map_err(ClientError::TransactionExecutionError)?;

        Ok(TransactionExecutionResult::new(
            executed_transaction,
            vec![created_note],
        ))
    }

    fn new_p2id_transaction(
        &mut self,
        fungible_asset: Asset,
        sender_account_id: AccountId,
        target_account_id: AccountId,
    ) -> Result<TransactionExecutionResult, ClientError> {
        let random_coin = self.get_random_coin();

        let created_note = create_p2id_note(
            sender_account_id,
            target_account_id,
            vec![fungible_asset],
            random_coin,
        )
        .map_err(ClientError::NoteError)?;

        self.tx_executor
            .load_account(sender_account_id)
            .map_err(ClientError::TransactionExecutionError)?;

<<<<<<< HEAD
        let block_ref = self.get_latest_block_num()?;
=======
        let block_ref = self.get_sync_height()?;
        let note_origins = [];
>>>>>>> 17df8196

        let recipient = created_note
            .recipient()
            .iter()
            .map(|x| x.as_int().to_string())
            .collect::<Vec<_>>()
            .join(".");

        let tx_script_code = ProgramAst::parse(&format!(
            "
        use.miden::contracts::auth::basic->auth_tx
        use.miden::contracts::wallets::basic->wallet

        begin
            push.{recipient}
            push.{tag}
            push.{asset}
            call.wallet::send_asset drop
            dropw dropw
            call.auth_tx::auth_tx_rpo_falcon512
        end
        ",
            recipient = recipient,
            tag = Felt::new(Into::<u64>::into(target_account_id)),
            asset = prepare_word(&fungible_asset.into()),
        ))
        .expect("program is correctly written");

        let account_auth = self
            .store
            .get_account_auth(sender_account_id)
            .map_err(ClientError::StoreError)?;
        let (pubkey_input, advice_map): (Word, Vec<Felt>) = match account_auth {
            AuthInfo::RpoFalcon512(key) => (
                key.public_key().into(),
                key.to_bytes()
                    .iter()
                    .map(|a| Felt::new(*a as u64))
                    .collect::<Vec<Felt>>(),
            ),
        };

        let tx_script_target = self
            .tx_executor
            .compile_tx_script(
                tx_script_code.clone(),
                vec![(pubkey_input, advice_map)],
                vec![],
            )
            .map_err(ClientError::TransactionExecutionError)?;

        // Execute the transaction and get the witness
        let executed_transaction = self
            .tx_executor
            .execute_transaction(
                sender_account_id,
                block_ref,
                &[],
                Some(tx_script_target.clone()),
            )
            .map_err(ClientError::TransactionExecutionError)?;

        Ok(TransactionExecutionResult::new(
            executed_transaction,
            vec![created_note],
        ))
    }

    /// Proves the specified transaction witness, submits it to the node, and stores the transaction in
    /// the local database for tracking.
    pub async fn send_transaction(
        &mut self,
        account_id: AccountId,
        transaction_execution_result: TransactionExecutionResult,
    ) -> Result<(), ClientError> {
        let transaction_prover = TransactionProver::new(ProvingOptions::default());
        let proven_transaction = transaction_prover
            .prove_transaction(transaction_execution_result.executed_transaction().clone())
            .map_err(ClientError::TransactionProvingError)?;

        println!("Proved transaction, submitting to the node...");

        self.submit_proven_transaction_request(proven_transaction.clone())
            .await?;

        // transaction was proven and submitted to the node correctly, persist note details and update account
        self.store.insert_proven_and_submitted_transaction_data(
            account_id,
            proven_transaction,
            transaction_execution_result.executed_transaction().clone(),
            transaction_execution_result.created_notes(),
        )?;

        Ok(())
    }

    async fn submit_proven_transaction_request(
        &mut self,
        proven_transaction: ProvenTransaction,
    ) -> Result<SubmitProvenTransactionResponse, ClientError> {
        let request = SubmitProvenTransactionRequest {
            transaction: proven_transaction.to_bytes(),
        };

        Ok(self
            .rpc_api
            .submit_proven_transaction(request)
            .await?
            .into_inner())
    }

    // HELPERS
    // --------------------------------------------------------------------------------------------

    /// Gets [RpoRandomCoin] from the client
    fn get_random_coin(&self) -> RpoRandomCoin {
        // TODO: Initialize coin status once along with the client and persist status for retrieval
        let mut rng = rand::thread_rng();
        let coin_seed: [u64; 4] = rng.gen();

        RpoRandomCoin::new(coin_seed.map(|x| x.into()))
    }
}<|MERGE_RESOLUTION|>--- conflicted
+++ resolved
@@ -18,13 +18,8 @@
 use rand::Rng;
 
 use crate::{
-<<<<<<< HEAD
-    errors::{ClientError, RpcApiError},
-    store::{accounts::AuthInfo, notes::InputNoteFilter, transactions::TransactionFilter},
-=======
     errors::ClientError,
-    store::{accounts::AuthInfo, transactions::TransactionFilter},
->>>>>>> 17df8196
+    store::{accounts::AuthInfo, transactions::TransactionFilter, notes::InputNoteFilter},
 };
 
 use super::Client;
@@ -203,7 +198,6 @@
         }
     }
 
-<<<<<<< HEAD
     fn new_consume_notes_transaction(
         &mut self,
         account_id: AccountId,
@@ -276,11 +270,8 @@
         ))
     }
 
-    pub fn new_mint_fungible_asset_transaction(
-=======
     /// Creates and executes a mint transaction specified by the template.
     fn new_mint_fungible_asset_transaction(
->>>>>>> 17df8196
         &mut self,
         asset: FungibleAsset,
         target_id: AccountId,
@@ -380,12 +371,7 @@
             .load_account(sender_account_id)
             .map_err(ClientError::TransactionExecutionError)?;
 
-<<<<<<< HEAD
-        let block_ref = self.get_latest_block_num()?;
-=======
         let block_ref = self.get_sync_height()?;
-        let note_origins = [];
->>>>>>> 17df8196
 
         let recipient = created_note
             .recipient()
