use crate::store::Store;
use miden_lib::notes::create_p2id_note;
use miden_objects::{
    accounts::{AccountDelta, AccountId},
    assembly::ProgramAst,
    assets::{Asset, FungibleAsset},
<<<<<<< HEAD
    notes::{Note, NoteId, NoteInputs},
=======
    crypto::rand::RpoRandomCoin,
    notes::{Note, NoteId},
>>>>>>> 344ad3d6
    transaction::{
        ExecutedTransaction, OutputNote, OutputNotes, ProvenTransaction, TransactionArgs,
        TransactionId, TransactionScript,
    },
    Digest, Felt, Word,
};
use miden_tx::{utils::Serializable, DataStore, ProvingOptions, TransactionProver};
use rand::Rng;
use tracing::info;

use crate::{
    errors::ClientError,
    store::{AuthInfo, TransactionFilter},
};

use super::{rpc::NodeRpcClient, Client};

// MASM SCRIPTS
// --------------------------------------------------------------------------------------------
const AUTH_CONSUME_NOTES_SCRIPT: &str =
    include_str!("asm/transaction_scripts/auth_consume_notes.masm");
const DISTRIBUTE_FUNGIBLE_ASSET_SCRIPT: &str =
    include_str!("asm/transaction_scripts/distribute_fungible_asset.masm");
const AUTH_SEND_ASSET_SCRIPT: &str = include_str!("asm/transaction_scripts/auth_send_asset.masm");

// KNOWN SCRIPT ROOTS
// --------------------------------------------------------------------------------------------
pub(crate) const P2ID_NOTE_SCRIPT_ROOT: &str =
    "0x65c08aef0e3d11ce8a26662005a5272398e8810e5e13a903a993ee622d03675f";
pub(crate) const P2IDR_NOTE_SCRIPT_ROOT: &str =
    "0x03dd8f8fd57f015d821648292cee0ce42e16c4b80427c46b9cb874db44395f47";

// TRANSACTION TEMPLATE
// --------------------------------------------------------------------------------------------

#[derive(Clone)]
pub enum TransactionTemplate {
    /// Consume outstanding notes for an account.
    ConsumeNotes(AccountId, Vec<NoteId>),
    /// Mint fungible assets using a faucet account
    MintFungibleAsset {
        asset: FungibleAsset,
        target_account_id: AccountId,
    },
    /// Creates a pay-to-id note directed to a specific account
    PayToId(PaymentTransactionData),
    /// Creates a pay-to-id note directed to a specific account, specifying a block height after
    /// which the note can be recalled
    PayToIdWithRecall(PaymentTransactionData, u32),
}

impl TransactionTemplate {
    /// Returns the executor [AccountId]
    pub fn account_id(&self) -> AccountId {
        match self {
            TransactionTemplate::ConsumeNotes(account_id, _) => *account_id,
            TransactionTemplate::MintFungibleAsset {
                asset,
                target_account_id: _target_account_id,
            } => asset.faucet_id(),
            TransactionTemplate::PayToId(p) => *p.account_id(),
            TransactionTemplate::PayToIdWithRecall(p, _) => *p.account_id(),
        }
    }
}

// PAYMENT TRANSACTION DATA
// --------------------------------------------------------------------------------------------

#[derive(Clone)]
pub struct PaymentTransactionData {
    asset: Asset,
    sender_account_id: AccountId,
    target_account_id: AccountId,
}

impl PaymentTransactionData {
    pub fn new(
        asset: Asset,
        sender_account_id: AccountId,
        target_account_id: AccountId,
    ) -> PaymentTransactionData {
        PaymentTransactionData {
            asset,
            sender_account_id,
            target_account_id,
        }
    }

    /// Returns the executor [AccountId]
    pub fn account_id(&self) -> &AccountId {
        &self.sender_account_id
    }
}

// TRANSACTION RESULT
// --------------------------------------------------------------------------------------------

/// Represents the result of executing a transaction by the client
///  
/// It contains an [ExecutedTransaction], a list of [Note] that describe the details of the notes
/// created by the transaction execution, and a list of `usize` `relevant_notes` that contain the
/// indices of `output_notes` that are relevant to the client
pub struct TransactionResult {
    executed_transaction: ExecutedTransaction,
    output_notes: Vec<Note>,
    relevant_notes: Vec<usize>,
}

impl TransactionResult {
    pub fn new(executed_transaction: ExecutedTransaction, created_notes: Vec<Note>) -> Self {
        let relevant_notes = (0..created_notes.len()).collect();
        Self {
            executed_transaction,
            output_notes: created_notes,
            relevant_notes,
        }
    }

    pub fn executed_transaction(&self) -> &ExecutedTransaction {
        &self.executed_transaction
    }

    pub fn created_notes(&self) -> &Vec<Note> {
        &self.output_notes
    }

    pub fn relevant_notes(&self) -> Vec<&Note> {
        self.relevant_notes
            .iter()
            .map(|note_index| &self.output_notes[*note_index])
            .collect()
    }

    pub fn set_relevant_notes(&mut self, relevant_notes_indices: &[usize]) {
        self.relevant_notes = Vec::from(relevant_notes_indices);
    }

    pub fn block_num(&self) -> u32 {
        self.executed_transaction.block_header().block_num()
    }

    pub fn transaction_arguments(&self) -> &TransactionArgs {
        self.executed_transaction.tx_args()
    }

    pub fn account_delta(&self) -> &AccountDelta {
        self.executed_transaction.account_delta()
    }
}

// TRANSACTION RECORD
// --------------------------------------------------------------------------------------------

/// Describes a transaction that has been executed and is being tracked on the Client
///
/// Currently, the `commit_height` (and `committed` status) is set based on the height
/// at which the transaction's output notes are committed.
pub struct TransactionRecord {
    pub id: TransactionId,
    pub account_id: AccountId,
    pub init_account_state: Digest,
    pub final_account_state: Digest,
    pub input_note_nullifiers: Vec<Digest>,
    pub output_notes: OutputNotes<OutputNote>,
    pub transaction_script: Option<TransactionScript>,
    pub block_num: u32,
    pub transaction_status: TransactionStatus,
}

impl TransactionRecord {
    #[allow(clippy::too_many_arguments)]
    pub fn new(
        id: TransactionId,
        account_id: AccountId,
        init_account_state: Digest,
        final_account_state: Digest,
        input_note_nullifiers: Vec<Digest>,
        output_notes: OutputNotes<OutputNote>,
        transaction_script: Option<TransactionScript>,
        block_num: u32,
        transaction_status: TransactionStatus,
    ) -> TransactionRecord {
        TransactionRecord {
            id,
            account_id,
            init_account_state,
            final_account_state,
            input_note_nullifiers,
            output_notes,
            transaction_script,
            block_num,
            transaction_status,
        }
    }
}

/// Represents the status of a transaction
pub enum TransactionStatus {
    /// Transaction has been submitted but not yet committed
    Pending,
    /// Transaction has been committed and included at the specified block number
    Committed(u32),
}

impl std::fmt::Display for TransactionStatus {
    fn fmt(&self, f: &mut std::fmt::Formatter<'_>) -> std::fmt::Result {
        match self {
            TransactionStatus::Pending => write!(f, "Pending"),
            TransactionStatus::Committed(block_number) => {
                write!(f, "Committed (Block: {})", block_number)
            }
        }
    }
}

impl<N: NodeRpcClient, S: Store, D: DataStore> Client<N, S, D> {
    // TRANSACTION DATA RETRIEVAL
    // --------------------------------------------------------------------------------------------

    /// Retrieves tracked transactions, filtered by [TransactionFilter].
    pub fn get_transactions(
        &self,
        filter: TransactionFilter,
    ) -> Result<Vec<TransactionRecord>, ClientError> {
        self.store
            .get_transactions(filter)
            .map_err(|err| err.into())
    }

    // TRANSACTION
    // --------------------------------------------------------------------------------------------

    /// Creates and executes a transaction specified by the template, but does not change the
    /// local database.
    pub fn new_transaction(
        &mut self,
        transaction_template: TransactionTemplate,
    ) -> Result<TransactionResult, ClientError> {
        match transaction_template {
            TransactionTemplate::PayToId(PaymentTransactionData {
                asset: fungible_asset,
                sender_account_id,
                target_account_id,
            }) => self.new_p2id_transaction(fungible_asset, sender_account_id, target_account_id),
            TransactionTemplate::PayToIdWithRecall(_payment_data, _recall_height) => todo!(),
            TransactionTemplate::ConsumeNotes(account_id, list_of_notes) => {
                self.new_consume_notes_transaction(account_id, &list_of_notes)
            }
            TransactionTemplate::MintFungibleAsset {
                asset,
                target_account_id,
            } => self.new_mint_fungible_asset_transaction(asset, target_account_id),
        }
    }

    /// Creates and executes a transaction that consumes a number of notes
    fn new_consume_notes_transaction(
        &mut self,
        account_id: AccountId,
        note_ids: &[NoteId],
    ) -> Result<TransactionResult, ClientError> {
        self.tx_executor
            .load_account(account_id)
            .map_err(ClientError::TransactionExecutionError)?;

        let tx_script_code =
            ProgramAst::parse(AUTH_CONSUME_NOTES_SCRIPT).expect("shipped MASM is well-formed");

        let block_num = self.store.get_sync_height()?;

        // Because the notes are retrieved by the executor, there is no need to cross check here
        // that they exist in the Store
        self.compile_and_execute_tx(account_id, note_ids, vec![], tx_script_code, block_num)
    }

    /// Creates and executes a mint transaction specified by the template.
    fn new_mint_fungible_asset_transaction(
        &mut self,
        asset: FungibleAsset,
        target_id: AccountId,
    ) -> Result<TransactionResult, ClientError> {
        let faucet_id = asset.faucet_id();

        // Construct Account
        self.tx_executor.load_account(faucet_id)?;

        let block_ref = self.get_sync_height()?;
        let random_coin = self.get_random_coin();

        let created_note = create_p2id_note(faucet_id, target_id, vec![asset.into()], random_coin)?;

        let recipient = created_note
            .recipient()
            .iter()
            .map(|x| x.as_int().to_string())
            .collect::<Vec<_>>()
            .join(".");

        let tx_script_code = ProgramAst::parse(
            &DISTRIBUTE_FUNGIBLE_ASSET_SCRIPT
                .replace("{recipient}", &recipient)
                .replace(
                    "{tag}",
                    &Felt::new(Into::<u64>::into(target_id)).to_string(),
                )
                .replace("{amount}", &Felt::new(asset.amount()).to_string()),
        )
        .expect("shipped MASM is well-formed");

        self.compile_and_execute_tx(
            faucet_id,
            &[],
            vec![created_note],
            tx_script_code,
            block_ref,
        )
    }

    fn new_p2id_transaction(
        &mut self,
        fungible_asset: Asset,
        sender_account_id: AccountId,
        target_account_id: AccountId,
    ) -> Result<TransactionResult, ClientError> {
        let random_coin = self.get_random_coin();

        let created_note = create_p2id_note(
            sender_account_id,
            target_account_id,
            vec![fungible_asset],
            random_coin,
        )?;

        self.tx_executor.load_account(sender_account_id)?;

        let block_ref = self.get_sync_height()?;

        let recipient = created_note
            .recipient()
            .iter()
            .map(|x| x.as_int().to_string())
            .collect::<Vec<_>>()
            .join(".");

        let tx_script_code = ProgramAst::parse(
            &AUTH_SEND_ASSET_SCRIPT
                .replace("{recipient}", &recipient)
                .replace(
                    "{tag}",
                    &Felt::new(Into::<u64>::into(target_account_id)).to_string(),
                )
                .replace("{asset}", &prepare_word(&fungible_asset.into()).to_string()),
        )
        .expect("shipped MASM is well-formed");

        self.compile_and_execute_tx(
            sender_account_id,
            &[],
            vec![created_note],
            tx_script_code,
            block_ref,
        )
    }

    fn compile_and_execute_tx(
        &mut self,
        account_id: AccountId,
        input_notes: &[NoteId],
        output_notes: Vec<Note>,
        tx_script: ProgramAst,
        block_num: u32,
    ) -> Result<TransactionResult, ClientError> {
        let account_auth = self.store.get_account_auth(account_id)?;
        let (pubkey_input, advice_map): (Word, Vec<Felt>) = match account_auth {
            AuthInfo::RpoFalcon512(key) => (
                key.public_key().into(),
                key.to_bytes()
                    .iter()
                    .map(|a| Felt::new(*a as u64))
                    .collect::<Vec<Felt>>(),
            ),
        };
        let script_inputs = vec![(pubkey_input, advice_map)];

        let tx_script = self
            .tx_executor
            .compile_tx_script(tx_script, script_inputs, vec![])?;

        let tx_args = TransactionArgs::with_tx_script(tx_script);

        // Execute the transaction and get the witness
        let executed_transaction = self.tx_executor.execute_transaction(
            account_id,
            block_num,
            input_notes,
            Some(tx_args),
        )?;

        Ok(TransactionResult::new(executed_transaction, output_notes))
    }

    /// Proves the specified transaction witness, submits it to the node, and stores the transaction in
    /// the local database for tracking.
    pub async fn send_transaction(
        &mut self,
        tx_result: TransactionResult,
    ) -> Result<(), ClientError> {
        let transaction_prover = TransactionProver::new(ProvingOptions::default());
        let proven_transaction =
            transaction_prover.prove_transaction(tx_result.executed_transaction().clone())?;

        info!("Proved transaction, submitting to the node...");

        self.submit_proven_transaction_request(proven_transaction.clone())
            .await?;

        let relevant_created_notes =
            self.filter_created_notes_to_track(tx_result.created_notes())?;
        let mut tx_result = tx_result;
        tx_result.set_relevant_notes(&relevant_created_notes);

        // Transaction was proven and submitted to the node correctly, persist note details and update account
        self.store.apply_transaction(tx_result)?;

        Ok(())
    }

    fn filter_created_notes_to_track(
        &mut self,
        created_notes: &[Note],
    ) -> Result<Vec<usize>, ClientError> {
        let account_ids_tracked_by_client = self
            .store
            .get_account_stubs()?
            .iter()
            .map(|(account_stub, _seed)| account_stub.id())
            .collect::<Vec<_>>();

        let filtered_notes = created_notes
            .iter()
            .enumerate()
            .filter(|(note_idx, note)| self.can_be_consumed(note, &account_ids_tracked_by_client))
            .map(|(note_idx, _note)| note_idx)
            .collect::<Vec<_>>();

        Ok(filtered_notes)
    }

    /// Check if `note` can be consumed by any of the accounts corresponding to `account_ids`
    fn can_be_consumed(&self, note: &Note, account_ids: &[AccountId]) -> bool {
        let script_hash_str = note.script().hash().to_string();
        // We want to check that *if* it is a P2ID or P2IDR the inputs are the
        // corresponding ones
        !(script_hash_str == P2ID_NOTE_SCRIPT_ROOT || script_hash_str == P2IDR_NOTE_SCRIPT_ROOT)
            || account_ids.iter().any(|account_id| {
                *note.inputs()
                    == NoteInputs::new(vec![(*account_id).into()])
                        .expect("Number of inputs should be 1")
            })
    }

    async fn submit_proven_transaction_request(
        &mut self,
        proven_transaction: ProvenTransaction,
    ) -> Result<(), ClientError> {
        Ok(self
            .rpc_api
            .submit_proven_transaction(proven_transaction)
            .await?)
    }

    // HELPERS
    // --------------------------------------------------------------------------------------------

    /// Gets [RpoRandomCoin] from the client
    fn get_random_coin(&self) -> RpoRandomCoin {
        // TODO: Initialize coin status once along with the client and persist status for retrieval
        let mut rng = rand::thread_rng();
        let coin_seed: [u64; 4] = rng.gen();

        RpoRandomCoin::new(coin_seed.map(Felt::new))
    }
}

// HELPERS
// ================================================================================================

pub fn prepare_word(word: &Word) -> String {
    word.iter()
        .map(|x| x.as_int().to_string())
        .collect::<Vec<_>>()
        .join(".")
}<|MERGE_RESOLUTION|>--- conflicted
+++ resolved
@@ -4,12 +4,8 @@
     accounts::{AccountDelta, AccountId},
     assembly::ProgramAst,
     assets::{Asset, FungibleAsset},
-<<<<<<< HEAD
+    crypto::rand::RpoRandomCoin,
     notes::{Note, NoteId, NoteInputs},
-=======
-    crypto::rand::RpoRandomCoin,
-    notes::{Note, NoteId},
->>>>>>> 344ad3d6
     transaction::{
         ExecutedTransaction, OutputNote, OutputNotes, ProvenTransaction, TransactionArgs,
         TransactionId, TransactionScript,
@@ -452,7 +448,7 @@
         let filtered_notes = created_notes
             .iter()
             .enumerate()
-            .filter(|(note_idx, note)| self.can_be_consumed(note, &account_ids_tracked_by_client))
+            .filter(|(_note_idx, note)| self.can_be_consumed(note, &account_ids_tracked_by_client))
             .map(|(note_idx, _note)| note_idx)
             .collect::<Vec<_>>();
 
