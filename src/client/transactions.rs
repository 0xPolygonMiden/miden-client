--- conflicted
+++ resolved
@@ -15,14 +15,10 @@
 };
 use rand::Rng;
 
-<<<<<<< HEAD
 use crate::{
     errors::{ClientError, RpcApiError},
     store::{accounts::AuthInfo, transactions::TransactionFilter},
 };
-=======
-use crate::{errors::ClientError, store::accounts::AuthInfo};
->>>>>>> 4ef5cc8d
 
 use super::{sync_state::FILTER_ID_SHIFT, Client};
 
