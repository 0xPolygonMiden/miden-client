--- conflicted
+++ resolved
@@ -14,10 +14,7 @@
     Digest, Felt, FieldElement, Word,
 };
 use miden_tx::{auth::TransactionAuthenticator, ProvingOptions, ScriptTarget, TransactionProver};
-<<<<<<< HEAD
-=======
 #[cfg(not(feature = "wasm"))]
->>>>>>> e4a25656
 use rand::Rng;
 #[cfg(feature = "wasm")]
 use rand::{rngs::StdRng, Rng, SeedableRng};
@@ -377,10 +374,7 @@
                 payment_data.target_account_id(),
                 vec![payment_data.asset()],
                 note_type,
-<<<<<<< HEAD
-=======
                 Felt::ZERO,
->>>>>>> e4a25656
                 &mut random_coin,
             )?
         };
@@ -433,10 +427,7 @@
             swap_data.offered_asset(),
             swap_data.requested_asset(),
             note_type,
-<<<<<<< HEAD
-=======
             Felt::ZERO,
->>>>>>> e4a25656
             &mut random_coin,
         )?;
 
@@ -486,10 +477,7 @@
             target_account_id,
             vec![asset.into()],
             note_type,
-<<<<<<< HEAD
-=======
             Felt::ZERO,
->>>>>>> e4a25656
             &mut random_coin,
         )?;
 
