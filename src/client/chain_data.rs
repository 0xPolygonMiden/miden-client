use super::Client;

#[cfg(test)]
use crate::{errors::ClientError, store::chain_data::BlockFilter};
#[cfg(test)]
use objects::BlockHeader;

impl Client {
    #[cfg(test)]
    pub fn get_block_headers_in_range(
        &self,
        start: u32,
        finish: u32,
    ) -> Result<Vec<BlockHeader>, ClientError> {
<<<<<<< HEAD
        self.store.get_block_headers(BlockFilter::Range(start, finish))
            .map_err(ClientError::StoreError)
    }
=======
        let mut headers = Vec::new();
        for block_number in start..=finish {
            if let Ok((block_header, _)) = self.store.get_block_header_by_num(block_number) {
                headers.push(block_header)
            }
        }
>>>>>>> 5492709e

    #[cfg(test)]
    pub fn get_block_headers(
        &self,
        block_numbers: &[u32],
    ) -> Result<Vec<BlockHeader>, ClientError> {
        self.store.get_block_headers(BlockFilter::List(block_numbers))
            .map_err(ClientError::StoreError)
    }
}<|MERGE_RESOLUTION|>--- conflicted
+++ resolved
@@ -11,26 +11,19 @@
         &self,
         start: u32,
         finish: u32,
-    ) -> Result<Vec<BlockHeader>, ClientError> {
-<<<<<<< HEAD
-        self.store.get_block_headers(BlockFilter::Range(start, finish))
+    ) -> Result<Vec<(BlockHeader, bool)>, ClientError> {
+        self.store
+            .get_block_headers(BlockFilter::Range(start, finish))
             .map_err(ClientError::StoreError)
     }
-=======
-        let mut headers = Vec::new();
-        for block_number in start..=finish {
-            if let Ok((block_header, _)) = self.store.get_block_header_by_num(block_number) {
-                headers.push(block_header)
-            }
-        }
->>>>>>> 5492709e
 
     #[cfg(test)]
     pub fn get_block_headers(
         &self,
         block_numbers: &[u32],
-    ) -> Result<Vec<BlockHeader>, ClientError> {
-        self.store.get_block_headers(BlockFilter::List(block_numbers))
+    ) -> Result<Vec<(BlockHeader, bool)>, ClientError> {
+        self.store
+            .get_block_headers(BlockFilter::List(block_numbers))
             .map_err(ClientError::StoreError)
     }
 }