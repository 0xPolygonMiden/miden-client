<<<<<<< HEAD
#[cfg(not(any(test, feature = "mock")))]
use crate::store::{data_store::SqliteDataStore, sqlite_store::SqliteStore};
use crate::{config::ClientConfig, errors::ClientError};
use miden_tx::TransactionExecutor;
pub use rpc_client::RpcApiEndpoint;
=======
use crate::{config::ClientConfig, errors::ClientError, store::Store};
use miden_tx::{DataStore, TransactionExecutor};

pub mod rpc;
use rpc::NodeRpcClient;
>>>>>>> e8115473

pub mod accounts;
mod chain_data;
mod notes;
pub(crate) mod sync;
pub mod transactions;

// MIDEN CLIENT
// ================================================================================================

/// A light client for connecting to the Miden rollup network.
///
/// Miden client is responsible for managing a set of accounts. Specifically, the client:
/// - Keeps track of the current and historical states of a set of accounts and related objects
///   such as notes and transactions.
/// - Connects to one or more Miden nodes to periodically sync with the current state of the
///   network.
/// - Executes, proves, and submits transactions to the network as directed by the user.
pub struct Client<N: NodeRpcClient, D: DataStore> {
    /// Local database containing information about the accounts managed by this client.
<<<<<<< HEAD
    store: SqliteStore,
    rpc_api: rpc_client::RpcClient,
    tx_executor: TransactionExecutor<SqliteDataStore>,
=======
    store: Store,
    rpc_api: N,
    tx_executor: TransactionExecutor<D>,
>>>>>>> e8115473
}

impl<N: NodeRpcClient, D: DataStore> Client<N, D> {
    // CONSTRUCTOR
    // --------------------------------------------------------------------------------------------

    /// Returns a new instance of [Client] instantiated with the specified configuration options.
    ///
    /// # Errors
    /// Returns an error if the client could not be instantiated.
    pub fn new(config: ClientConfig, api: N, data_store: D) -> Result<Self, ClientError> {
        Ok(Self {
<<<<<<< HEAD
            store: SqliteStore::new((&config).into())?,
            rpc_api: rpc_client::RpcClient::new(config.rpc.endpoint.to_string()),
            tx_executor: TransactionExecutor::new(SqliteDataStore::new(SqliteStore::new(
                (&config).into(),
            )?)),
=======
            store: Store::new((&config).into())?,
            rpc_api: api,
            tx_executor: TransactionExecutor::new(data_store),
>>>>>>> e8115473
        })
    }

<<<<<<< HEAD
#[cfg(any(test, feature = "mock"))]
pub use mock::Client;

#[cfg(any(test, feature = "mock"))]
mod mock {
    use super::{ClientConfig, ClientError, TransactionExecutor};
    use crate::{
        mock::MockRpcApi,
        store::{mock_executor_data_store::MockDataStore, sqlite_store::SqliteStore},
    };

    pub struct Client {
        pub(crate) store: SqliteStore,
        pub(crate) rpc_api: MockRpcApi,
        pub(crate) tx_executor: TransactionExecutor<MockDataStore>,
    }

    #[cfg(any(test, feature = "mock"))]
    impl Client {
        pub fn new(config: ClientConfig) -> Result<Self, ClientError> {
            Ok(Self {
                store: SqliteStore::new((&config).into())?,
                rpc_api: Default::default(),
                tx_executor: TransactionExecutor::new(MockDataStore::new()),
            })
        }
=======
    #[cfg(any(test, feature = "mock"))]
    pub fn rpc_api(&mut self) -> &mut N {
        &mut self.rpc_api
    }

    #[cfg(any(test, feature = "mock"))]
    pub fn set_tx_executor(&mut self, tx_executor: TransactionExecutor<D>) {
        self.tx_executor = tx_executor;
    }

    #[cfg(any(test, feature = "mock"))]
    pub fn store(&mut self) -> &mut Store {
        &mut self.store
>>>>>>> e8115473
    }
}<|MERGE_RESOLUTION|>--- conflicted
+++ resolved
@@ -1,16 +1,8 @@
-<<<<<<< HEAD
-#[cfg(not(any(test, feature = "mock")))]
-use crate::store::{data_store::SqliteDataStore, sqlite_store::SqliteStore};
-use crate::{config::ClientConfig, errors::ClientError};
-use miden_tx::TransactionExecutor;
-pub use rpc_client::RpcApiEndpoint;
-=======
 use crate::{config::ClientConfig, errors::ClientError, store::Store};
 use miden_tx::{DataStore, TransactionExecutor};
 
 pub mod rpc;
 use rpc::NodeRpcClient;
->>>>>>> e8115473
 
 pub mod accounts;
 mod chain_data;
@@ -31,15 +23,9 @@
 /// - Executes, proves, and submits transactions to the network as directed by the user.
 pub struct Client<N: NodeRpcClient, D: DataStore> {
     /// Local database containing information about the accounts managed by this client.
-<<<<<<< HEAD
     store: SqliteStore,
     rpc_api: rpc_client::RpcClient,
     tx_executor: TransactionExecutor<SqliteDataStore>,
-=======
-    store: Store,
-    rpc_api: N,
-    tx_executor: TransactionExecutor<D>,
->>>>>>> e8115473
 }
 
 impl<N: NodeRpcClient, D: DataStore> Client<N, D> {
@@ -52,23 +38,16 @@
     /// Returns an error if the client could not be instantiated.
     pub fn new(config: ClientConfig, api: N, data_store: D) -> Result<Self, ClientError> {
         Ok(Self {
-<<<<<<< HEAD
             store: SqliteStore::new((&config).into())?,
-            rpc_api: rpc_client::RpcClient::new(config.rpc.endpoint.to_string()),
-            tx_executor: TransactionExecutor::new(SqliteDataStore::new(SqliteStore::new(
-                (&config).into(),
-            )?)),
-=======
-            store: Store::new((&config).into())?,
             rpc_api: api,
             tx_executor: TransactionExecutor::new(data_store),
->>>>>>> e8115473
         })
     }
 
-<<<<<<< HEAD
-#[cfg(any(test, feature = "mock"))]
-pub use mock::Client;
+    #[cfg(any(test, feature = "mock"))]
+    pub fn rpc_api(&mut self) -> &mut N {
+        &mut self.rpc_api
+    }
 
 #[cfg(any(test, feature = "mock"))]
 mod mock {
@@ -93,20 +72,5 @@
                 tx_executor: TransactionExecutor::new(MockDataStore::new()),
             })
         }
-=======
-    #[cfg(any(test, feature = "mock"))]
-    pub fn rpc_api(&mut self) -> &mut N {
-        &mut self.rpc_api
-    }
-
-    #[cfg(any(test, feature = "mock"))]
-    pub fn set_tx_executor(&mut self, tx_executor: TransactionExecutor<D>) {
-        self.tx_executor = tx_executor;
-    }
-
-    #[cfg(any(test, feature = "mock"))]
-    pub fn store(&mut self) -> &mut Store {
-        &mut self.store
->>>>>>> e8115473
     }
 }