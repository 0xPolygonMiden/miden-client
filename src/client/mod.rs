--- conflicted
+++ resolved
@@ -7,13 +7,8 @@
 pub mod accounts;
 mod chain_data;
 mod notes;
-<<<<<<< HEAD
-mod rpc_client;
+pub(crate) mod rpc_client;
 pub(crate) mod sync;
-=======
-pub(crate) mod rpc_client;
-pub(crate) mod sync_state;
->>>>>>> 282378ee
 pub mod transactions;
 
 // MIDEN CLIENT
