--- conflicted
+++ resolved
@@ -172,6 +172,7 @@
     crate::mock::insert_mock_data(&mut client);
 
     // assert that we have no consumed nor pending notes prior to syncing state
+    // assert that we have no consumed nor pending notes prior to syncing state
     assert_eq!(
         client
             .get_input_notes(InputNoteFilter::Consumed)
@@ -207,18 +208,9 @@
     );
 
     // verify that the pending note we had is now committed
-<<<<<<< HEAD
     assert_ne!(
         client.get_input_notes(InputNoteFilter::Pending).unwrap(),
         pending_notes
-=======
-    assert_eq!(
-        client
-            .get_input_notes(InputNoteFilter::Committed)
-            .unwrap()
-            .len(),
-        1
->>>>>>> 653b3a9c
     );
 
     // verify that the latest block number has been updated
