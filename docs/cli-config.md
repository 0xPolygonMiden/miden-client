---
comments: true
---

After [installation](install-and-run.md#install-the-client), use the client by running the following and adding the [relevant commands](cli-reference.md#commands):

```sh
miden-client
```

!!! info "Help" 
    Run `miden-client --help` for information on `miden-client` commands.

## Client Configuration

We configure the client using a [TOML](https://en.wikipedia.org/wiki/TOML) file ([`miden-client.toml`](https://github.com/0xPolygonMiden/miden-client/blob/main/miden-client.toml)). 

```sh
[rpc]
endpoint = { protocol = "http", host = "localhost", port = 57291 }
timeout_ms = 10000

[store]
database_filepath = "store.sqlite3"

[cli]
default_account_id = "0x012345678"
```

The TOML file should reside in same the directory from which you run the CLI.

<<<<<<< HEAD
In the configuration file, you will find a section for defining the node's
`endpoint` and the store's filename `database_filepath`. 
=======
In the configuration file, you will find a section for defining the node's rpc `endpoint` and timeout and the store's filename `database_filepath`. 

>>>>>>> 19c3e64e
By default, the node is set up to run on `localhost:57291`.

!!! note
    - Running the node locally for development is encouraged. 
    - However, the endpoint can point to any remote node.

There's an additional **optional** section used for CLI configuration. It
currently contains the default account ID, which is used to execute
transactions against it when the account flag is not provided.

By default none is set, but you can set and unset it with:

```sh
miden-client account default set <ACCOUNT_ID>`
miden-client account default unset
```

### Environment variables

- `MIDEN_DEBUG`: When set to `true`, enables debug mode on the transaction executor and the script compiler. For any script that has been compiled and executed in this mode, debug logs will be output in order to facilitate MASM debugging ([these instructions](https://0xpolygonmiden.github.io/miden-vm/user_docs/assembly/debugging.html) can be used to do so). This variable can be overriden by the `--debug` CLI flag. <|MERGE_RESOLUTION|>--- conflicted
+++ resolved
@@ -29,13 +29,8 @@
 
 The TOML file should reside in same the directory from which you run the CLI.
 
-<<<<<<< HEAD
-In the configuration file, you will find a section for defining the node's
-`endpoint` and the store's filename `database_filepath`. 
-=======
 In the configuration file, you will find a section for defining the node's rpc `endpoint` and timeout and the store's filename `database_filepath`. 
 
->>>>>>> 19c3e64e
 By default, the node is set up to run on `localhost:57291`.
 
 !!! note
