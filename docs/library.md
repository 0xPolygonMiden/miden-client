--- conflicted
+++ resolved
@@ -15,11 +15,7 @@
 The Miden client library supports the [`concurrent`](https://github.com/0xPolygonMiden/miden-client/blob/main/docs/install-and-run.md#concurrent-feature) feature which is recommended for developing applications with the client. To use it, add the following to your project's `Cargo.toml`:
 
 ```toml
-<<<<<<< HEAD
-miden-client = { version = "0.7", features = ["testing", "concurrent"] }
-=======
 miden-client = { version = "0.7", features = ["concurrent"] }
->>>>>>> 55e65080
 ```
 
 The library also supports several other features. Please refer to the crate's documentation to learn more.
