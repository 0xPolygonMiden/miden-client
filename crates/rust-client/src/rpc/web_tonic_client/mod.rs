use alloc::{
    boxed::Box,
    collections::{BTreeMap, BTreeSet},
    string::{String, ToString},
    vec::Vec,
};

use async_trait::async_trait;
use miden_objects::{
    account::{Account, AccountCode, AccountId},
    block::{BlockHeader, BlockNumber},
    crypto::merkle::{MerklePath, MmrProof},
    note::{Note, NoteId, NoteInclusionProof, NoteTag, Nullifier},
    transaction::ProvenTransaction,
    utils::Deserializable,
    Digest,
};
use miden_tx::utils::Serializable;
use tonic_web_wasm_client::Client;

use super::{
    domain::{
        account::{AccountDetails, AccountProof, AccountProofs, AccountUpdateSummary},
        note::{NetworkNote, NoteSyncInfo},
        sync::StateSyncInfo,
    },
    generated::{
        requests::{
            get_account_proofs_request, CheckNullifiersByPrefixRequest, GetAccountDetailsRequest,
            GetAccountProofsRequest, GetBlockHeaderByNumberRequest, GetNotesByIdRequest,
            SubmitProvenTransactionRequest, SyncNoteRequest, SyncStateRequest,
        },
        rpc::api_client::ApiClient,
    },
    NodeRpcClient, NodeRpcClientEndpoint, RpcError,
};
use crate::transaction::ForeignAccount;

pub struct WebTonicRpcClient {
    endpoint: String,
}

impl WebTonicRpcClient {
    pub fn new(endpoint: &str) -> Self {
        Self { endpoint: endpoint.to_string() }
    }

    pub fn build_api_client(&self) -> ApiClient<Client> {
        let wasm_client = Client::new(self.endpoint.clone());
        ApiClient::new(wasm_client)
    }
}

#[async_trait(?Send)]
impl NodeRpcClient for WebTonicRpcClient {
    async fn submit_proven_transaction(
        &self,
        proven_transaction: ProvenTransaction,
    ) -> Result<(), RpcError> {
        let mut query_client = self.build_api_client();

        let request = SubmitProvenTransactionRequest {
            transaction: proven_transaction.to_bytes(),
        };

        query_client.submit_proven_transaction(request).await.map_err(|err| {
            RpcError::RequestError(
                NodeRpcClientEndpoint::SubmitProvenTx.to_string(),
                err.to_string(),
            )
        })?;

        Ok(())
    }

    async fn get_block_header_by_number(
<<<<<<< HEAD
        &self,
        block_num: Option<u32>,
=======
        &mut self,
        block_num: Option<BlockNumber>,
>>>>>>> 4ce04957
        include_mmr_proof: bool,
    ) -> Result<(BlockHeader, Option<MmrProof>), RpcError> {
        let mut query_client = self.build_api_client();

        let request = GetBlockHeaderByNumberRequest {
            block_num: block_num.as_ref().map(BlockNumber::as_u32),
            include_mmr_proof: Some(include_mmr_proof),
        };

        // Attempt to send the request and process the response
        let api_response =
            query_client.get_block_header_by_number(request).await.map_err(|err| {
                // log to console all the properties of block header
                RpcError::RequestError(
                    NodeRpcClientEndpoint::GetBlockHeaderByNumber.to_string(),
                    err.to_string(),
                )
            })?;

        let response = api_response.into_inner();

        let block_header: BlockHeader = response
            .block_header
            .ok_or(RpcError::ExpectedDataMissing("BlockHeader".into()))?
            .try_into()?;

        let mmr_proof = if include_mmr_proof {
            let forest = response
                .chain_length
                .ok_or(RpcError::ExpectedDataMissing("ChainLength".into()))?;
            let merkle_path: MerklePath = response
                .mmr_path
                .ok_or(RpcError::ExpectedDataMissing("MmrPath".into()))?
                .try_into()?;

            Some(MmrProof {
                forest: forest as usize,
                position: block_header.block_num().as_usize(),
                merkle_path,
            })
        } else {
            None
        };

        Ok((block_header, mmr_proof))
    }

    async fn get_notes_by_id(&self, note_ids: &[NoteId]) -> Result<Vec<NetworkNote>, RpcError> {
        let mut query_client = self.build_api_client();

        let request = GetNotesByIdRequest {
            note_ids: note_ids.iter().map(|id| id.inner().into()).collect(),
        };

        let api_response = query_client.get_notes_by_id(request).await.map_err(|err| {
            RpcError::RequestError(
                NodeRpcClientEndpoint::GetBlockHeaderByNumber.to_string(),
                err.to_string(),
            )
        })?;

        let rpc_notes = api_response.into_inner().notes;
        let mut response_notes = Vec::with_capacity(rpc_notes.len());
        for note in rpc_notes {
            let inclusion_details = {
                let merkle_path = note
                    .merkle_path
                    .ok_or(RpcError::ExpectedDataMissing("Notes.MerklePath".into()))?
                    .try_into()?;

                NoteInclusionProof::new(note.block_num.into(), note.note_index as u16, merkle_path)?
            };

            let note = match note.details {
                // Public notes include details
                Some(details) => {
                    let note = Note::read_from_bytes(&details)?;

                    NetworkNote::Public(note, inclusion_details)
                },
                // Private notes do not have details
                None => {
                    let note_metadata = note
                        .metadata
                        .ok_or(RpcError::ExpectedDataMissing("Metadata".into()))?
                        .try_into()?;
                    let note_id: miden_objects::Digest = note
                        .note_id
                        .ok_or(RpcError::ExpectedDataMissing("Notes.NoteId".into()))?
                        .try_into()?;

                    NetworkNote::Private(NoteId::from(note_id), note_metadata, inclusion_details)
                },
            };
            response_notes.push(note)
        }
        Ok(response_notes)
    }

    /// Sends a sync state request to the Miden node, validates and converts the response
    /// into a [StateSyncInfo] struct.
    async fn sync_state(
<<<<<<< HEAD
        &self,
        block_num: u32,
=======
        &mut self,
        block_num: BlockNumber,
>>>>>>> 4ce04957
        account_ids: &[AccountId],
        note_tags: &[NoteTag],
        nullifiers_tags: &[u16],
    ) -> Result<StateSyncInfo, RpcError> {
        let mut query_client = self.build_api_client();

        let account_ids = account_ids.iter().map(|acc| (*acc).into()).collect();
        let nullifiers = nullifiers_tags.iter().map(|&nullifier| nullifier as u32).collect();
        let note_tags = note_tags.iter().map(|&note_tag| note_tag.into()).collect();

        let request = SyncStateRequest {
            block_num: block_num.as_u32(),
            account_ids,
            note_tags,
            nullifiers,
        };

        let response = query_client.sync_state(request).await.map_err(|err| {
            RpcError::RequestError(NodeRpcClientEndpoint::SyncState.to_string(), err.to_string())
        })?;
        response.into_inner().try_into()
    }

    async fn sync_notes(
<<<<<<< HEAD
        &self,
        block_num: u32,
=======
        &mut self,
        block_num: BlockNumber,
>>>>>>> 4ce04957
        note_tags: &[NoteTag],
    ) -> Result<NoteSyncInfo, RpcError> {
        let mut query_client = self.build_api_client();

        let note_tags = note_tags.iter().map(|&note_tag| note_tag.into()).collect();

        let request = SyncNoteRequest { block_num: block_num.as_u32(), note_tags };

        let response = query_client.sync_notes(request).await.map_err(|err| {
            RpcError::RequestError(NodeRpcClientEndpoint::SyncState.to_string(), err.to_string())
        })?;
        response.into_inner().try_into()
    }

    /// Sends a `GetAccountProofs` request to the Miden node, and extracts a list of [AccountProof]
    /// from the response.
    ///
    /// # Errors
    ///
    /// This function will return an error if:
    ///
    /// - One of the requested Accounts isn't public, or isn't returned by the node.
    /// - There was an error sending the request to the node.
    /// - The answer had a `None` for one of the expected fields.
    /// - There is an error during storage deserialization.
    async fn get_account_proofs(
        &self,
        account_requests: &BTreeSet<ForeignAccount>,
        known_account_codes: Vec<AccountCode>,
    ) -> Result<AccountProofs, RpcError> {
        let mut query_client = self.build_api_client();
        let requested_accounts = account_requests.len();
        let mut rpc_account_requests: Vec<get_account_proofs_request::AccountRequest> =
            Vec::with_capacity(account_requests.len());

        for foreign_account in account_requests.iter() {
            rpc_account_requests.push(get_account_proofs_request::AccountRequest {
                account_id: Some(foreign_account.account_id().into()),
                storage_requests: foreign_account.storage_slot_requirements().into(),
            });
        }

        let known_account_codes: BTreeMap<Digest, AccountCode> =
            known_account_codes.into_iter().map(|c| (c.commitment(), c)).collect();

        let request = GetAccountProofsRequest {
            account_requests: rpc_account_requests,
            include_headers: Some(true),
            code_commitments: known_account_codes.keys().map(|c| c.into()).collect(),
        };

        let response = query_client
            .get_account_proofs(request)
            .await
            .map_err(|err| {
                RpcError::RequestError(
                    NodeRpcClientEndpoint::GetAccountProofs.to_string(),
                    err.to_string(),
                )
            })?
            .into_inner();

        let mut account_proofs = Vec::with_capacity(response.account_proofs.len());
        let block_num = response.block_num.into();

        // sanity check response
        if requested_accounts != response.account_proofs.len() {
            return Err(RpcError::ExpectedDataMissing(
                "AccountProof did not contain all account IDs".to_string(),
            ));
        }

        for account in response.account_proofs {
            let merkle_proof = account
                .account_proof
                .ok_or(RpcError::ExpectedDataMissing("AccountProof".to_string()))?
                .try_into()?;
            let account_hash = account
                .account_hash
                .ok_or(RpcError::ExpectedDataMissing("AccountHash".to_string()))?
                .try_into()?;

            let account_id: AccountId = account
                .account_id
                .ok_or(RpcError::ExpectedDataMissing("AccountId".to_string()))?
                .try_into()?;

            // Because we set `include_headers` to true, for any public account we requeted we
            // should have the corresponding `state_header` field
            let headers = if account_id.is_public() {
                Some(
                    account
                        .state_header
                        .ok_or(RpcError::ExpectedDataMissing("Account.StateHeader".to_string()))?
                        .into_domain(account_id, &known_account_codes)?,
                )
            } else {
                None
            };

            let proof = AccountProof::new(account_id, merkle_proof, account_hash, headers)
                .map_err(|err| RpcError::InvalidResponse(err.to_string()))?;
            account_proofs.push(proof);
        }

        Ok((block_num, account_proofs))
    }

    /// Sends a [GetAccountDetailsRequest] to the Miden node, and extracts an [Account] from the
    /// `GetAccountDetailsResponse` response.
    ///
    /// # Errors
    ///
    /// This function will return an error if:
    ///
    /// - The provided account isn't on-chain: this is due to the fact that for private accounts the
    ///   client is responsible.
    /// - There was an error sending the request to the node.
    /// - The answer had a `None` for its account, or the account had a `None` at the `details`
    ///   field.
    /// - There is an error during [Account] deserialization.
    async fn get_account_update(&self, account_id: AccountId) -> Result<AccountDetails, RpcError> {
        let mut query_client = self.build_api_client();

        let request = GetAccountDetailsRequest { account_id: Some(account_id.into()) };

        let response = query_client.get_account_details(request).await.map_err(|err| {
            RpcError::RequestError(
                NodeRpcClientEndpoint::GetAccountDetails.to_string(),
                err.to_string(),
            )
        })?;

        let response = response.into_inner();
        let account_info = response.details.ok_or(RpcError::ExpectedDataMissing(
            "GetAccountDetails response should have an `account`".to_string(),
        ))?;

        let account_summary = account_info.summary.ok_or(RpcError::ExpectedDataMissing(
            "GetAccountDetails response's account should have a `summary`".to_string(),
        ))?;

        let hash = account_summary.account_hash.ok_or(RpcError::ExpectedDataMissing(
            "GetAccountDetails response's account should have an `account_hash`".to_string(),
        ))?;

        let hash = hash.try_into()?;

        let update_summary = AccountUpdateSummary::new(hash, account_summary.block_num);
        if account_id.is_public() {
            let details_bytes = account_info.details.ok_or(RpcError::ExpectedDataMissing(
                "GetAccountDetails response's account should have `details`".to_string(),
            ))?;

            let account = Account::read_from_bytes(&details_bytes)?;

            Ok(AccountDetails::Public(account, update_summary))
        } else {
            Ok(AccountDetails::Private(account_id, update_summary))
        }
    }

    async fn check_nullifiers_by_prefix(
        &self,
        prefixes: &[u16],
    ) -> Result<Vec<(Nullifier, u32)>, RpcError> {
        let mut query_client = self.build_api_client();

        let request = CheckNullifiersByPrefixRequest {
            nullifiers: prefixes.iter().map(|&x| x as u32).collect(),
            prefix_len: 16,
        };

        let response = query_client.check_nullifiers_by_prefix(request).await.map_err(|err| {
            RpcError::RequestError(
                NodeRpcClientEndpoint::CheckNullifiersByPrefix.to_string(),
                err.to_string(),
            )
        })?;

        let response = response.into_inner();
        let nullifiers = response
            .nullifiers
            .iter()
            .map(|nul| {
                let nullifier = nul.nullifier.ok_or(RpcError::ExpectedDataMissing(
                    "CheckNullifiersByPrefix response should have a `nullifier`".to_string(),
                ))?;
                let nullifier = nullifier.try_into()?;
                Ok((nullifier, nul.block_num))
            })
            .collect::<Result<Vec<(Nullifier, u32)>, RpcError>>()?;
        Ok(nullifiers)
    }
}<|MERGE_RESOLUTION|>--- conflicted
+++ resolved
@@ -74,13 +74,8 @@
     }
 
     async fn get_block_header_by_number(
-<<<<<<< HEAD
-        &self,
-        block_num: Option<u32>,
-=======
-        &mut self,
+        &self,
         block_num: Option<BlockNumber>,
->>>>>>> 4ce04957
         include_mmr_proof: bool,
     ) -> Result<(BlockHeader, Option<MmrProof>), RpcError> {
         let mut query_client = self.build_api_client();
@@ -183,13 +178,8 @@
     /// Sends a sync state request to the Miden node, validates and converts the response
     /// into a [StateSyncInfo] struct.
     async fn sync_state(
-<<<<<<< HEAD
-        &self,
-        block_num: u32,
-=======
-        &mut self,
+        &self,
         block_num: BlockNumber,
->>>>>>> 4ce04957
         account_ids: &[AccountId],
         note_tags: &[NoteTag],
         nullifiers_tags: &[u16],
@@ -214,13 +204,8 @@
     }
 
     async fn sync_notes(
-<<<<<<< HEAD
-        &self,
-        block_num: u32,
-=======
-        &mut self,
+        &self,
         block_num: BlockNumber,
->>>>>>> 4ce04957
         note_tags: &[NoteTag],
     ) -> Result<NoteSyncInfo, RpcError> {
         let mut query_client = self.build_api_client();
