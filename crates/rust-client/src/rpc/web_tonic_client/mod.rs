use alloc::{
    boxed::Box,
    collections::BTreeSet,
    string::{String, ToString},
    vec::Vec,
};

use async_trait::async_trait;
use miden_objects::{
    accounts::{Account, AccountId},
    crypto::merkle::{MerklePath, MmrProof},
<<<<<<< HEAD
    notes::{Note, NoteId, NoteInclusionProof, NoteTag, Nullifier},
    transaction::{ProvenTransaction, TransactionId},
=======
    notes::{Note, NoteId, NoteTag, Nullifier},
    transaction::ProvenTransaction,
>>>>>>> dd451a0c
    utils::Deserializable,
    BlockHeader, Digest,
};
use miden_tx::utils::Serializable;
use tonic_web_wasm_client::Client;

<<<<<<< HEAD
use super::{AccountProof, AccountProofs, NoteSyncInfo};
use crate::rpc::{
    AccountDetails, AccountUpdateSummary, CommittedNote, NodeNote, NodeRpcClient,
    NodeRpcClientEndpoint, NullifierUpdate, RpcError, StateSyncInfo, TransactionUpdate,
=======
use super::{
    domain::{
        accounts::{AccountDetails, AccountProof, AccountProofs, AccountUpdateSummary},
        notes::{NoteDetails, NoteInclusionDetails, NoteSyncInfo},
        sync::StateSyncInfo,
    },
    generated::{
        requests::{
            CheckNullifiersByPrefixRequest, GetAccountDetailsRequest, GetAccountProofsRequest,
            GetBlockHeaderByNumberRequest, GetNotesByIdRequest, SubmitProvenTransactionRequest,
            SyncNoteRequest, SyncStateRequest,
        },
        rpc::api_client::ApiClient,
    },
    NodeRpcClient, NodeRpcClientEndpoint, RpcError,
>>>>>>> dd451a0c
};

pub struct WebTonicRpcClient {
    endpoint: String,
}

impl WebTonicRpcClient {
    pub fn new(endpoint: &str) -> Self {
        Self { endpoint: endpoint.to_string() }
    }

    pub fn build_api_client(&self) -> ApiClient<Client> {
        let wasm_client = Client::new(self.endpoint.clone());
        ApiClient::new(wasm_client)
    }
}

#[async_trait(?Send)]
impl NodeRpcClient for WebTonicRpcClient {
    async fn submit_proven_transaction(
        &mut self,
        proven_transaction: ProvenTransaction,
    ) -> Result<(), RpcError> {
        let mut query_client = self.build_api_client();

        let request = SubmitProvenTransactionRequest {
            transaction: proven_transaction.to_bytes(),
        };

        query_client.submit_proven_transaction(request).await.map_err(|err| {
            RpcError::RequestError(
                NodeRpcClientEndpoint::SubmitProvenTx.to_string(),
                err.to_string(),
            )
        })?;

        Ok(())
    }

    async fn get_block_header_by_number(
        &mut self,
        block_num: Option<u32>,
        include_mmr_proof: bool,
    ) -> Result<(BlockHeader, Option<MmrProof>), RpcError> {
        let mut query_client = self.build_api_client();

        let request = GetBlockHeaderByNumberRequest {
            block_num,
            include_mmr_proof: Some(include_mmr_proof),
        };

        // Attempt to send the request and process the response
        let api_response =
            query_client.get_block_header_by_number(request).await.map_err(|err| {
                // log to console all the properties of block header
                RpcError::RequestError(
                    NodeRpcClientEndpoint::GetBlockHeaderByNumber.to_string(),
                    err.to_string(),
                )
            })?;

        let response = api_response.into_inner();

        let block_header: BlockHeader = response
            .block_header
            .ok_or(RpcError::ExpectedDataMissing("BlockHeader".into()))?
            .try_into()?;

        let mmr_proof = if include_mmr_proof {
            let forest = response
                .chain_length
                .ok_or(RpcError::ExpectedDataMissing("ChainLength".into()))?;
            let merkle_path: MerklePath = response
                .mmr_path
                .ok_or(RpcError::ExpectedDataMissing("MmrPath".into()))?
                .try_into()?;

            Some(MmrProof {
                forest: forest as usize,
                position: block_header.block_num() as usize,
                merkle_path,
            })
        } else {
            None
        };

        Ok((block_header, mmr_proof))
    }

    async fn get_notes_by_id(&mut self, note_ids: &[NoteId]) -> Result<Vec<NodeNote>, RpcError> {
        let mut query_client = self.build_api_client();

        let request = GetNotesByIdRequest {
            note_ids: note_ids.iter().map(|id| id.inner().into()).collect(),
        };

        let api_response = query_client.get_notes_by_id(request).await.map_err(|err| {
            RpcError::RequestError(
                NodeRpcClientEndpoint::GetBlockHeaderByNumber.to_string(),
                err.to_string(),
            )
        })?;

        let rpc_notes = api_response.into_inner().notes;
        let mut response_notes = Vec::with_capacity(rpc_notes.len());
        for note in rpc_notes {
            let inclusion_details = {
                let merkle_path = note
                    .merkle_path
                    .ok_or(RpcError::ExpectedDataMissing("Notes.MerklePath".into()))?
                    .try_into()?;

                NoteInclusionProof::new(note.block_num, note.note_index as u16, merkle_path)?
            };

            let note = match note.details {
                // On-chain notes include details
                Some(details) => {
                    let note = Note::read_from_bytes(&details)?;

                    NodeNote::Public(note, inclusion_details)
                },
                // Off-chain notes do not have details
                None => {
                    let note_metadata = note
                        .metadata
                        .ok_or(RpcError::ExpectedDataMissing("Metadata".into()))?
                        .try_into()?;
                    let note_id: miden_objects::Digest = note
                        .note_id
                        .ok_or(RpcError::ExpectedDataMissing("Notes.NoteId".into()))?
                        .try_into()?;

                    NodeNote::Private(NoteId::from(note_id), note_metadata, inclusion_details)
                },
            };
            response_notes.push(note)
        }
        Ok(response_notes)
    }

    /// Sends a sync state request to the Miden node, validates and converts the response
    /// into a [StateSyncInfo] struct.
    async fn sync_state(
        &mut self,
        block_num: u32,
        account_ids: &[AccountId],
        note_tags: &[NoteTag],
        nullifiers_tags: &[u16],
    ) -> Result<StateSyncInfo, RpcError> {
        let mut query_client = self.build_api_client();

        let account_ids = account_ids.iter().map(|acc| (*acc).into()).collect();
        let nullifiers = nullifiers_tags.iter().map(|&nullifier| nullifier as u32).collect();
        let note_tags = note_tags.iter().map(|&note_tag| note_tag.into()).collect();

        let request = SyncStateRequest {
            block_num,
            account_ids,
            note_tags,
            nullifiers,
        };

        let response = query_client.sync_state(request).await.map_err(|err| {
            RpcError::RequestError(NodeRpcClientEndpoint::SyncState.to_string(), err.to_string())
        })?;
        response.into_inner().try_into()
    }

    async fn sync_notes(
        &mut self,
        block_num: u32,
        note_tags: &[NoteTag],
    ) -> Result<NoteSyncInfo, RpcError> {
        let mut query_client = self.build_api_client();

        let note_tags = note_tags.iter().map(|&note_tag| note_tag.into()).collect();

        let request = SyncNoteRequest { block_num, note_tags };

        let response = query_client.sync_notes(request).await.map_err(|err| {
            RpcError::RequestError(NodeRpcClientEndpoint::SyncState.to_string(), err.to_string())
        })?;
        response.into_inner().try_into()
    }

    /// Sends a `GetAccountProofs` request to the Miden node, and extracts a list of [AccountProof]
    /// from the response.
    ///
    /// # Errors
    ///
    /// This function will return an error if:
    ///
    /// - One of the requested Accounts is not public, or is not returned by the node.
    /// - There was an error sending the request to the node.
    /// - The answer had a `None` for one of the expected fields.
    /// - There is an error during storage deserialization.
    async fn get_account_proofs(
        &mut self,
        account_ids: &BTreeSet<AccountId>,
        code_commitments: &[Digest],
        include_headers: bool,
    ) -> Result<AccountProofs, RpcError> {
        let account_ids: Vec<AccountId> = account_ids.iter().copied().collect();

        // Ensure all account IDs are public
        for account_id in &account_ids {
            if !account_id.is_public() {
                return Err(RpcError::RequestError(
                    NodeRpcClientEndpoint::GetAccountProofs.to_string(),
                    format!("Account ID {account_id} is not public"),
                ));
            }
        }

        let request = GetAccountProofsRequest {
            account_ids: account_ids.iter().map(|&id| id.into()).collect(),
            include_headers: Some(include_headers),
            code_commitments: code_commitments.iter().map(|c| c.into()).collect(),
        };

        let mut rpc_api = self.build_api_client();
        let response = rpc_api
            .get_account_proofs(request)
            .await
            .map_err(|err| {
                RpcError::RequestError(
                    NodeRpcClientEndpoint::GetAccountProofs.to_string(),
                    err.to_string(),
                )
            })?
            .into_inner();

        let mut account_proofs = Vec::with_capacity(response.account_proofs.len());
        let block_num = response.block_num;

        for account in response.account_proofs {
            let merkle_proof = account
                .account_proof
                .ok_or(RpcError::ExpectedDataMissing("AccountProof".to_string()))?
                .try_into()?;
            let account_hash = account
                .account_hash
                .ok_or(RpcError::ExpectedDataMissing("AccountHash".to_string()))?
                .try_into()?;

            let account_id: AccountId = account
                .account_id
                .ok_or(RpcError::ExpectedDataMissing("AccountId".to_string()))?
                .try_into()?;

            if !account_ids.contains(&account_id) {
                return Err(RpcError::ExpectedDataMissing(format!(
                    "Response did not contain data for account ID {account_id}"
                )));
            }

            let headers = if include_headers {
                Some(
                    account
                        .state_header
                        .ok_or(RpcError::ExpectedDataMissing("Account.StateHeader".to_string()))?
                        .into_domain(account_id)?,
                )
            } else {
                None
            };

            let proof = AccountProof::new(account_id, merkle_proof, account_hash, headers)
                .map_err(|err| RpcError::InvalidResponse(err.to_string()))?;
            account_proofs.push(proof);
        }

        Ok((block_num, account_proofs))
    }

    /// Sends a [GetAccountDetailsRequest] to the Miden node, and extracts an [Account] from the
    /// `GetAccountDetailsResponse` response.
    ///
    /// # Errors
    ///
    /// This function will return an error if:
    ///
    /// - The provided account is not on-chain: this is due to the fact that for offchain accounts
    ///   the client is responsible
    /// - There was an error sending the request to the node
    /// - The answer had a `None` for its account, or the account had a `None` at the `details`
    ///   field.
    /// - There is an error during [Account] deserialization
    async fn get_account_update(
        &mut self,
        account_id: AccountId,
    ) -> Result<AccountDetails, RpcError> {
        let mut query_client = self.build_api_client();

        let request = GetAccountDetailsRequest { account_id: Some(account_id.into()) };

        let response = query_client.get_account_details(request).await.map_err(|err| {
            RpcError::RequestError(
                NodeRpcClientEndpoint::GetAccountDetails.to_string(),
                err.to_string(),
            )
        })?;

        let response = response.into_inner();
        let account_info = response.details.ok_or(RpcError::ExpectedDataMissing(
            "GetAccountDetails response should have an `account`".to_string(),
        ))?;

        let account_summary = account_info.summary.ok_or(RpcError::ExpectedDataMissing(
            "GetAccountDetails response's account should have a `summary`".to_string(),
        ))?;

        let hash = account_summary.account_hash.ok_or(RpcError::ExpectedDataMissing(
            "GetAccountDetails response's account should have an `account_hash`".to_string(),
        ))?;

        let hash = hash.try_into()?;

        let update_summary = AccountUpdateSummary::new(hash, account_summary.block_num);
        if account_id.is_public() {
            let details_bytes = account_info.details.ok_or(RpcError::ExpectedDataMissing(
                "GetAccountDetails response's account should have `details`".to_string(),
            ))?;

            let account = Account::read_from_bytes(&details_bytes)?;

            Ok(AccountDetails::Public(account, update_summary))
        } else {
            Ok(AccountDetails::Private(account_id, update_summary))
        }
    }

    async fn check_nullifiers_by_prefix(
        &mut self,
        prefixes: &[u16],
    ) -> Result<Vec<(Nullifier, u32)>, RpcError> {
        let mut query_client = self.build_api_client();

        let request = CheckNullifiersByPrefixRequest {
            nullifiers: prefixes.iter().map(|&x| x as u32).collect(),
            prefix_len: 16,
        };

        let response = query_client.check_nullifiers_by_prefix(request).await.map_err(|err| {
            RpcError::RequestError(
                NodeRpcClientEndpoint::CheckNullifiersByPrefix.to_string(),
                err.to_string(),
            )
        })?;

        let response = response.into_inner();
        let nullifiers = response
            .nullifiers
            .iter()
            .map(|nul| {
                let nullifier = nul.nullifier.ok_or(RpcError::ExpectedDataMissing(
                    "CheckNullifiersByPrefix response should have a `nullifier`".to_string(),
                ))?;
                let nullifier = nullifier.try_into()?;
                Ok((nullifier, nul.block_num))
            })
            .collect::<Result<Vec<(Nullifier, u32)>, RpcError>>()?;
        Ok(nullifiers)
    }
}<|MERGE_RESOLUTION|>--- conflicted
+++ resolved
@@ -9,29 +9,18 @@
 use miden_objects::{
     accounts::{Account, AccountId},
     crypto::merkle::{MerklePath, MmrProof},
-<<<<<<< HEAD
     notes::{Note, NoteId, NoteInclusionProof, NoteTag, Nullifier},
-    transaction::{ProvenTransaction, TransactionId},
-=======
-    notes::{Note, NoteId, NoteTag, Nullifier},
     transaction::ProvenTransaction,
->>>>>>> dd451a0c
     utils::Deserializable,
     BlockHeader, Digest,
 };
 use miden_tx::utils::Serializable;
 use tonic_web_wasm_client::Client;
 
-<<<<<<< HEAD
-use super::{AccountProof, AccountProofs, NoteSyncInfo};
-use crate::rpc::{
-    AccountDetails, AccountUpdateSummary, CommittedNote, NodeNote, NodeRpcClient,
-    NodeRpcClientEndpoint, NullifierUpdate, RpcError, StateSyncInfo, TransactionUpdate,
-=======
 use super::{
     domain::{
         accounts::{AccountDetails, AccountProof, AccountProofs, AccountUpdateSummary},
-        notes::{NoteDetails, NoteInclusionDetails, NoteSyncInfo},
+        notes::{NodeNote, NoteSyncInfo},
         sync::StateSyncInfo,
     },
     generated::{
@@ -43,7 +32,6 @@
         rpc::api_client::ApiClient,
     },
     NodeRpcClient, NodeRpcClientEndpoint, RpcError,
->>>>>>> dd451a0c
 };
 
 pub struct WebTonicRpcClient {
