use alloc::{boxed::Box, collections::BTreeSet, string::ToString, vec::Vec};
use std::{collections::BTreeMap, time::Duration};

use async_trait::async_trait;
use miden_objects::{
    account::{Account, AccountCode, AccountId},
    block::{BlockHeader, BlockNumber},
    crypto::merkle::{MerklePath, MmrProof},
    note::{Note, NoteId, NoteInclusionProof, NoteTag, Nullifier},
    transaction::ProvenTransaction,
    utils::Deserializable,
    Digest,
};
use miden_tx::utils::Serializable;
<<<<<<< HEAD
use tokio::sync::RwLock;
=======
use tokio::sync::{RwLock, RwLockWriteGuard};
>>>>>>> 47096e6e
use tonic::transport::Channel;
use tracing::info;

use super::{
    domain::{
        account::{AccountProof, AccountProofs, AccountUpdateSummary},
        note::NetworkNote,
    },
    generated::{
        requests::{
            get_account_proofs_request::{self},
            CheckNullifiersByPrefixRequest, GetAccountDetailsRequest, GetAccountProofsRequest,
            GetNotesByIdRequest, SubmitProvenTransactionRequest, SyncNoteRequest, SyncStateRequest,
        },
        rpc::api_client::ApiClient,
    },
    AccountDetails, Endpoint, NodeRpcClient, NodeRpcClientEndpoint, NoteSyncInfo, RpcError,
    StateSyncInfo,
};
use crate::{rpc::generated::requests::GetBlockHeaderByNumberRequest, transaction::ForeignAccount};

// TONIC RPC CLIENT
// ================================================================================================

/// Client for the Node RPC API using tonic.
<<<<<<< HEAD
pub struct TonicRpcClient {
    rpc_api: RwLock<ApiClient<Channel>>,
}

impl TonicRpcClient {
    /// Returns a new instance of [TonicRpcClient] that'll do calls to the provided [Endpoint] with
    /// the given timeout in milliseconds.
    pub async fn new(endpoint: Endpoint, timeout_ms: u64) -> Result<TonicRpcClient, RpcError> {
        let endpoint = tonic::transport::Endpoint::try_from(endpoint.to_string())
            .map_err(|err| RpcError::ConnectionError(err.to_string()))?
            .timeout(Duration::from_millis(timeout_ms));
        let rpc_api = ApiClient::connect(endpoint)
            .await
            .map_err(|err| RpcError::ConnectionError(err.to_string()))?;

        Ok(TonicRpcClient { rpc_api: RwLock::new(rpc_api) })
=======
///
/// Wraps the `ApiClient` which defers establishing a connection with a node until necessary.
pub struct TonicRpcClient {
    rpc_api: RwLock<Option<ApiClient<Channel>>>,
    endpoint: String,
    timeout_ms: u64,
}

impl TonicRpcClient {
    /// Returns a new instance of [`TonicRpcClient`] that'll do calls to the provided [`Endpoint`]
    /// with the given timeout in milliseconds.
    pub fn new(endpoint: &Endpoint, timeout_ms: u64) -> TonicRpcClient {
        TonicRpcClient {
            rpc_api: RwLock::new(None),
            endpoint: endpoint.to_string(),
            timeout_ms,
        }
    }

    /// Takes care of establishing the RPC connection if not connected yet. It ensures that the
    /// `rpc_api` field is initialized and returns a write guard to it.
    async fn ensure_connected(
        &self,
    ) -> Result<RwLockWriteGuard<Option<ApiClient<Channel>>>, RpcError> {
        let mut rpc_api = self.rpc_api.write().await;
        if rpc_api.is_none() {
            let endpoint = tonic::transport::Endpoint::try_from(self.endpoint.clone())
                .map_err(|err| RpcError::ConnectionError(err.to_string()))?
                .timeout(Duration::from_millis(self.timeout_ms));
            let connected_rpc_api = ApiClient::connect(endpoint)
                .await
                .map_err(|err| RpcError::ConnectionError(err.to_string()))?;
            rpc_api.replace(connected_rpc_api);
        }

        Ok(rpc_api)
>>>>>>> 47096e6e
    }
}

#[async_trait(?Send)]
impl NodeRpcClient for TonicRpcClient {
    async fn submit_proven_transaction(
        &self,
        proven_transaction: ProvenTransaction,
    ) -> Result<(), RpcError> {
        let request = SubmitProvenTransactionRequest {
            transaction: proven_transaction.to_bytes(),
        };
<<<<<<< HEAD
        let mut rpc_api = self.rpc_api.write().await;
=======

        let mut rpc_api = self.ensure_connected().await?;
        let rpc_api = rpc_api.as_mut().expect("rpc_api should be initialized");

>>>>>>> 47096e6e
        rpc_api.submit_proven_transaction(request).await.map_err(|err| {
            RpcError::RequestError(
                NodeRpcClientEndpoint::SubmitProvenTx.to_string(),
                err.to_string(),
            )
        })?;

        Ok(())
    }

    async fn get_block_header_by_number(
        &self,
        block_num: Option<BlockNumber>,
        include_mmr_proof: bool,
    ) -> Result<(BlockHeader, Option<MmrProof>), RpcError> {
        let request = GetBlockHeaderByNumberRequest {
            block_num: block_num.as_ref().map(BlockNumber::as_u32),
            include_mmr_proof: Some(include_mmr_proof),
        };

        info!("Calling GetBlockHeaderByNumber: {:?}", request);

<<<<<<< HEAD
        let mut rpc_api = self.rpc_api.write().await;
=======
        let mut rpc_api = self.ensure_connected().await?;
        let rpc_api = rpc_api.as_mut().expect("rpc_api should be initialized");

>>>>>>> 47096e6e
        let api_response = rpc_api.get_block_header_by_number(request).await.map_err(|err| {
            RpcError::RequestError(
                NodeRpcClientEndpoint::GetBlockHeaderByNumber.to_string(),
                err.to_string(),
            )
        })?;

        let response = api_response.into_inner();

        let block_header: BlockHeader = response
            .block_header
            .ok_or(RpcError::ExpectedDataMissing("BlockHeader".into()))?
            .try_into()?;

        let mmr_proof = if include_mmr_proof {
            let forest = response
                .chain_length
                .ok_or(RpcError::ExpectedDataMissing("ChainLength".into()))?;
            let merkle_path: MerklePath = response
                .mmr_path
                .ok_or(RpcError::ExpectedDataMissing("MmrPath".into()))?
                .try_into()?;

            Some(MmrProof {
                forest: forest as usize,
                position: block_header.block_num().as_usize(),
                merkle_path,
            })
        } else {
            None
        };

        Ok((block_header, mmr_proof))
    }

    async fn get_notes_by_id(&self, note_ids: &[NoteId]) -> Result<Vec<NetworkNote>, RpcError> {
        let request = GetNotesByIdRequest {
            note_ids: note_ids.iter().map(|id| id.inner().into()).collect(),
        };
<<<<<<< HEAD
        let mut rpc_api = self.rpc_api.write().await;
=======

        let mut rpc_api = self.ensure_connected().await?;
        let rpc_api = rpc_api.as_mut().expect("rpc_api should be initialized");

>>>>>>> 47096e6e
        let api_response = rpc_api.get_notes_by_id(request).await.map_err(|err| {
            RpcError::RequestError(
                NodeRpcClientEndpoint::GetBlockHeaderByNumber.to_string(),
                err.to_string(),
            )
        })?;

        let rpc_notes = api_response.into_inner().notes;
        let mut response_notes = Vec::with_capacity(rpc_notes.len());
        for note in rpc_notes {
            let inclusion_details = {
                let merkle_path = note
                    .merkle_path
                    .ok_or(RpcError::ExpectedDataMissing("Notes.MerklePath".into()))?
                    .try_into()?;

                NoteInclusionProof::new(
                    note.block_num.into(),
                    u16::try_from(note.note_index).expect("note index out of range"),
                    merkle_path,
                )?
            };

            let note = if let Some(details) = note.details {
                let note = Note::read_from_bytes(&details)?;

                NetworkNote::Public(note, inclusion_details)
            } else {
                let note_metadata = note
                    .metadata
                    .ok_or(RpcError::ExpectedDataMissing("Metadata".into()))?
                    .try_into()?;

                let note_id: Digest = note
                    .note_id
                    .ok_or(RpcError::ExpectedDataMissing("Notes.NoteId".into()))?
                    .try_into()?;

                NetworkNote::Private(NoteId::from(note_id), note_metadata, inclusion_details)
            };
            response_notes.push(note);
        }
        Ok(response_notes)
    }

    /// Sends a sync state request to the Miden node, validates and converts the response
    /// into a [StateSyncInfo] struct.
    async fn sync_state(
        &self,
        block_num: BlockNumber,
        account_ids: &[AccountId],
        note_tags: &[NoteTag],
        nullifiers_tags: &[u16],
    ) -> Result<StateSyncInfo, RpcError> {
        let account_ids = account_ids.iter().map(|acc| (*acc).into()).collect();

        let nullifiers = nullifiers_tags.iter().map(|&nullifier| u32::from(nullifier)).collect();

        let note_tags = note_tags.iter().map(|&note_tag| note_tag.into()).collect();

        let request = SyncStateRequest {
            block_num: block_num.as_u32(),
            account_ids,
            note_tags,
            nullifiers,
        };

<<<<<<< HEAD
        let mut rpc_api = self.rpc_api.write().await;
=======
        let mut rpc_api = self.ensure_connected().await?;
        let rpc_api = rpc_api.as_mut().expect("rpc_api should be initialized");

>>>>>>> 47096e6e
        let response = rpc_api.sync_state(request).await.map_err(|err| {
            RpcError::RequestError(NodeRpcClientEndpoint::SyncState.to_string(), err.to_string())
        })?;
        response.into_inner().try_into()
    }

    /// Sends a `GetAccountDetailsRequest` to the Miden node, and extracts an [AccountDetails] from
    /// the `GetAccountDetailsResponse` response.
    ///
    /// # Errors
    ///
    /// This function will return an error if:
    ///
    /// - There was an error sending the request to the node.
    /// - The answer had a `None` for one of the expected fields (account, summary, account_hash,
    ///   details).
    /// - There is an error during [Account] deserialization.
    async fn get_account_update(&self, account_id: AccountId) -> Result<AccountDetails, RpcError> {
        let request = GetAccountDetailsRequest { account_id: Some(account_id.into()) };

<<<<<<< HEAD
        let mut rpc_api = self.rpc_api.write().await;
=======
        let mut rpc_api = self.ensure_connected().await?;
        let rpc_api = rpc_api.as_mut().expect("rpc_api should be initialized");
>>>>>>> 47096e6e

        let response = rpc_api.get_account_details(request).await.map_err(|err| {
            RpcError::RequestError(
                NodeRpcClientEndpoint::GetAccountDetails.to_string(),
                err.to_string(),
            )
        })?;
        let response = response.into_inner();
        let account_info = response.details.ok_or(RpcError::ExpectedDataMissing(
            "GetAccountDetails response should have an `account`".to_string(),
        ))?;

        let account_summary = account_info.summary.ok_or(RpcError::ExpectedDataMissing(
            "GetAccountDetails response's account should have a `summary`".to_string(),
        ))?;

        let hash = account_summary.account_hash.ok_or(RpcError::ExpectedDataMissing(
            "GetAccountDetails response's account should have an `account_hash`".to_string(),
        ))?;

        let hash = hash.try_into()?;

        let update_summary = AccountUpdateSummary::new(hash, account_summary.block_num);
        if account_id.is_public() {
            let details_bytes = account_info.details.ok_or(RpcError::ExpectedDataMissing(
                "GetAccountDetails response's account should have `details`".to_string(),
            ))?;

            let account = Account::read_from_bytes(&details_bytes)?;

            Ok(AccountDetails::Public(account, update_summary))
        } else {
            Ok(AccountDetails::Private(account_id, update_summary))
        }
    }

    /// Sends a `GetAccountProofs` request to the Miden node, and extracts a list of [AccountProof]
    /// from the response, as well as the block number that they were retrieved for.
    ///
    /// # Errors
    ///
    /// This function will return an error if:
    ///
    /// - One of the requested Accounts isn't returned by the node.
    /// - There was an error sending the request to the node.
    /// - The answer had a `None` for one of the expected fields.
    /// - There is an error during storage deserialization.
    async fn get_account_proofs(
        &self,
        account_requests: &BTreeSet<ForeignAccount>,
        known_account_codes: Vec<AccountCode>,
    ) -> Result<AccountProofs, RpcError> {
        let requested_accounts = account_requests.len();
        let mut rpc_account_requests: Vec<get_account_proofs_request::AccountRequest> =
            Vec::with_capacity(account_requests.len());

        for foreign_account in account_requests {
            rpc_account_requests.push(get_account_proofs_request::AccountRequest {
                account_id: Some(foreign_account.account_id().into()),
                storage_requests: foreign_account.storage_slot_requirements().into(),
            });
        }

        let known_account_codes: BTreeMap<Digest, AccountCode> =
            known_account_codes.into_iter().map(|c| (c.commitment(), c)).collect();

        let request = GetAccountProofsRequest {
            account_requests: rpc_account_requests,
            include_headers: Some(true),
            code_commitments: known_account_codes.keys().map(Into::into).collect(),
        };

<<<<<<< HEAD
        let mut rpc_api = self.rpc_api.write().await;
=======
        let mut rpc_api = self.ensure_connected().await?;
        let rpc_api = rpc_api.as_mut().expect("rpc_api should be initialized");

>>>>>>> 47096e6e
        let response = rpc_api
            .get_account_proofs(request)
            .await
            .map_err(|err| {
                RpcError::RequestError(
                    NodeRpcClientEndpoint::GetAccountProofs.to_string(),
                    err.to_string(),
                )
            })?
            .into_inner();

        let mut account_proofs = Vec::with_capacity(response.account_proofs.len());
        let block_num = response.block_num.into();

        // sanity check response
        if requested_accounts != response.account_proofs.len() {
            return Err(RpcError::ExpectedDataMissing(
                "AccountProof did not contain all account IDs".to_string(),
            ));
        }

        for account in response.account_proofs {
            let merkle_proof = account
                .account_proof
                .ok_or(RpcError::ExpectedDataMissing("AccountProof".to_string()))?
                .try_into()?;

            let account_hash = account
                .account_hash
                .ok_or(RpcError::ExpectedDataMissing("AccountHash".to_string()))?
                .try_into()?;

            let account_id: AccountId = account
                .account_id
                .ok_or(RpcError::ExpectedDataMissing("AccountId".to_string()))?
                .try_into()?;

            // Because we set `include_headers` to true, for any public account we requeted we
            // should have the corresponding `state_header` field
            let headers = if account_id.is_public() {
                Some(
                    account
                        .state_header
                        .ok_or(RpcError::ExpectedDataMissing("Account.StateHeader".to_string()))?
                        .into_domain(account_id, &known_account_codes)?,
                )
            } else {
                None
            };

            let proof = AccountProof::new(account_id, merkle_proof, account_hash, headers)
                .map_err(|err| RpcError::InvalidResponse(err.to_string()))?;
            account_proofs.push(proof);
        }

        Ok((block_num, account_proofs))
    }

    async fn sync_notes(
        &self,
        block_num: BlockNumber,
        note_tags: &[NoteTag],
    ) -> Result<NoteSyncInfo, RpcError> {
        let note_tags = note_tags.iter().map(|&note_tag| note_tag.into()).collect();

        let request = SyncNoteRequest { block_num: block_num.as_u32(), note_tags };

<<<<<<< HEAD
        let mut rpc_api = self.rpc_api.write().await;
=======
        let mut rpc_api = self.ensure_connected().await?;
        let rpc_api = rpc_api.as_mut().expect("rpc_api should be initialized");
>>>>>>> 47096e6e

        let response = rpc_api.sync_notes(request).await.map_err(|err| {
            RpcError::RequestError(NodeRpcClientEndpoint::SyncNotes.to_string(), err.to_string())
        })?;

        response.into_inner().try_into()
    }

    async fn check_nullifiers_by_prefix(
        &self,
        prefixes: &[u16],
    ) -> Result<Vec<(Nullifier, u32)>, RpcError> {
        let request = CheckNullifiersByPrefixRequest {
            nullifiers: prefixes.iter().map(|&x| u32::from(x)).collect(),
            prefix_len: 16,
        };
<<<<<<< HEAD
        let mut rpc_api = self.rpc_api.write().await;
=======

        let mut rpc_api = self.ensure_connected().await?;
        let rpc_api = rpc_api.as_mut().expect("rpc_api should be initialized");

>>>>>>> 47096e6e
        let response = rpc_api.check_nullifiers_by_prefix(request).await.map_err(|err| {
            RpcError::RequestError(
                NodeRpcClientEndpoint::CheckNullifiersByPrefix.to_string(),
                err.to_string(),
            )
        })?;
        let response = response.into_inner();
        let nullifiers = response
            .nullifiers
            .iter()
            .map(|nul| {
                let nullifier =
                    nul.nullifier.ok_or(RpcError::ExpectedDataMissing("Nullifier".to_string()))?;
                let nullifier = nullifier.try_into()?;
                Ok((nullifier, nul.block_num))
            })
            .collect::<Result<Vec<(Nullifier, u32)>, RpcError>>()?;
        Ok(nullifiers)
    }
}<|MERGE_RESOLUTION|>--- conflicted
+++ resolved
@@ -1,4 +1,9 @@
-use alloc::{boxed::Box, collections::BTreeSet, string::ToString, vec::Vec};
+use alloc::{
+    boxed::Box,
+    collections::BTreeSet,
+    string::{String, ToString},
+    vec::Vec,
+};
 use std::{collections::BTreeMap, time::Duration};
 
 use async_trait::async_trait;
@@ -12,11 +17,7 @@
     Digest,
 };
 use miden_tx::utils::Serializable;
-<<<<<<< HEAD
-use tokio::sync::RwLock;
-=======
 use tokio::sync::{RwLock, RwLockWriteGuard};
->>>>>>> 47096e6e
 use tonic::transport::Channel;
 use tracing::info;
 
@@ -42,24 +43,6 @@
 // ================================================================================================
 
 /// Client for the Node RPC API using tonic.
-<<<<<<< HEAD
-pub struct TonicRpcClient {
-    rpc_api: RwLock<ApiClient<Channel>>,
-}
-
-impl TonicRpcClient {
-    /// Returns a new instance of [TonicRpcClient] that'll do calls to the provided [Endpoint] with
-    /// the given timeout in milliseconds.
-    pub async fn new(endpoint: Endpoint, timeout_ms: u64) -> Result<TonicRpcClient, RpcError> {
-        let endpoint = tonic::transport::Endpoint::try_from(endpoint.to_string())
-            .map_err(|err| RpcError::ConnectionError(err.to_string()))?
-            .timeout(Duration::from_millis(timeout_ms));
-        let rpc_api = ApiClient::connect(endpoint)
-            .await
-            .map_err(|err| RpcError::ConnectionError(err.to_string()))?;
-
-        Ok(TonicRpcClient { rpc_api: RwLock::new(rpc_api) })
-=======
 ///
 /// Wraps the `ApiClient` which defers establishing a connection with a node until necessary.
 pub struct TonicRpcClient {
@@ -96,7 +79,6 @@
         }
 
         Ok(rpc_api)
->>>>>>> 47096e6e
     }
 }
 
@@ -109,14 +91,10 @@
         let request = SubmitProvenTransactionRequest {
             transaction: proven_transaction.to_bytes(),
         };
-<<<<<<< HEAD
-        let mut rpc_api = self.rpc_api.write().await;
-=======
-
-        let mut rpc_api = self.ensure_connected().await?;
-        let rpc_api = rpc_api.as_mut().expect("rpc_api should be initialized");
-
->>>>>>> 47096e6e
+
+        let mut rpc_api = self.ensure_connected().await?;
+        let rpc_api = rpc_api.as_mut().expect("rpc_api should be initialized");
+
         rpc_api.submit_proven_transaction(request).await.map_err(|err| {
             RpcError::RequestError(
                 NodeRpcClientEndpoint::SubmitProvenTx.to_string(),
@@ -139,13 +117,9 @@
 
         info!("Calling GetBlockHeaderByNumber: {:?}", request);
 
-<<<<<<< HEAD
-        let mut rpc_api = self.rpc_api.write().await;
-=======
-        let mut rpc_api = self.ensure_connected().await?;
-        let rpc_api = rpc_api.as_mut().expect("rpc_api should be initialized");
-
->>>>>>> 47096e6e
+        let mut rpc_api = self.ensure_connected().await?;
+        let rpc_api = rpc_api.as_mut().expect("rpc_api should be initialized");
+
         let api_response = rpc_api.get_block_header_by_number(request).await.map_err(|err| {
             RpcError::RequestError(
                 NodeRpcClientEndpoint::GetBlockHeaderByNumber.to_string(),
@@ -185,14 +159,10 @@
         let request = GetNotesByIdRequest {
             note_ids: note_ids.iter().map(|id| id.inner().into()).collect(),
         };
-<<<<<<< HEAD
-        let mut rpc_api = self.rpc_api.write().await;
-=======
-
-        let mut rpc_api = self.ensure_connected().await?;
-        let rpc_api = rpc_api.as_mut().expect("rpc_api should be initialized");
-
->>>>>>> 47096e6e
+
+        let mut rpc_api = self.ensure_connected().await?;
+        let rpc_api = rpc_api.as_mut().expect("rpc_api should be initialized");
+
         let api_response = rpc_api.get_notes_by_id(request).await.map_err(|err| {
             RpcError::RequestError(
                 NodeRpcClientEndpoint::GetBlockHeaderByNumber.to_string(),
@@ -260,13 +230,9 @@
             nullifiers,
         };
 
-<<<<<<< HEAD
-        let mut rpc_api = self.rpc_api.write().await;
-=======
-        let mut rpc_api = self.ensure_connected().await?;
-        let rpc_api = rpc_api.as_mut().expect("rpc_api should be initialized");
-
->>>>>>> 47096e6e
+        let mut rpc_api = self.ensure_connected().await?;
+        let rpc_api = rpc_api.as_mut().expect("rpc_api should be initialized");
+
         let response = rpc_api.sync_state(request).await.map_err(|err| {
             RpcError::RequestError(NodeRpcClientEndpoint::SyncState.to_string(), err.to_string())
         })?;
@@ -287,12 +253,8 @@
     async fn get_account_update(&self, account_id: AccountId) -> Result<AccountDetails, RpcError> {
         let request = GetAccountDetailsRequest { account_id: Some(account_id.into()) };
 
-<<<<<<< HEAD
-        let mut rpc_api = self.rpc_api.write().await;
-=======
-        let mut rpc_api = self.ensure_connected().await?;
-        let rpc_api = rpc_api.as_mut().expect("rpc_api should be initialized");
->>>>>>> 47096e6e
+        let mut rpc_api = self.ensure_connected().await?;
+        let rpc_api = rpc_api.as_mut().expect("rpc_api should be initialized");
 
         let response = rpc_api.get_account_details(request).await.map_err(|err| {
             RpcError::RequestError(
@@ -365,13 +327,9 @@
             code_commitments: known_account_codes.keys().map(Into::into).collect(),
         };
 
-<<<<<<< HEAD
-        let mut rpc_api = self.rpc_api.write().await;
-=======
-        let mut rpc_api = self.ensure_connected().await?;
-        let rpc_api = rpc_api.as_mut().expect("rpc_api should be initialized");
-
->>>>>>> 47096e6e
+        let mut rpc_api = self.ensure_connected().await?;
+        let rpc_api = rpc_api.as_mut().expect("rpc_api should be initialized");
+
         let response = rpc_api
             .get_account_proofs(request)
             .await
@@ -439,12 +397,8 @@
 
         let request = SyncNoteRequest { block_num: block_num.as_u32(), note_tags };
 
-<<<<<<< HEAD
-        let mut rpc_api = self.rpc_api.write().await;
-=======
-        let mut rpc_api = self.ensure_connected().await?;
-        let rpc_api = rpc_api.as_mut().expect("rpc_api should be initialized");
->>>>>>> 47096e6e
+        let mut rpc_api = self.ensure_connected().await?;
+        let rpc_api = rpc_api.as_mut().expect("rpc_api should be initialized");
 
         let response = rpc_api.sync_notes(request).await.map_err(|err| {
             RpcError::RequestError(NodeRpcClientEndpoint::SyncNotes.to_string(), err.to_string())
@@ -461,14 +415,10 @@
             nullifiers: prefixes.iter().map(|&x| u32::from(x)).collect(),
             prefix_len: 16,
         };
-<<<<<<< HEAD
-        let mut rpc_api = self.rpc_api.write().await;
-=======
-
-        let mut rpc_api = self.ensure_connected().await?;
-        let rpc_api = rpc_api.as_mut().expect("rpc_api should be initialized");
-
->>>>>>> 47096e6e
+
+        let mut rpc_api = self.ensure_connected().await?;
+        let rpc_api = rpc_api.as_mut().expect("rpc_api should be initialized");
+
         let response = rpc_api.check_nullifiers_by_prefix(request).await.map_err(|err| {
             RpcError::RequestError(
                 NodeRpcClientEndpoint::CheckNullifiersByPrefix.to_string(),
