--- conflicted
+++ resolved
@@ -20,7 +20,6 @@
 use tracing::info;
 
 use super::{
-<<<<<<< HEAD
     domain::{
         accounts::{AccountProof, AccountProofs, AccountUpdateSummary},
         notes::NoteInclusionDetails,
@@ -38,15 +37,7 @@
     config::RpcConfig,
     rpc::{generated::requests::GetBlockHeaderByNumberRequest, RpcError},
 };
-=======
-    AccountDetails, AccountProof, AccountProofs, AccountUpdateSummary, CommittedNote, Endpoint,
-    NodeRpcClient, NodeRpcClientEndpoint, NoteDetails, NoteInclusionDetails, NoteSyncInfo,
-    NullifierUpdate, StateSyncInfo, TransactionUpdate,
-};
-use crate::rpc::RpcError;
-#[rustfmt::skip]
-pub mod generated;
->>>>>>> 70a89823
+
 
 // TONIC RPC CLIENT
 // ================================================================================================
