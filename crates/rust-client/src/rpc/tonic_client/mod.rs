--- conflicted
+++ resolved
@@ -285,11 +285,7 @@
     ///
     /// This function will return an error if:
     ///
-<<<<<<< HEAD
     /// - One of the requested Accounts isn't returned by the node.
-=======
-    /// - One of the requested Accounts isn't public, or isn't returned by the node.
->>>>>>> e1040906
     /// - There was an error sending the request to the node.
     /// - The answer had a `None` for one of the expected fields.
     /// - There is an error during storage deserialization.
