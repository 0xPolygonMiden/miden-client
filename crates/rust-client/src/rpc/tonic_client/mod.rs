use alloc::{boxed::Box, collections::BTreeSet, string::ToString, vec::Vec};
use std::{collections::BTreeMap, time::Duration};

use async_trait::async_trait;
use miden_objects::{
    accounts::{Account, AccountCode, AccountId},
    crypto::merkle::{MerklePath, MmrProof},
    notes::{Note, NoteId, NoteInclusionProof, NoteTag, Nullifier},
    transaction::ProvenTransaction,
    utils::Deserializable,
    BlockHeader, Digest,
};
use miden_tx::utils::Serializable;
use tokio::sync::RwLock;
use tonic::transport::Channel;
use tracing::info;

use super::{
    domain::{
        accounts::{AccountProof, AccountProofs, AccountUpdateSummary},
        notes::NetworkNote,
    },
    generated::{
        requests::{
            CheckNullifiersByPrefixRequest, GetAccountDetailsRequest, GetAccountProofsRequest,
            GetNotesByIdRequest, SubmitProvenTransactionRequest, SyncNoteRequest, SyncStateRequest,
        },
        rpc::api_client::ApiClient,
    },
    AccountDetails, Endpoint, NodeRpcClient, NodeRpcClientEndpoint, NoteSyncInfo, RpcError,
    StateSyncInfo,
};
use crate::rpc::generated::requests::GetBlockHeaderByNumberRequest;

// TONIC RPC CLIENT
// ================================================================================================

/// Client for the Node RPC API using tonic.
pub struct TonicRpcClient {
    rpc_api: RwLock<ApiClient<Channel>>,
}

impl TonicRpcClient {
    /// Returns a new instance of [TonicRpcClient] that'll do calls to the provided [Endpoint] with
    /// the given timeout in milliseconds
    pub async fn new(endpoint: Endpoint, timeout_ms: u64) -> Result<TonicRpcClient, RpcError> {
        let endpoint = tonic::transport::Endpoint::try_from(endpoint.to_string())
            .map_err(|err| RpcError::ConnectionError(err.to_string()))?
            .timeout(Duration::from_millis(timeout_ms));
        let rpc_api = ApiClient::connect(endpoint)
            .await
            .map_err(|err| RpcError::ConnectionError(err.to_string()))?;

        Ok(TonicRpcClient { rpc_api: RwLock::new(rpc_api) })
    }
}

#[async_trait(?Send)]
impl NodeRpcClient for TonicRpcClient {
    async fn submit_proven_transaction(
        &self,
        proven_transaction: ProvenTransaction,
    ) -> Result<(), RpcError> {
        let request = SubmitProvenTransactionRequest {
            transaction: proven_transaction.to_bytes(),
        };
        let mut rpc_api = self.rpc_api.write().await;
        rpc_api.submit_proven_transaction(request).await.map_err(|err| {
            RpcError::RequestError(
                NodeRpcClientEndpoint::SubmitProvenTx.to_string(),
                err.to_string(),
            )
        })?;

        Ok(())
    }

    async fn get_block_header_by_number(
        &self,
        block_num: Option<u32>,
        include_mmr_proof: bool,
    ) -> Result<(BlockHeader, Option<MmrProof>), RpcError> {
        let request = GetBlockHeaderByNumberRequest {
            block_num,
            include_mmr_proof: Some(include_mmr_proof),
        };

        info!("Calling GetBlockHeaderByNumber: {:?}", request);

        let mut rpc_api = self.rpc_api.write().await;
        let api_response = rpc_api.get_block_header_by_number(request).await.map_err(|err| {
            RpcError::RequestError(
                NodeRpcClientEndpoint::GetBlockHeaderByNumber.to_string(),
                err.to_string(),
            )
        })?;

        let response = api_response.into_inner();

        let block_header: BlockHeader = response
            .block_header
            .ok_or(RpcError::ExpectedDataMissing("BlockHeader".into()))?
            .try_into()?;

        let mmr_proof = if include_mmr_proof {
            let forest = response
                .chain_length
                .ok_or(RpcError::ExpectedDataMissing("ChainLength".into()))?;
            let merkle_path: MerklePath = response
                .mmr_path
                .ok_or(RpcError::ExpectedDataMissing("MmrPath".into()))?
                .try_into()?;

            Some(MmrProof {
                forest: forest as usize,
                position: block_header.block_num() as usize,
                merkle_path,
            })
        } else {
            None
        };

        Ok((block_header, mmr_proof))
    }

<<<<<<< HEAD
    async fn get_notes_by_id(&self, note_ids: &[NoteId]) -> Result<Vec<NoteDetails>, RpcError> {
=======
    async fn get_notes_by_id(&mut self, note_ids: &[NoteId]) -> Result<Vec<NetworkNote>, RpcError> {
>>>>>>> 2149038d
        let request = GetNotesByIdRequest {
            note_ids: note_ids.iter().map(|id| id.inner().into()).collect(),
        };
        let mut rpc_api = self.rpc_api.write().await;
        let api_response = rpc_api.get_notes_by_id(request).await.map_err(|err| {
            RpcError::RequestError(
                NodeRpcClientEndpoint::GetBlockHeaderByNumber.to_string(),
                err.to_string(),
            )
        })?;

        let rpc_notes = api_response.into_inner().notes;
        let mut response_notes = Vec::with_capacity(rpc_notes.len());
        for note in rpc_notes {
            let inclusion_details = {
                let merkle_path = note
                    .merkle_path
                    .ok_or(RpcError::ExpectedDataMissing("Notes.MerklePath".into()))?
                    .try_into()?;

                NoteInclusionProof::new(note.block_num, note.note_index as u16, merkle_path)?
            };

            let note = match note.details {
                // On-chain notes include details
                Some(details) => {
                    let note = Note::read_from_bytes(&details)?;

                    NetworkNote::Public(note, inclusion_details)
                },
                // Off-chain notes do not have details
                None => {
                    let note_metadata = note
                        .metadata
                        .ok_or(RpcError::ExpectedDataMissing("Metadata".into()))?
                        .try_into()?;

                    let note_id: Digest = note
                        .note_id
                        .ok_or(RpcError::ExpectedDataMissing("Notes.NoteId".into()))?
                        .try_into()?;

                    NetworkNote::Private(NoteId::from(note_id), note_metadata, inclusion_details)
                },
            };
            response_notes.push(note)
        }
        Ok(response_notes)
    }

    /// Sends a sync state request to the Miden node, validates and converts the response
    /// into a [StateSyncInfo] struct.
    async fn sync_state(
        &self,
        block_num: u32,
        account_ids: &[AccountId],
        note_tags: &[NoteTag],
        nullifiers_tags: &[u16],
    ) -> Result<StateSyncInfo, RpcError> {
        let account_ids = account_ids.iter().map(|acc| (*acc).into()).collect();

        let nullifiers = nullifiers_tags.iter().map(|&nullifier| nullifier as u32).collect();

        let note_tags = note_tags.iter().map(|&note_tag| note_tag.into()).collect();

        let request = SyncStateRequest {
            block_num,
            account_ids,
            note_tags,
            nullifiers,
        };

        let mut rpc_api = self.rpc_api.write().await;
        let response = rpc_api.sync_state(request).await.map_err(|err| {
            RpcError::RequestError(NodeRpcClientEndpoint::SyncState.to_string(), err.to_string())
        })?;
        response.into_inner().try_into()
    }

    /// Sends a `GetAccountDetailsRequest` to the Miden node, and extracts an [AccountDetails] from
    /// the `GetAccountDetailsResponse` response.
    ///
    /// # Errors
    ///
    /// This function will return an error if:
    ///
    /// - There was an error sending the request to the node
    /// - The answer had a `None` for one of the expected fields (account, summary, account_hash,
    ///   details).
    /// - There is an error during [Account] deserialization
    async fn get_account_update(&self, account_id: AccountId) -> Result<AccountDetails, RpcError> {
        let request = GetAccountDetailsRequest { account_id: Some(account_id.into()) };

        let mut rpc_api = self.rpc_api.write().await;

        let response = rpc_api.get_account_details(request).await.map_err(|err| {
            RpcError::RequestError(
                NodeRpcClientEndpoint::GetAccountDetails.to_string(),
                err.to_string(),
            )
        })?;
        let response = response.into_inner();
        let account_info = response.details.ok_or(RpcError::ExpectedDataMissing(
            "GetAccountDetails response should have an `account`".to_string(),
        ))?;

        let account_summary = account_info.summary.ok_or(RpcError::ExpectedDataMissing(
            "GetAccountDetails response's account should have a `summary`".to_string(),
        ))?;

        let hash = account_summary.account_hash.ok_or(RpcError::ExpectedDataMissing(
            "GetAccountDetails response's account should have an `account_hash`".to_string(),
        ))?;

        let hash = hash.try_into()?;

        let update_summary = AccountUpdateSummary::new(hash, account_summary.block_num);
        if account_id.is_public() {
            let details_bytes = account_info.details.ok_or(RpcError::ExpectedDataMissing(
                "GetAccountDetails response's account should have `details`".to_string(),
            ))?;

            let account = Account::read_from_bytes(&details_bytes)?;

            Ok(AccountDetails::Public(account, update_summary))
        } else {
            Ok(AccountDetails::Private(account_id, update_summary))
        }
    }

    /// Sends a `GetAccountProofs` request to the Miden node, and extracts a list of [AccountProof]
    /// from the response.
    ///
    /// # Errors
    ///
    /// This function will return an error if:
    ///
<<<<<<< HEAD
    /// - One of the requested Accounts is not public, or is not returned by the node.
=======
    /// - One of the requested Accounts isn't returned by the node.
>>>>>>> 2149038d
    /// - There was an error sending the request to the node.
    /// - The answer had a `None` for one of the expected fields.
    /// - There is an error during storage deserialization.
    async fn get_account_proofs(
        &self,
        account_ids: &BTreeSet<AccountId>,
        known_account_codes: Vec<AccountCode>,
        include_headers: bool,
    ) -> Result<AccountProofs, RpcError> {
        let account_ids: Vec<AccountId> = account_ids.iter().copied().collect();

        let known_account_codes: BTreeMap<Digest, AccountCode> =
            known_account_codes.into_iter().map(|c| (c.commitment(), c)).collect();

        let request = GetAccountProofsRequest {
            account_ids: account_ids.iter().map(|&id| id.into()).collect(),
            include_headers: Some(include_headers),
            code_commitments: known_account_codes.keys().map(|c| c.into()).collect(),
        };

        let mut rpc_api = self.rpc_api.write().await;
        let response = rpc_api
            .get_account_proofs(request)
            .await
            .map_err(|err| {
                RpcError::RequestError(
                    NodeRpcClientEndpoint::GetAccountProofs.to_string(),
                    err.to_string(),
                )
            })?
            .into_inner();

        let mut account_proofs = Vec::with_capacity(response.account_proofs.len());
        let block_num = response.block_num;

        for account in response.account_proofs {
            let merkle_proof = account
                .account_proof
                .ok_or(RpcError::ExpectedDataMissing("AccountProof".to_string()))?
                .try_into()?;
            let account_hash = account
                .account_hash
                .ok_or(RpcError::ExpectedDataMissing("AccountHash".to_string()))?
                .try_into()?;

            let account_id: AccountId = account
                .account_id
                .ok_or(RpcError::ExpectedDataMissing("AccountId".to_string()))?
                .try_into()?;

            if !account_ids.contains(&account_id) {
                return Err(RpcError::ExpectedDataMissing(format!(
                    "Response did not contain data for account ID {account_id}"
                )));
            }

            let headers = if include_headers && account_id.is_public() {
                Some(
                    account
                        .state_header
                        .ok_or(RpcError::ExpectedDataMissing("Account.StateHeader".to_string()))?
                        .into_domain(account_id, &known_account_codes)?,
                )
            } else {
                None
            };

            let proof = AccountProof::new(account_id, merkle_proof, account_hash, headers)
                .map_err(|err| RpcError::InvalidResponse(err.to_string()))?;
            account_proofs.push(proof);
        }

        Ok((block_num, account_proofs))
    }

    async fn sync_notes(
        &self,
        block_num: u32,
        note_tags: &[NoteTag],
    ) -> Result<NoteSyncInfo, RpcError> {
        let note_tags = note_tags.iter().map(|&note_tag| note_tag.into()).collect();

        let request = SyncNoteRequest { block_num, note_tags };

        let mut rpc_api = self.rpc_api.write().await;

        let response = rpc_api.sync_notes(request).await.map_err(|err| {
            RpcError::RequestError(NodeRpcClientEndpoint::SyncNotes.to_string(), err.to_string())
        })?;

        response.into_inner().try_into()
    }

    async fn check_nullifiers_by_prefix(
        &self,
        prefixes: &[u16],
    ) -> Result<Vec<(Nullifier, u32)>, RpcError> {
        let request = CheckNullifiersByPrefixRequest {
            nullifiers: prefixes.iter().map(|&x| x as u32).collect(),
            prefix_len: 16,
        };
        let mut rpc_api = self.rpc_api.write().await;
        let response = rpc_api.check_nullifiers_by_prefix(request).await.map_err(|err| {
            RpcError::RequestError(
                NodeRpcClientEndpoint::CheckNullifiersByPrefix.to_string(),
                err.to_string(),
            )
        })?;
        let response = response.into_inner();
        let nullifiers = response
            .nullifiers
            .iter()
            .map(|nul| {
                let nullifier =
                    nul.nullifier.ok_or(RpcError::ExpectedDataMissing("Nullifier".to_string()))?;
                let nullifier = nullifier.try_into()?;
                Ok((nullifier, nul.block_num))
            })
            .collect::<Result<Vec<(Nullifier, u32)>, RpcError>>()?;
        Ok(nullifiers)
    }
}<|MERGE_RESOLUTION|>--- conflicted
+++ resolved
@@ -123,11 +123,7 @@
         Ok((block_header, mmr_proof))
     }
 
-<<<<<<< HEAD
-    async fn get_notes_by_id(&self, note_ids: &[NoteId]) -> Result<Vec<NoteDetails>, RpcError> {
-=======
-    async fn get_notes_by_id(&mut self, note_ids: &[NoteId]) -> Result<Vec<NetworkNote>, RpcError> {
->>>>>>> 2149038d
+    async fn get_notes_by_id(&self, note_ids: &[NoteId]) -> Result<Vec<NetworkNote>, RpcError> {
         let request = GetNotesByIdRequest {
             note_ids: note_ids.iter().map(|id| id.inner().into()).collect(),
         };
@@ -265,11 +261,7 @@
     ///
     /// This function will return an error if:
     ///
-<<<<<<< HEAD
-    /// - One of the requested Accounts is not public, or is not returned by the node.
-=======
     /// - One of the requested Accounts isn't returned by the node.
->>>>>>> 2149038d
     /// - There was an error sending the request to the node.
     /// - The answer had a `None` for one of the expected fields.
     /// - There is an error during storage deserialization.
