use alloc::{
    collections::BTreeMap,
    string::{String, ToString},
    vec::Vec,
};
use core::fmt::{self, Debug, Display, Formatter};

use miden_objects::{
    accounts::{Account, AccountCode, AccountHeader, AccountId, AccountStorageHeader},
    crypto::merkle::{MerklePath, SmtProof},
    Digest, Felt,
};
use miden_tx::utils::{Deserializable, Serializable, ToHex};
use thiserror::Error;

use crate::rpc::{
    errors::RpcConversionError,
    generated::{
        account::{AccountHeader as ProtoAccountHeader, AccountId as ProtoAccountId},
        requests::get_account_proofs_request,
        responses::{AccountStateHeader as ProtoAccountStateHeader, StorageSlotMapProof},
    },
    RpcError,
};

// ACCOUNT DETAILS
// ================================================================================================

/// Describes the possible responses from the `GetAccountDetails` endpoint for an account.
pub enum AccountDetails {
    /// Private accounts are stored off-chain. Only a commitment to the state of the account is
    /// shared with the network. The full account state is to be tracked locally.
    Private(AccountId, AccountUpdateSummary),
    /// Public accounts are recorded on-chain. As such, its state is shared with the network and
    /// can always be retrieved through the appropriate RPC method.
    Public(Account, AccountUpdateSummary),
}

impl AccountDetails {
    /// Returns the account ID.
    pub fn account_id(&self) -> AccountId {
        match self {
            Self::Private(account_id, _) => *account_id,
            Self::Public(account, _) => account.id(),
        }
    }

    pub fn hash(&self) -> Digest {
        match self {
            Self::Private(_, summary) | Self::Public(_, summary) => summary.hash,
        }
    }
}

// ACCOUNT UPDATE SUMMARY
// ================================================================================================

/// Contains public updated information about the account requested.
pub struct AccountUpdateSummary {
    /// Hash of the account, that represents a commitment to its updated state.
    pub hash: Digest,
    /// Block number of last account update.
    pub last_block_num: u32,
}

impl AccountUpdateSummary {
    /// Creates a new [AccountUpdateSummary].
    pub fn new(hash: Digest, last_block_num: u32) -> Self {
        Self { hash, last_block_num }
    }
}

// ACCOUNT ID
// ================================================================================================

impl Display for ProtoAccountId {
    fn fmt(&self, f: &mut Formatter<'_>) -> fmt::Result {
        f.write_fmt(format_args!("0x{}", self.id.to_hex()))
    }
}

impl Debug for ProtoAccountId {
    fn fmt(&self, f: &mut Formatter<'_>) -> fmt::Result {
        Display::fmt(self, f)
    }
}

// INTO PROTO ACCOUNT ID
// ------------------------------------------------------------------------------------------------

impl From<AccountId> for ProtoAccountId {
    fn from(account_id: AccountId) -> Self {
        Self { id: account_id.to_bytes() }
    }
}

// FROM PROTO ACCOUNT ID
// ------------------------------------------------------------------------------------------------

impl TryFrom<ProtoAccountId> for AccountId {
    type Error = RpcConversionError;

    fn try_from(account_id: ProtoAccountId) -> Result<Self, Self::Error> {
        AccountId::read_from_bytes(&account_id.id).map_err(|_| RpcConversionError::NotAValidFelt)
    }
}

// ACCOUNT HEADER
// ================================================================================================

impl ProtoAccountHeader {
    pub fn into_domain(self, account_id: AccountId) -> Result<AccountHeader, RpcError> {
        let ProtoAccountHeader {
            nonce,
            vault_root,
            storage_commitment,
            code_commitment,
        } = self;
        let vault_root = vault_root
            .ok_or(RpcError::ExpectedDataMissing(String::from("AccountHeader.VaultRoot")))?
            .try_into()?;
        let storage_commitment = storage_commitment
            .ok_or(RpcError::ExpectedDataMissing(String::from("AccountHeader.StorageCommitment")))?
            .try_into()?;
        let code_commitment = code_commitment
            .ok_or(RpcError::ExpectedDataMissing(String::from("AccountHeader.CodeCommitment")))?
            .try_into()?;

        Ok(AccountHeader::new(
            account_id,
            Felt::new(nonce),
            vault_root,
            storage_commitment,
            code_commitment,
        ))
    }
}

// FROM PROTO ACCOUNT HEADERS
// ------------------------------------------------------------------------------------------------

impl ProtoAccountStateHeader {
    /// Converts the RPC response into `StateHeaders`.
    ///
    /// The RPC response may omit unchanged account codes. If so, this function uses
    /// `known_account_codes` to fill in the missing code. If a required code cannot be found in
    /// the response or `known_account_codes`, an error is returned.
    ///
    /// # Errors
    /// - If account code is missing both on `self` and `known_account_codes`
    /// - If data cannot be correctly deserialized
    pub fn into_domain(
        self,
        account_id: AccountId,
        known_account_codes: &BTreeMap<Digest, AccountCode>,
    ) -> Result<StateHeaders, RpcError> {
<<<<<<< HEAD
        // TODO: check how to cast it to native type
        let ProtoAccountStateHeader { header, storage_header, account_code, storage_maps: _ } = self;
=======
        let ProtoAccountStateHeader {
            header,
            storage_header,
            account_code,
            storage_maps,
        } = self;
>>>>>>> a15694e9
        let account_header = header
            .ok_or(RpcError::ExpectedDataMissing("Account.StateHeader".to_string()))?
            .into_domain(account_id)?;

        let storage_header = AccountStorageHeader::read_from_bytes(&storage_header)?;

        // If an account code was received, it means the previously known account code is no longer
        // valid. If it was not, it means we sent a code commitment that matched and so our code
        // is still valid
        let code = {
            let received_code =
                account_code.map(|c| AccountCode::read_from_bytes(&c)).transpose()?;
            match received_code {
                Some(code) => code,
                None => known_account_codes
                    .get(&account_header.code_commitment())
                    .ok_or(RpcError::InvalidResponse(
                        "Account code was not provided, but the response did not contain it either"
                            .to_string(),
                    ))?
                    .clone(),
            }
        };

        // Get map values into slot |-> (key, value, proof) mapping
        let mut storage_slot_proofs: BTreeMap<u8, Vec<SmtProof>> = BTreeMap::new();
        for StorageSlotMapProof { storage_slot, smt_proof } in storage_maps {
            let proof = SmtProof::read_from_bytes(&smt_proof)?;
            match storage_slot_proofs.get_mut(&(storage_slot as u8)) {
                Some(list) => list.push(proof),
                None => _ = storage_slot_proofs.insert(storage_slot as u8, vec![proof]),
            }
        }

        Ok(StateHeaders {
            account_header,
            storage_header,
            code,
            storage_slots: storage_slot_proofs,
        })
    }
}

// ACCOUNT PROOF
// ================================================================================================

/// Contains a block number, and a list of account proofs at that block.
pub type AccountProofs = (u32, Vec<AccountProof>);

/// Account state headers.
pub struct StateHeaders {
    pub account_header: AccountHeader,
    pub storage_header: AccountStorageHeader,
    pub code: AccountCode,
    pub storage_slots: BTreeMap<StorageSlotIndex, Vec<SmtProof>>,
}

/// Represents a proof of existence of an account's state at a specific block number.
pub struct AccountProof {
    /// Account ID.
    account_id: AccountId,
    /// Authentication path from the `account_root` of the block header to the account.
    merkle_proof: MerklePath,
    /// Account hash for the current state.
    account_hash: Digest,
    /// State headers of public accounts.
    state_headers: Option<StateHeaders>,
}

impl AccountProof {
    pub fn new(
        account_id: AccountId,
        merkle_proof: MerklePath,
        account_hash: Digest,
        state_headers: Option<StateHeaders>,
    ) -> Result<Self, AccountProofError> {
        if let Some(StateHeaders {
            account_header, storage_header: _, code, ..
        }) = &state_headers
        {
            if account_header.hash() != account_hash {
                return Err(AccountProofError::InconsistentAccountHash);
            }
            if account_id != account_header.id() {
                return Err(AccountProofError::InconsistentAccountId);
            }
            if code.commitment() != account_header.code_commitment() {
                return Err(AccountProofError::InconsistentCodeCommitment);
            }
        }

        Ok(Self {
            account_id,
            merkle_proof,
            account_hash,
            state_headers,
        })
    }

    pub fn account_id(&self) -> AccountId {
        self.account_id
    }

    pub fn account_header(&self) -> Option<&AccountHeader> {
        self.state_headers.as_ref().map(|headers| &headers.account_header)
    }

    pub fn storage_header(&self) -> Option<&AccountStorageHeader> {
        self.state_headers.as_ref().map(|headers| &headers.storage_header)
    }

    pub fn account_code(&self) -> Option<&AccountCode> {
        self.state_headers.as_ref().map(|headers| &headers.code)
    }

    pub fn state_headers(&self) -> Option<&StateHeaders> {
        self.state_headers.as_ref()
    }

    pub fn code_commitment(&self) -> Option<Digest> {
        self.account_code().map(|c| c.commitment())
    }

    pub fn account_hash(&self) -> Digest {
        self.account_hash
    }

    pub fn merkle_proof(&self) -> &MerklePath {
        &self.merkle_proof
    }

    /// Deconstructs `AccountProof` into its individual parts.
    pub fn into_parts(self) -> (AccountId, MerklePath, Digest, Option<StateHeaders>) {
        (self.account_id, self.merkle_proof, self.account_hash, self.state_headers)
    }
}

// ACCOUNT STORAGE REQUEST
// ================================================================================================

pub type StorageSlotIndex = u8;
pub type StorageMapKey = Digest;

/// Describes storage slots indices to be requested, as well as a list of keys for each of those
/// slots.
#[derive(Clone, Debug, Default, Eq, PartialEq)]
pub struct AccountStorageRequirements(BTreeMap<StorageSlotIndex, Vec<StorageMapKey>>);

impl AccountStorageRequirements {
    pub fn new<'a>(
        slots_and_keys: impl IntoIterator<
            Item = (StorageSlotIndex, impl IntoIterator<Item = &'a StorageMapKey>),
        >,
    ) -> Self {
        let map = slots_and_keys
            .into_iter()
            .map(|(slot_index, keys_iter)| {
                let keys_vec: Vec<StorageMapKey> = keys_iter.into_iter().cloned().collect();
                (slot_index, keys_vec)
            })
            .collect();

        AccountStorageRequirements(map)
    }

    pub fn inner(&self) -> &BTreeMap<StorageSlotIndex, Vec<StorageMapKey>> {
        &self.0
    }
}

impl From<AccountStorageRequirements> for Vec<get_account_proofs_request::StorageRequest> {
    fn from(value: AccountStorageRequirements) -> Vec<get_account_proofs_request::StorageRequest> {
        let mut requests = Vec::with_capacity(value.0.len());
        for (slot_index, map_keys) in value.0.into_iter() {
            requests.push(get_account_proofs_request::StorageRequest {
                storage_slot_index: slot_index as u32,
                map_keys: map_keys
                    .into_iter()
                    .map(crate::rpc::generated::digest::Digest::from)
                    .collect(),
            });
        }
        requests
    }
}

impl Serializable for AccountStorageRequirements {
    fn write_into<W: miden_tx::utils::ByteWriter>(&self, target: &mut W) {
        target.write(&self.0);
    }
}

impl Deserializable for AccountStorageRequirements {
    fn read_from<R: miden_tx::utils::ByteReader>(
        source: &mut R,
    ) -> Result<Self, miden_tx::utils::DeserializationError> {
        Ok(AccountStorageRequirements(source.read()?))
    }
}

// ERRORS
// ================================================================================================

#[derive(Debug, Error)]
pub enum AccountProofError {
    #[error("the received account hash doesn't match the received account header's hash")]
    InconsistentAccountHash,
    #[error("the received account id doesn't match the received account header's id")]
    InconsistentAccountId,
    #[error(
        "the received code commitment doesn't match the received account header's code commitment"
    )]
    InconsistentCodeCommitment,
}

// ACCOUNT REQUEST
// ================================================================================================

AccountRequest<|MERGE_RESOLUTION|>--- conflicted
+++ resolved
@@ -154,17 +154,12 @@
         account_id: AccountId,
         known_account_codes: &BTreeMap<Digest, AccountCode>,
     ) -> Result<StateHeaders, RpcError> {
-<<<<<<< HEAD
-        // TODO: check how to cast it to native type
-        let ProtoAccountStateHeader { header, storage_header, account_code, storage_maps: _ } = self;
-=======
         let ProtoAccountStateHeader {
             header,
             storage_header,
             account_code,
             storage_maps,
         } = self;
->>>>>>> a15694e9
         let account_header = header
             .ok_or(RpcError::ExpectedDataMissing("Account.StateHeader".to_string()))?
             .into_domain(account_id)?;
@@ -378,9 +373,4 @@
         "the received code commitment doesn't match the received account header's code commitment"
     )]
     InconsistentCodeCommitment,
-}
-
-// ACCOUNT REQUEST
-// ================================================================================================
-
-AccountRequest+}