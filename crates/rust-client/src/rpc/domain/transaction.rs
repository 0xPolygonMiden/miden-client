use miden_objects::{account::AccountId, crypto::hash::rpo::RpoDigest, transaction::TransactionId};

use crate::rpc::{
    errors::RpcConversionError,
    generated::{digest::Digest, transaction::TransactionId as ProtoTransactionId},
};

// INTO TRANSACTION ID
// ================================================================================================

impl TryFrom<Digest> for TransactionId {
    type Error = RpcConversionError;

    fn try_from(value: Digest) -> Result<Self, Self::Error> {
        let digest: RpoDigest = value.try_into()?;
        Ok(digest.into())
    }
}

impl TryFrom<ProtoTransactionId> for TransactionId {
    type Error = RpcConversionError;

    fn try_from(value: ProtoTransactionId) -> Result<Self, Self::Error> {
        value
            .id
            .ok_or(RpcConversionError::MissingFieldInProtobufRepresentation {
                entity: "TransactionId",
                field_name: "id",
            })?
            .try_into()
    }
}

// TRANSACTION UPDATE
// ================================================================================================

/// Represents a transaction that was included in the node at a certain block.
<<<<<<< HEAD
#[derive(Debug, Clone)]
=======
#[derive(PartialEq, Eq)]
>>>>>>> f2689683
pub struct TransactionUpdate {
    /// The transaction identifier.
    pub transaction_id: TransactionId,
    /// The number of the block in which the transaction was included.
    pub block_num: u32,
    /// The account that the transaction was executed against.
    pub account_id: AccountId,
}<|MERGE_RESOLUTION|>--- conflicted
+++ resolved
@@ -35,11 +35,7 @@
 // ================================================================================================
 
 /// Represents a transaction that was included in the node at a certain block.
-<<<<<<< HEAD
-#[derive(Debug, Clone)]
-=======
-#[derive(PartialEq, Eq)]
->>>>>>> f2689683
+#[derive(Debug, Clone, PartialEq, Eq)]
 pub struct TransactionUpdate {
     /// The transaction identifier.
     pub transaction_id: TransactionId,
