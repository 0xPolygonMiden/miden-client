--- conflicted
+++ resolved
@@ -87,11 +87,7 @@
     /// For any NoteType::Private note, the return data is only the
     /// [miden_objects::notes::NoteMetadata], whereas for NoteType::Onchain notes, the return
     /// data includes all details.
-<<<<<<< HEAD
-    async fn get_notes_by_id(&self, note_ids: &[NoteId]) -> Result<Vec<NoteDetails>, RpcError>;
-=======
-    async fn get_notes_by_id(&mut self, note_ids: &[NoteId]) -> Result<Vec<NetworkNote>, RpcError>;
->>>>>>> 2149038d
+    async fn get_notes_by_id(&self, note_ids: &[NoteId]) -> Result<Vec<NetworkNote>, RpcError>;
 
     /// Fetches info from the node necessary to perform a state sync using the
     /// `/SyncState` RPC endpoint
@@ -162,7 +158,7 @@
     /// one of the tracked accounts is not found in the node, the method will return an error.
     /// The default implementation of this method uses [NodeRpcClient::get_account_proofs].
     async fn get_fpi_account_data(
-        &mut self,
+        &self,
         foreign_accounts: BTreeSet<ForeignAccount>,
         known_account_code: Vec<AccountCode>,
     ) -> Result<(u32, Vec<FpiAccountData>), RpcError> {
@@ -206,7 +202,7 @@
     ///
     /// The default implementation of this method uses [NodeRpcClient::get_notes_by_id].
     async fn get_public_note_records(
-        &mut self,
+        &self,
         note_ids: &[NoteId],
         current_timestamp: Option<u64>,
     ) -> Result<Vec<InputNoteRecord>, RpcError> {
@@ -237,7 +233,7 @@
     /// change, it is ignored and will not be included in the returned list.
     /// The default implementation of this method uses [NodeRpcClient::get_account_update].
     async fn get_updated_public_accounts(
-        &mut self,
+        &self,
         local_accounts: &[&AccountHeader],
     ) -> Result<Vec<Account>, RpcError> {
         let mut public_accounts = vec![];
@@ -261,7 +257,7 @@
     ///
     /// The default implementation of this method uses [NodeRpcClient::get_block_header_by_number].
     async fn get_block_header_with_proof(
-        &mut self,
+        &self,
         block_num: u32,
     ) -> Result<(BlockHeader, MmrProof), RpcError> {
         let (header, proof) = self.get_block_header_by_number(Some(block_num), true).await?;
@@ -274,7 +270,7 @@
     ///
     /// Errors:
     /// - [RpcError::NoteNotFound] if the note with the specified ID is not found.
-    async fn get_note_by_id(&mut self, note_id: NoteId) -> Result<NetworkNote, RpcError> {
+    async fn get_note_by_id(&self, note_id: NoteId) -> Result<NetworkNote, RpcError> {
         let notes = self.get_notes_by_id(&[note_id]).await?;
         notes.into_iter().next().ok_or(RpcError::NoteNotFound(note_id))
     }
