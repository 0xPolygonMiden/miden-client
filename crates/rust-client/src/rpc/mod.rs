//! Provides an interface for the client to communicate with a Miden node using
//! Remote Procedure Calls (RPC).
//!
//! This module defines the [NodeRpcClient] trait which abstracts calls to the RPC protocol used to:
//!
//! - Submit proven transactions.
//! - Retrieve block headers (optionally with MMR proofs).
//! - Sync state updates (including notes, nullifiers, and account updates).
//! - Fetch details for specific notes and accounts.
//!
//! In addition, the module provides implementations for different environments (e.g. tonic-based or
//! web-based) via feature flags ( `tonic` and `web-tonic`).
//!
//! ## Example
//!
//! ```no_run
//! # use miden_client::rpc::{NodeRpcClient, TonicRpcClient};
//! # use miden_objects::block::BlockNumber;
//! # use miden_client::rpc::Endpoint;
//! ##[tokio::main]
//! # async fn main() -> Result<(), Box<dyn std::error::Error>> {
//! // Create a Tonic RPC client instance (assumes default endpoint configuration).
//! let endpoint = Endpoint::new("https".into(), "localhost".into(), Some(57291));
//! let mut rpc_client = TonicRpcClient::new(endpoint, 1000);
//!
//! // Fetch the latest block header (by passing None).
//! let (block_header, mmr_proof) = rpc_client.get_block_header_by_number(None, true).await?;
//!
//! println!("Latest block number: {}", block_header.block_num());
//! if let Some(proof) = mmr_proof {
//!     println!("MMR proof received accordingly");
//! }
//!
//! #    Ok(())
//! # }
//! ```
//! The client also makes use of this component in order to communicate with the node.
//!
//! For further details and examples, see the documentation for the individual methods in the
//! [NodeRpcClient] trait.

use alloc::{boxed::Box, collections::BTreeSet, string::String, vec::Vec};
use core::fmt;

use async_trait::async_trait;
use domain::{
    account::{AccountDetails, AccountProofs},
    note::{NetworkNote, NoteSyncInfo},
    sync::StateSyncInfo,
};
use miden_objects::{
    account::{Account, AccountCode, AccountHeader, AccountId},
    block::{BlockHeader, BlockNumber},
    crypto::merkle::MmrProof,
    note::{NoteId, NoteTag, Nullifier},
    transaction::ProvenTransaction,
};

/// Contains domain types related to RPC requests and responses, as well as utility functions
/// for dealing with them.
pub mod domain;

mod errors;
pub use errors::RpcError;

mod endpoint;
pub use endpoint::Endpoint;

#[cfg(not(test))]
mod generated;
#[cfg(test)]
pub mod generated;

#[cfg(feature = "tonic")]
mod tonic_client;
#[cfg(feature = "tonic")]
pub use tonic_client::TonicRpcClient;

#[cfg(feature = "web-tonic")]
mod web_tonic_client;
#[cfg(feature = "web-tonic")]
pub use web_tonic_client::WebTonicRpcClient;

use crate::{
    store::{input_note_states::UnverifiedNoteState, InputNoteRecord},
    sync::get_nullifier_prefix,
    transaction::ForeignAccount,
};

// NODE RPC CLIENT TRAIT
// ================================================================================================

/// Defines the interface for communicating with the Miden node.
///
/// The implementers are responsible for connecting to the Miden node, handling endpoint
/// requests/responses, and translating responses into domain objects relevant for each of the
/// endpoints.
#[async_trait(?Send)]
pub trait NodeRpcClient {
    /// Given a Proven Transaction, send it to the node for it to be included in a future block
    /// using the `/SubmitProvenTransaction` RPC endpoint.
    async fn submit_proven_transaction(
        &self,
        proven_transaction: ProvenTransaction,
    ) -> Result<(), RpcError>;

    /// Given a block number, fetches the block header corresponding to that height from the node
    /// using the `/GetBlockHeaderByNumber` endpoint.
    /// If `include_mmr_proof` is set to true and the function returns an `Ok`, the second value
    /// of the return tuple should always be Some(MmrProof).
    ///
    /// When `None` is provided, returns info regarding the latest block.
    async fn get_block_header_by_number(
<<<<<<< HEAD
        &self,
        block_num: Option<u32>,
=======
        &mut self,
        block_num: Option<BlockNumber>,
>>>>>>> 4ce04957
        include_mmr_proof: bool,
    ) -> Result<(BlockHeader, Option<MmrProof>), RpcError>;

    /// Fetches note-related data for a list of [NoteId] using the `/GetNotesById` rpc endpoint.
    ///
    /// For any NoteType::Private note, the return data is only the
    /// [miden_objects::note::NoteMetadata], whereas for NoteType::Onchain notes, the return
    /// data includes all details.
    async fn get_notes_by_id(&self, note_ids: &[NoteId]) -> Result<Vec<NetworkNote>, RpcError>;

    /// Fetches info from the node necessary to perform a state sync using the
    /// `/SyncState` RPC endpoint.
    ///
    /// - `block_num` is the last block number known by the client. The returned [StateSyncInfo]
    ///   should contain data starting from the next block, until the first block which contains a
    ///   note of matching the requested tag, or the chain tip if there are no notes.
    /// - `account_ids` is a list of account IDs and determines the accounts the client is
    ///   interested in and should receive account updates of.
    /// - `note_tags` is a list of tags used to filter the notes the client is interested in, which
    ///   serves as a "note group" filter. Notice that you can't filter by a specific note ID.
    /// - `nullifiers_tags` similar to `note_tags`, is a list of tags used to filter the nullifiers
    ///   corresponding to some notes the client is interested in.
    async fn sync_state(
<<<<<<< HEAD
        &self,
        block_num: u32,
=======
        &mut self,
        block_num: BlockNumber,
>>>>>>> 4ce04957
        account_ids: &[AccountId],
        note_tags: &[NoteTag],
        nullifiers_tags: &[u16],
    ) -> Result<StateSyncInfo, RpcError>;

    /// Fetches the current state of an account from the node using the `/GetAccountDetails` RPC
    /// endpoint.
    ///
    /// - `account_id` is the ID of the wanted account.
    async fn get_account_update(&self, account_id: AccountId) -> Result<AccountDetails, RpcError>;

    async fn sync_notes(
<<<<<<< HEAD
        &self,
        block_num: u32,
=======
        &mut self,
        block_num: BlockNumber,
>>>>>>> 4ce04957
        note_tags: &[NoteTag],
    ) -> Result<NoteSyncInfo, RpcError>;

    /// Fetches the nullifiers corresponding to a list of prefixes using the
    /// `/CheckNullifiersByPrefix` RPC endpoint.
    async fn check_nullifiers_by_prefix(
        &self,
        prefix: &[u16],
    ) -> Result<Vec<(Nullifier, u32)>, RpcError>;

    /// Fetches the account data needed to perform a Foreign Procedure Invocation (FPI) on the
    /// specified foreign accounts, using the `GetAccountProofs` endpoint.
    ///
    /// The `code_commitments` parameter is a list of known code hashes
    /// to prevent unnecessary data fetching. Returns the block number and the FPI account data. If
    /// one of the tracked accounts is not found in the node, the method will return an error.
    async fn get_account_proofs(
        &self,
        account_storage_requests: &BTreeSet<ForeignAccount>,
        known_account_codes: Vec<AccountCode>,
    ) -> Result<AccountProofs, RpcError>;

    /// Fetches the commit height where the nullifier was consumed. If the nullifier isn't found,
    /// then `None` is returned.
    ///
    /// The default implementation of this method uses [NodeRpcClient::check_nullifiers_by_prefix].
    async fn get_nullifier_commit_height(
        &self,
        nullifier: &Nullifier,
    ) -> Result<Option<u32>, RpcError> {
        let nullifiers =
            self.check_nullifiers_by_prefix(&[get_nullifier_prefix(nullifier)]).await?;

        Ok(nullifiers.iter().find(|(n, _)| n == nullifier).map(|(_, block_num)| *block_num))
    }

    /// Fetches public note-related data for a list of [NoteId] and builds [InputNoteRecord]s with
    /// it. If a note is not found or it's private, it is ignored and will not be included in the
    /// returned list.
    ///
    /// The default implementation of this method uses [NodeRpcClient::get_notes_by_id].
    async fn get_public_note_records(
        &self,
        note_ids: &[NoteId],
        current_timestamp: Option<u64>,
    ) -> Result<Vec<InputNoteRecord>, RpcError> {
        let note_details = self.get_notes_by_id(note_ids).await?;

        let mut public_notes = vec![];
        for detail in note_details {
            if let NetworkNote::Public(note, inclusion_proof) = detail {
                let state = UnverifiedNoteState {
                    metadata: *note.metadata(),
                    inclusion_proof,
                }
                .into();
                let note = InputNoteRecord::new(note.into(), current_timestamp, state);

                public_notes.push(note);
            }
        }

        Ok(public_notes)
    }

    /// Fetches the public accounts that have been updated since the last known state of the
    /// accounts.
    ///
    /// The `local_accounts` parameter is a list of account headers that the client has
    /// stored locally and that it wants to check for updates. If an account is private or didn't
    /// change, it is ignored and will not be included in the returned list.
    /// The default implementation of this method uses [NodeRpcClient::get_account_update].
    async fn get_updated_public_accounts(
        &self,
        local_accounts: &[&AccountHeader],
    ) -> Result<Vec<Account>, RpcError> {
        let mut public_accounts = vec![];

        for local_account in local_accounts {
            let response = self.get_account_update(local_account.id()).await?;

            if let AccountDetails::Public(account, _) = response {
                // We should only return an account if it's newer, otherwise we ignore it
                if account.nonce().as_int() > local_account.nonce().as_int() {
                    public_accounts.push(account);
                }
            }
        }

        Ok(public_accounts)
    }

    /// Given a block number, fetches the block header corresponding to that height from the node
    /// along with the MMR proof.
    ///
    /// The default implementation of this method uses [NodeRpcClient::get_block_header_by_number].
    async fn get_block_header_with_proof(
<<<<<<< HEAD
        &self,
        block_num: u32,
=======
        &mut self,
        block_num: BlockNumber,
>>>>>>> 4ce04957
    ) -> Result<(BlockHeader, MmrProof), RpcError> {
        let (header, proof) = self.get_block_header_by_number(Some(block_num), true).await?;
        Ok((header, proof.ok_or(RpcError::ExpectedDataMissing(String::from("MmrProof")))?))
    }

    /// Fetches the note with the specified ID.
    ///
    /// The default implementation of this method uses [NodeRpcClient::get_notes_by_id].
    ///
    /// Errors:
    /// - [RpcError::NoteNotFound] if the note with the specified ID is not found.
    async fn get_note_by_id(&self, note_id: NoteId) -> Result<NetworkNote, RpcError> {
        let notes = self.get_notes_by_id(&[note_id]).await?;
        notes.into_iter().next().ok_or(RpcError::NoteNotFound(note_id))
    }
}

// RPC API ENDPOINT
// ================================================================================================
//
/// RPC methods for the Miden protocol.
#[derive(Debug)]
pub enum NodeRpcClientEndpoint {
    CheckNullifiersByPrefix,
    GetAccountDetails,
    GetAccountProofs,
    GetBlockHeaderByNumber,
    SyncState,
    SubmitProvenTx,
    SyncNotes,
}

impl fmt::Display for NodeRpcClientEndpoint {
    fn fmt(&self, f: &mut fmt::Formatter<'_>) -> fmt::Result {
        match self {
            NodeRpcClientEndpoint::CheckNullifiersByPrefix => {
                write!(f, "check_nullifiers_by_prefix")
            },
            NodeRpcClientEndpoint::GetAccountDetails => write!(f, "get_account_details"),
            NodeRpcClientEndpoint::GetAccountProofs => write!(f, "get_account_proofs"),
            NodeRpcClientEndpoint::GetBlockHeaderByNumber => {
                write!(f, "get_block_header_by_number")
            },
            NodeRpcClientEndpoint::SyncState => write!(f, "sync_state"),
            NodeRpcClientEndpoint::SubmitProvenTx => write!(f, "submit_proven_transaction"),
            NodeRpcClientEndpoint::SyncNotes => write!(f, "sync_notes"),
        }
    }
}<|MERGE_RESOLUTION|>--- conflicted
+++ resolved
@@ -111,13 +111,8 @@
     ///
     /// When `None` is provided, returns info regarding the latest block.
     async fn get_block_header_by_number(
-<<<<<<< HEAD
-        &self,
-        block_num: Option<u32>,
-=======
-        &mut self,
+        &self,
         block_num: Option<BlockNumber>,
->>>>>>> 4ce04957
         include_mmr_proof: bool,
     ) -> Result<(BlockHeader, Option<MmrProof>), RpcError>;
 
@@ -141,13 +136,8 @@
     /// - `nullifiers_tags` similar to `note_tags`, is a list of tags used to filter the nullifiers
     ///   corresponding to some notes the client is interested in.
     async fn sync_state(
-<<<<<<< HEAD
-        &self,
-        block_num: u32,
-=======
-        &mut self,
+        &self,
         block_num: BlockNumber,
->>>>>>> 4ce04957
         account_ids: &[AccountId],
         note_tags: &[NoteTag],
         nullifiers_tags: &[u16],
@@ -160,13 +150,8 @@
     async fn get_account_update(&self, account_id: AccountId) -> Result<AccountDetails, RpcError>;
 
     async fn sync_notes(
-<<<<<<< HEAD
-        &self,
-        block_num: u32,
-=======
-        &mut self,
+        &self,
         block_num: BlockNumber,
->>>>>>> 4ce04957
         note_tags: &[NoteTag],
     ) -> Result<NoteSyncInfo, RpcError>;
 
@@ -264,13 +249,8 @@
     ///
     /// The default implementation of this method uses [NodeRpcClient::get_block_header_by_number].
     async fn get_block_header_with_proof(
-<<<<<<< HEAD
-        &self,
-        block_num: u32,
-=======
-        &mut self,
+        &self,
         block_num: BlockNumber,
->>>>>>> 4ce04957
     ) -> Result<(BlockHeader, MmrProof), RpcError> {
         let (header, proof) = self.get_block_header_by_number(Some(block_num), true).await?;
         Ok((header, proof.ok_or(RpcError::ExpectedDataMissing(String::from("MmrProof")))?))
