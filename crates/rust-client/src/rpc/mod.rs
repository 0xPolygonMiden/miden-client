//! Provides an interface for the client to communicate with Miden nodes using
//! Remote Procedure Calls (RPC). It facilitates syncing with the network and submitting
//! transactions.

use alloc::{boxed::Box, collections::BTreeSet, string::String, vec::Vec};
use core::fmt;

use async_trait::async_trait;
use domain::{
    accounts::{AccountDetails, AccountProofs, FpiAccountData},
    notes::{NetworkNote, NoteSyncInfo},
    sync::StateSyncInfo,
};
use miden_objects::{
<<<<<<< HEAD
    accounts::{Account, AccountHeader, AccountId},
=======
    accounts::{AccountCode, AccountId},
>>>>>>> 022b6c62
    crypto::merkle::MmrProof,
    notes::{NoteId, NoteTag, Nullifier},
    transaction::ProvenTransaction,
    BlockHeader,
};

pub mod domain;

mod errors;
pub use errors::RpcError;

mod endpoint;
pub use endpoint::Endpoint;

#[cfg(not(test))]
mod generated;
#[cfg(test)]
pub mod generated;

#[cfg(feature = "tonic")]
mod tonic_client;
#[cfg(feature = "tonic")]
pub use tonic_client::TonicRpcClient;

#[cfg(feature = "web-tonic")]
mod web_tonic_client;
#[cfg(feature = "web-tonic")]
pub use web_tonic_client::WebTonicRpcClient;

use crate::{
    store::{input_note_states::UnverifiedNoteState, InputNoteRecord},
    sync::get_nullifier_prefix,
};

// NODE RPC CLIENT TRAIT
// ================================================================================================

/// Defines the interface for communicating with the Miden node.
///
/// The implementers are responsible for connecting to the Miden node, handling endpoint
/// requests/responses, and translating responses into domain objects relevant for each of the
/// endpoints.
#[async_trait(?Send)]
pub trait NodeRpcClient {
    /// Given a Proven Transaction, send it to the node for it to be included in a future block
    /// using the `/SubmitProvenTransaction` RPC endpoint.
    async fn submit_proven_transaction(
        &mut self,
        proven_transaction: ProvenTransaction,
    ) -> Result<(), RpcError>;

    /// Given a block number, fetches the block header corresponding to that height from the node
    /// using the `/GetBlockHeaderByNumber` endpoint.
    /// If `include_mmr_proof` is set to true and the function returns an `Ok`, the second value
    /// of the return tuple should always be Some(MmrProof)
    ///
    /// When `None` is provided, returns info regarding the latest block.
    async fn get_block_header_by_number(
        &mut self,
        block_num: Option<u32>,
        include_mmr_proof: bool,
    ) -> Result<(BlockHeader, Option<MmrProof>), RpcError>;

    /// Fetches note-related data for a list of [NoteId] using the `/GetNotesById` rpc endpoint
    ///
    /// For any NoteType::Private note, the return data is only the
    /// [miden_objects::notes::NoteMetadata], whereas for NoteType::Onchain notes, the return
    /// data includes all details.
    async fn get_notes_by_id(&mut self, note_ids: &[NoteId]) -> Result<Vec<NetworkNote>, RpcError>;

    /// Fetches info from the node necessary to perform a state sync using the
    /// `/SyncState` RPC endpoint
    ///
    /// - `block_num` is the last block number known by the client. The returned [StateSyncInfo]
    ///   should contain data starting from the next block, until the first block which contains a
    ///   note of matching the requested tag, or the chain tip if there are no notes.
    /// - `account_ids` is a list of account ids and determines the accounts the client is
    ///   interested in and should receive account updates of.
    /// - `note_tags` is a list of tags used to filter the notes the client is interested in, which
    ///   serves as a "note group" filter. Notice that you can't filter by a specific note id
    /// - `nullifiers_tags` similar to `note_tags`, is a list of tags used to filter the nullifiers
    ///   corresponding to some notes the client is interested in.
    async fn sync_state(
        &mut self,
        block_num: u32,
        account_ids: &[AccountId],
        note_tags: &[NoteTag],
        nullifiers_tags: &[u16],
    ) -> Result<StateSyncInfo, RpcError>;

    /// Fetches the current state of an account from the node using the `/GetAccountDetails` RPC
    /// endpoint
    ///
    /// - `account_id` is the id of the wanted account.
    async fn get_account_update(
        &mut self,
        account_id: AccountId,
    ) -> Result<AccountDetails, RpcError>;

    async fn sync_notes(
        &mut self,
        block_num: u32,
        note_tags: &[NoteTag],
    ) -> Result<NoteSyncInfo, RpcError>;

    /// Fetches the nullifiers corresponding to a list of prefixes using the
    /// `/CheckNullifiersByPrefix` RPC endpoint.
    async fn check_nullifiers_by_prefix(
        &mut self,
        prefix: &[u16],
    ) -> Result<Vec<(Nullifier, u32)>, RpcError>;

    /// Fetches the current account state, using th `/GetAccountProofs` RPC endpoint.
    async fn get_account_proofs(
        &mut self,
        account_ids: &BTreeSet<AccountId>,
        known_account_codes: Vec<AccountCode>,
        include_headers: bool,
    ) -> Result<AccountProofs, RpcError>;

    /// Fetches the commit height where the nullifier was consumed. If the nullifier is not found,
    /// then `None` is returned.
    ///
    /// The default implementation of this method uses [NodeRpcClient::check_nullifiers_by_prefix].
    async fn get_nullifier_commit_height(
        &mut self,
        nullifier: &Nullifier,
    ) -> Result<Option<u32>, RpcError> {
        let nullifiers =
            self.check_nullifiers_by_prefix(&[get_nullifier_prefix(nullifier)]).await?;

        Ok(nullifiers.iter().find(|(n, _)| n == nullifier).map(|(_, block_num)| *block_num))
    }

    /// Fetches the account data needed to perform a Foreign Procedure Invocation (FPI) on the
    /// specified accounts. The `code_commitments` parameter is a list of known code hashes to
    /// prevent unnecessary data fetching. If the code hash of an account is on the list it will not
    /// be included in the [domain::accounts::StateHeaders].
    ///
    /// The default implementation of this method uses [NodeRpcClient::get_account_proofs].
    async fn get_account_fpi_data(
        &mut self,
        account_ids: &BTreeSet<AccountId>,
        code_commitments: &[Digest],
    ) -> Result<(u32, Vec<FpiAccountData>), RpcError> {
        let (block_num, account_proofs) =
            self.get_account_proofs(account_ids, code_commitments, true).await?;

        let mut headers = Vec::new();
        for proof in account_proofs {
            headers.push(proof.try_into()?);
        }

        Ok((block_num, headers))
    }

    /// Fetches public note-related data for a list of [NoteId] and builds [InputNoteRecord]s with
    /// it. If a note is not found or it's private, it is ignored and will not be included in the
    /// returned list.
    ///
    /// The default implementation of this method uses [NodeRpcClient::get_notes_by_id].
    async fn get_public_note_records(
        &mut self,
        note_ids: &[NoteId],
    ) -> Result<Vec<InputNoteRecord>, RpcError> {
        let note_details = self.get_notes_by_id(note_ids).await?;

        let mut public_notes = vec![];
        for detail in note_details {
            if let NetworkNote::Public(note, inclusion_proof) = detail {
                let state = UnverifiedNoteState {
                    metadata: *note.metadata(),
                    inclusion_proof,
                }
                .into();
                let note = InputNoteRecord::new(note.into(), None, state);

                public_notes.push(note);
            }
        }

        Ok(public_notes)
    }

    /// Fetches the public accounts that have been updated since the last known state of the
    /// accounts. The `local_accounts` parameter is a list of account headers that the client has
    /// stored locally and that it wants to check for updates. If an account is private or didn't
    /// change, it is ignored and will not be included in the returned list.
    ///
    /// The default implementation of this method uses [NodeRpcClient::get_account_update].
    async fn get_updated_public_accounts(
        &mut self,
        local_accounts: Vec<&AccountHeader>,
    ) -> Result<Vec<Account>, RpcError> {
        let mut public_accounts = vec![];

        for local_account in local_accounts {
            let response = self.get_account_update(local_account.id()).await?;

            if let AccountDetails::Public(account, _) = response {
                // We should only return an account if it's newer, otherwise we ignore it
                if account.nonce().as_int() > local_account.nonce().as_int() {
                    public_accounts.push(account);
                }
            }
        }

        Ok(public_accounts)
    }

    /// Given a block number, fetches the block header corresponding to that height from the node
    /// along with the MMR proof.
    ///
    /// The default implementation of this method uses [NodeRpcClient::get_block_header_by_number].
    async fn get_block_header_with_proof(
        &mut self,
        block_num: u32,
    ) -> Result<(BlockHeader, MmrProof), RpcError> {
        let (header, proof) = self.get_block_header_by_number(Some(block_num), true).await?;
        Ok((header, proof.ok_or(RpcError::ExpectedDataMissing(String::from("MmrProof")))?))
    }

    /// Fetches the note with the specified ID.
    ///
    /// Errors:
    /// - [RpcError::NoteNotFound] if the note with the specified ID is not found.
    ///
    /// The default implementation of this method uses [NodeRpcClient::get_notes_by_id].
    async fn get_note_by_id(&mut self, note_id: NoteId) -> Result<NetworkNote, RpcError> {
        let notes = self.get_notes_by_id(&[note_id]).await?;
        notes.into_iter().next().ok_or(RpcError::NoteNotFound(note_id))
    }
}

// RPC API ENDPOINT
// ================================================================================================
//
/// RPC methods for the Miden protocol.
#[derive(Debug)]
pub enum NodeRpcClientEndpoint {
    CheckNullifiersByPrefix,
    GetAccountDetails,
    GetAccountProofs,
    GetBlockHeaderByNumber,
    SyncState,
    SubmitProvenTx,
    SyncNotes,
}

impl fmt::Display for NodeRpcClientEndpoint {
    fn fmt(&self, f: &mut fmt::Formatter<'_>) -> fmt::Result {
        match self {
            NodeRpcClientEndpoint::CheckNullifiersByPrefix => {
                write!(f, "check_nullifiers_by_prefix")
            },
            NodeRpcClientEndpoint::GetAccountDetails => write!(f, "get_account_details"),
            NodeRpcClientEndpoint::GetAccountProofs => write!(f, "get_account_proofs"),
            NodeRpcClientEndpoint::GetBlockHeaderByNumber => {
                write!(f, "get_block_header_by_number")
            },
            NodeRpcClientEndpoint::SyncState => write!(f, "sync_state"),
            NodeRpcClientEndpoint::SubmitProvenTx => write!(f, "submit_proven_transaction"),
            NodeRpcClientEndpoint::SyncNotes => write!(f, "sync_notes"),
        }
    }
}<|MERGE_RESOLUTION|>--- conflicted
+++ resolved
@@ -2,21 +2,22 @@
 //! Remote Procedure Calls (RPC). It facilitates syncing with the network and submitting
 //! transactions.
 
-use alloc::{boxed::Box, collections::BTreeSet, string::String, vec::Vec};
+use alloc::{
+    boxed::Box,
+    collections::{BTreeMap, BTreeSet},
+    string::String,
+    vec::Vec,
+};
 use core::fmt;
 
 use async_trait::async_trait;
 use domain::{
-    accounts::{AccountDetails, AccountProofs, FpiAccountData},
+    accounts::{AccountDetails, AccountProof, AccountProofs, FpiAccountData},
     notes::{NetworkNote, NoteSyncInfo},
     sync::StateSyncInfo,
 };
 use miden_objects::{
-<<<<<<< HEAD
-    accounts::{Account, AccountHeader, AccountId},
-=======
-    accounts::{AccountCode, AccountId},
->>>>>>> 022b6c62
+    accounts::{Account, AccountCode, AccountHeader, AccountId},
     crypto::merkle::MmrProof,
     notes::{NoteId, NoteTag, Nullifier},
     transaction::ProvenTransaction,
@@ -49,6 +50,7 @@
 use crate::{
     store::{input_note_states::UnverifiedNoteState, InputNoteRecord},
     sync::get_nullifier_prefix,
+    transactions::ForeignAccount,
 };
 
 // NODE RPC CLIENT TRAIT
@@ -152,22 +154,44 @@
     }
 
     /// Fetches the account data needed to perform a Foreign Procedure Invocation (FPI) on the
-    /// specified accounts. The `code_commitments` parameter is a list of known code hashes to
-    /// prevent unnecessary data fetching. If the code hash of an account is on the list it will not
-    /// be included in the [domain::accounts::StateHeaders].
+    /// specified foreign accounts. The `code_commitments` parameter is a list of known code hashes
+    /// to prevent unnecessary data fetching. Returns the block number and the FPI account data.
     ///
     /// The default implementation of this method uses [NodeRpcClient::get_account_proofs].
-    async fn get_account_fpi_data(
-        &mut self,
-        account_ids: &BTreeSet<AccountId>,
-        code_commitments: &[Digest],
+    async fn get_fpi_account_data(
+        &mut self,
+        foreign_accounts: BTreeSet<ForeignAccount>,
+        known_account_code: Vec<AccountCode>,
     ) -> Result<(u32, Vec<FpiAccountData>), RpcError> {
-        let (block_num, account_proofs) =
-            self.get_account_proofs(account_ids, code_commitments, true).await?;
+        let account_ids = foreign_accounts.iter().map(|acc| acc.account_id());
+        let (block_num, account_proofs) = self
+            .get_account_proofs(&account_ids.collect(), known_account_code, true)
+            .await?;
+
+        let mut account_proofs: BTreeMap<AccountId, AccountProof> =
+            account_proofs.into_iter().map(|proof| (proof.account_id(), proof)).collect();
 
         let mut headers = Vec::new();
-        for proof in account_proofs {
-            headers.push(proof.try_into()?);
+        for foreign_account in foreign_accounts.into_iter() {
+            let fpi_account_data = match foreign_account {
+                ForeignAccount::Public(account_id) => {
+                    let account_proof = account_proofs
+                        .remove(&account_id)
+                        .expect("Proof was requested and received");
+
+                    account_proof.try_into()?
+                },
+                ForeignAccount::Private(foreign_account_inputs) => {
+                    let account_id = foreign_account_inputs.account_header().id();
+                    let proof = account_proofs
+                        .remove(&account_id)
+                        .expect("Proof was requested and received");
+
+                    FpiAccountData::new(account_id, proof.into_parts().1, foreign_account_inputs)
+                },
+            };
+
+            headers.push(fpi_account_data);
         }
 
         Ok((block_num, headers))
@@ -181,6 +205,7 @@
     async fn get_public_note_records(
         &mut self,
         note_ids: &[NoteId],
+        current_timestamp: Option<u64>,
     ) -> Result<Vec<InputNoteRecord>, RpcError> {
         let note_details = self.get_notes_by_id(note_ids).await?;
 
@@ -192,7 +217,7 @@
                     inclusion_proof,
                 }
                 .into();
-                let note = InputNoteRecord::new(note.into(), None, state);
+                let note = InputNoteRecord::new(note.into(), current_timestamp, state);
 
                 public_notes.push(note);
             }
