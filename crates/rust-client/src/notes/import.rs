use alloc::string::ToString;

use miden_objects::{
    crypto::rand::FeltRng,
    notes::{Note, NoteDetails, NoteFile, NoteId, NoteInclusionProof, NoteMetadata, NoteTag},
};
<<<<<<< HEAD
use tracing::info;
use winter_maybe_async::maybe_await;

use crate::{
    store::{InputNoteRecord, NoteStatus, StoreError},
=======
use miden_tx::auth::TransactionAuthenticator;
use winter_maybe_async::maybe_await;

use crate::{
    rpc::NodeRpcClient,
    store::{ExpectedNoteState, InputNoteRecord, Store},
>>>>>>> 2bef3454
    Client, ClientError,
};

impl<R: FeltRng> Client<R> {
    // INPUT NOTE CREATION
    // --------------------------------------------------------------------------------------------

    /// Imports a new input note into the client's store. The information stored depends on the
    /// type of note file provided. If the note existed previously, it will be updated with the
    /// new information.
    ///
    /// - If the note file is a [NoteFile::NoteId], the note is fetched from the node and stored in
    ///   the client's store. If the note is private or does not exist, an error is returned.
    /// - If the note file is a [NoteFile::NoteDetails], a new note is created with the provided
    ///   details and tag.
    /// - If the note file is a [NoteFile::NoteWithProof], the note is stored with the provided
    ///   inclusion proof and metadata. The block header data is only fetched from the node if the
    ///   note is committed in the past relative to the client.
    pub async fn import_note(&mut self, note_file: NoteFile) -> Result<NoteId, ClientError> {
        let id = match &note_file {
            NoteFile::NoteId(id) => *id,
            NoteFile::NoteDetails { details, .. } => details.id(),
            NoteFile::NoteWithProof(note, _) => note.id(),
        };

        let previous_note = maybe_await!(self.get_input_note(id)).ok();

        let note = match note_file {
            NoteFile::NoteId(id) => self.import_note_record_by_id(previous_note, id).await?,
            NoteFile::NoteDetails { details, after_block_num, tag } => {
                self.import_note_record_by_details(previous_note, details, after_block_num, tag)
                    .await?
            },
            NoteFile::NoteWithProof(note, inclusion_proof) => {
                self.import_note_record_by_proof(previous_note, note, inclusion_proof).await?
            },
        };

        if let Some(note) = note {
            maybe_await!(self.store.upsert_input_note(note))?;
        }

        Ok(id)
    }

    // HELPERS
    // ================================================================================================

    /// Builds a note record from the note ID. If a note with the same ID was already stored it is
    /// passed via `previous_note` so it can be updated. The note information is fetched from the
    /// node and stored in the client's store.
    ///
    /// Errors:
    /// - If the note does not exist on the node.
    /// - If the note exists but is private.
    async fn import_note_record_by_id(
        &mut self,
        previous_note: Option<InputNoteRecord>,
        id: NoteId,
    ) -> Result<Option<InputNoteRecord>, ClientError> {
        let mut chain_notes = self.rpc_api.get_notes_by_id(&[id]).await?;
        if chain_notes.is_empty() {
            return Err(ClientError::NoteNotFoundOnChain(id));
        }

        let note_details: crate::rpc::NoteDetails =
            chain_notes.pop().expect("chain_notes should have at least one element");

        let inclusion_details = note_details.inclusion_details();

        // Add the inclusion proof to the imported note
        let inclusion_proof = NoteInclusionProof::new(
            inclusion_details.block_num,
            inclusion_details.note_index,
            inclusion_details.merkle_path.clone(),
        )?;

        match previous_note {
            Some(mut previous_note) => {
                if previous_note
                    .inclusion_proof_received(inclusion_proof, *note_details.metadata())?
                {
                    Ok(Some(previous_note))
                } else {
                    Ok(None)
                }
            },
            None => {
                let node_note = match note_details {
                    crate::rpc::NoteDetails::Public(note, _) => note,
                    crate::rpc::NoteDetails::Private(..) => {
                        return Err(ClientError::NoteImportError(
                            "Incomplete imported note is private".to_string(),
                        ))
                    },
                };

                self.import_note_record_by_proof(previous_note, node_note, inclusion_proof)
                    .await
            },
        }
    }

    /// Builds a note record from the note and inclusion proof. If a note with the same id was
    /// already stored it is passed via `previous_note` so it can be updated. The note's
    /// nullifier is used to determine if the note has been consumed in the node and gives it
    /// the correct status.
    ///
    /// If the note is not consumed and it was committed in the past relative to the client, then
    /// the MMR for the relevant block is fetched from the node and stored.
    async fn import_note_record_by_proof(
        &mut self,
        previous_note: Option<InputNoteRecord>,
        note: Note,
        inclusion_proof: NoteInclusionProof,
    ) -> Result<Option<InputNoteRecord>, ClientError> {
        let metadata = *note.metadata();
        let mut note_record = previous_note.unwrap_or(InputNoteRecord::new(
            note.into(),
            None,
            ExpectedNoteState {
                metadata: Some(metadata),
                after_block_num: inclusion_proof.location().block_num(),
                tag: Some(metadata.tag()),
            }
            .into(),
        ));

        if let Some(block_height) =
            self.rpc_api.get_nullifier_commit_height(&note_record.nullifier()).await?
        {
            if note_record.nullifier_received(note_record.nullifier(), block_height)? {
                return Ok(Some(note_record));
            }

            Ok(None)
        } else {
            let block_height = inclusion_proof.location().block_num();
            let current_block_num = maybe_await!(self.get_sync_height())?;

            let mut note_changed =
                note_record.inclusion_proof_received(inclusion_proof, metadata)?;

            if block_height < current_block_num {
                let mut current_partial_mmr = maybe_await!(self.build_current_partial_mmr(true))?;

                let block_header = self
                    .get_and_store_authenticated_block(block_height, &mut current_partial_mmr)
                    .await?;

                note_changed |= note_record.block_header_received(block_header)?;
            }

            if note_changed {
                Ok(Some(note_record))
            } else {
                Ok(None)
            }
        }
    }

    /// Builds a note record from the note details. If a note with the same id was already stored it
    /// is passed via `previous_note` so it can be updated.
    async fn import_note_record_by_details(
        &mut self,
        previous_note: Option<InputNoteRecord>,
        details: NoteDetails,
        after_block_num: u32,
        tag: Option<NoteTag>,
    ) -> Result<Option<InputNoteRecord>, ClientError> {
        let mut note_record = previous_note.unwrap_or({
            InputNoteRecord::new(
                details,
                None,
                ExpectedNoteState { metadata: None, after_block_num, tag }.into(),
            )
        });

        let committed_note_data = if let Some(tag) = tag {
            self.check_expected_note(after_block_num, tag, note_record.details()).await?
        } else {
            None
        };

        match committed_note_data {
            Some((metadata, inclusion_proof)) => {
                let mut current_partial_mmr = maybe_await!(self.build_current_partial_mmr(true))?;
                let block_header = self
                    .get_and_store_authenticated_block(
                        inclusion_proof.location().block_num(),
                        &mut current_partial_mmr,
                    )
                    .await?;

                let note_changed =
                    note_record.inclusion_proof_received(inclusion_proof, metadata)?;

                if note_record.block_header_received(block_header)? | note_changed {
                    Ok(Some(note_record))
                } else {
                    Ok(None)
                }
            },
            None => Ok(Some(note_record)),
        }
    }

    /// Checks if a note with the given note_tag and id is present in the chain between the
    /// `request_block_num` and the current block. If found it returns its metadata and inclusion
    /// proof.
    async fn check_expected_note(
        &mut self,
        mut request_block_num: u32,
        tag: NoteTag,
        expected_note: &miden_objects::notes::NoteDetails,
    ) -> Result<Option<(NoteMetadata, NoteInclusionProof)>, ClientError> {
        let current_block_num = maybe_await!(self.get_sync_height())?;
        loop {
            if request_block_num > current_block_num {
                return Ok(None);
            };

            let sync_notes = self.rpc_api.sync_notes(request_block_num, &[tag]).await?;

            if sync_notes.block_header.block_num() == sync_notes.chain_tip {
                return Ok(None);
            }

            // This means that notes with that note_tag were found.
            // Therefore, we should check if a note with the same id was found.
            let committed_note =
                sync_notes.notes.iter().find(|note| note.note_id() == &expected_note.id());

            if let Some(note) = committed_note {
                // This means that a note with the same id was found.
                // Therefore, we should mark the note as committed.
                let note_block_num = sync_notes.block_header.block_num();

                if note_block_num > current_block_num {
                    return Ok(None);
                };

                let note_inclusion_proof = NoteInclusionProof::new(
                    note_block_num,
                    note.note_index(),
                    note.merkle_path().clone(),
                )?;

                return Ok(Some((note.metadata(), note_inclusion_proof)));
            } else {
                // This means that a note with the same id was not found.
                // Therefore, we should request again for sync_notes with the same note_tag
                // and with the block_num of the last block header
                // (sync_notes.block_header.unwrap()).
                request_block_num = sync_notes.block_header.block_num();
            }
        }
    }
}<|MERGE_RESOLUTION|>--- conflicted
+++ resolved
@@ -4,20 +4,12 @@
     crypto::rand::FeltRng,
     notes::{Note, NoteDetails, NoteFile, NoteId, NoteInclusionProof, NoteMetadata, NoteTag},
 };
-<<<<<<< HEAD
-use tracing::info;
-use winter_maybe_async::maybe_await;
-
-use crate::{
-    store::{InputNoteRecord, NoteStatus, StoreError},
-=======
 use miden_tx::auth::TransactionAuthenticator;
 use winter_maybe_async::maybe_await;
 
 use crate::{
     rpc::NodeRpcClient,
     store::{ExpectedNoteState, InputNoteRecord, Store},
->>>>>>> 2bef3454
     Client, ClientError,
 };
 
