--- conflicted
+++ resolved
@@ -164,13 +164,8 @@
 /// Contains account changes to apply to the store.
 pub struct AccountUpdates {
     /// Updated public accounts.
-<<<<<<< HEAD
     updated_public_accounts: Vec<Account>,
-    /// Node account hashes that do not match the tracked information.
-=======
-    updated_onchain_accounts: Vec<Account>,
     /// Node account hashes that don't match the tracked information.
->>>>>>> e1040906
     mismatched_offchain_accounts: Vec<(AccountId, Digest)>,
 }
 
