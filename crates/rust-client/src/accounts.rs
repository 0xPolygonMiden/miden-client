//! The `accounts` module provides types and client APIs for managing accounts within the Miden
//! rollup network .
//!
//! Once accounts start being tracked by the client, their state will be
//! updated accordingly on every transaction, and validated against the rollup on every sync.

use alloc::vec::Vec;

pub use miden_lib::accounts::{
    auth::RpoFalcon512 as RpoFalcon512Component,
    faucets::BasicFungibleFaucet as BasicFungibleFaucetComponent,
    wallets::BasicWallet as BasicWalletComponent,
};
pub use miden_objects::accounts::{
    Account, AccountBuilder, AccountCode, AccountData, AccountHeader, AccountId, AccountStorage,
    AccountStorageMode, AccountType, StorageSlot, StorageSlotType,
};
use miden_objects::{accounts::AuthSecretKey, crypto::rand::FeltRng, Digest, Word};

use super::Client;
use crate::{
    store::{AccountRecord, AccountStatus},
    ClientError,
};

impl<R: FeltRng> Client<R> {
    // ACCOUNT CREATION
    // --------------------------------------------------------------------------------------------

    /// Adds the provided [Account] in the store so it can start being tracked by the client.
    ///
    /// If the account is already being tracked and `overwrite` is set to `true`, the account will
    /// be overwritten. The `account_seed` should be provided if the account is newly created.
    /// The `auth_secret_key` is stored in client but it is never exposed. It is used to
    /// authenticate transactions against the account. The seed is used when notifying the
    /// network about a new account and is not used for any other purpose.
    ///
    /// # Errors
    ///
    /// - Trying to import a new account without providing its seed.
    /// - If the account is already tracked and `overwrite` is set to `false`.
    /// - If `overwrite` is set to `true` and the `account_data` nonce is lower than the one already
    ///   being tracked.
    /// - If `overwrite` is set to `true` and the `account_data` hash doesn't match the network's
    ///   account hash.
    pub async fn add_account(
        &mut self,
        account: &Account,
        account_seed: Option<Word>,
        auth_secret_key: &AuthSecretKey,
        overwrite: bool,
    ) -> Result<(), ClientError> {
        let account_seed = if account.is_new() {
            if account_seed.is_none() {
                return Err(ClientError::AddNewAccountWithoutSeed);
            }
            account_seed
        } else {
            // Ignore the seed since it's not a new account

            // TODO: The alternative approach to this is to store the seed anyway, but
            // ignore it at the point of executing against this transaction, but that
            // approach seems a little bit more incorrect
            if account_seed.is_some() {
                tracing::warn!("Added an existing account and still provided a seed when it is not needed. It's possible that the account's file was incorrectly generated. The seed will be ignored.");
            }
            None
        };

<<<<<<< HEAD
        let tracked_account = self.store.get_account(account_data.account.id()).await?;
=======
        let tracked_account = self.store.get_account(account.id()).await;
>>>>>>> e1040906

        match tracked_account {
            None => {
                // If the account is not being tracked, insert it into the store regardless of the
                // `overwrite` flag
                self.store.add_note_tag(account.try_into()?).await?;

                self.store
                    .insert_account(account, account_seed, auth_secret_key)
                    .await
                    .map_err(ClientError::StoreError)
            },
            Some(tracked_account) => {
                if !overwrite {
                    // Only overwrite the account if the flag is set to `true`
                    return Err(ClientError::AccountAlreadyTracked(account.id()));
                }

                if tracked_account.account().nonce().as_int() > account.nonce().as_int() {
                    // If the new account is older than the one being tracked, return an error
                    return Err(ClientError::AccountNonceTooLow);
                }

                if tracked_account.is_locked() {
                    // If the tracked account is locked, check that the account hash matches the one
                    // in the network
                    let network_account_hash =
                        self.rpc_api.get_account_update(account.id()).await?.hash();
                    if network_account_hash != account.hash() {
                        return Err(ClientError::AccountHashMismatch(network_account_hash));
                    }
                }

                self.store.update_account(account).await.map_err(ClientError::StoreError)
            },
        }
    }

    // ACCOUNT DATA RETRIEVAL
    // --------------------------------------------------------------------------------------------

    /// Returns a list of [AccountHeader] of all accounts stored in the database along with their
    /// statuses.
    ///
    /// Said accounts' state is the state after the last performed sync.
    pub async fn get_account_headers(
        &self,
    ) -> Result<Vec<(AccountHeader, AccountStatus)>, ClientError> {
        self.store.get_account_headers().await.map_err(|err| err.into())
    }

    /// Retrieves a full [AccountRecord] object for the specified `account_id`. This result
    /// represents data for the latest state known to the client, alongside its status. Returns
    /// `None` if the account ID is not found.
    pub async fn get_account(
        &self,
        account_id: AccountId,
    ) -> Result<Option<AccountRecord>, ClientError> {
        self.store.get_account(account_id).await.map_err(|err| err.into())
    }

    /// Retrieves an [AccountHeader] object for the specified [AccountId] along with its status.
    /// Returns `None` if the account ID is not found.
    ///
    /// Said account's state is the state according to the last sync performed.
    pub async fn get_account_header_by_id(
        &self,
        account_id: AccountId,
    ) -> Result<Option<(AccountHeader, AccountStatus)>, ClientError> {
        self.store.get_account_header(account_id).await.map_err(|err| err.into())
    }

    /// Returns an [AuthSecretKey] object utilized to authenticate an account. Returns `None`
    /// if the account ID is not found.
    pub async fn get_account_auth(
        &self,
        account_id: AccountId,
    ) -> Result<Option<AuthSecretKey>, ClientError> {
        self.store.get_account_auth(account_id).await.map_err(|err| err.into())
    }
}

// ACCOUNT UPDATES
// ================================================================================================

/// Contains account changes to apply to the store.
pub struct AccountUpdates {
    /// Updated public accounts.
    updated_onchain_accounts: Vec<Account>,
    /// Node account hashes that don't match the tracked information.
    mismatched_offchain_accounts: Vec<(AccountId, Digest)>,
}

impl AccountUpdates {
    /// Creates a new instance of `AccountUpdates`.
    pub fn new(
        updated_onchain_accounts: Vec<Account>,
        mismatched_offchain_accounts: Vec<(AccountId, Digest)>,
    ) -> Self {
        Self {
            updated_onchain_accounts,
            mismatched_offchain_accounts,
        }
    }

    /// Returns the updated public accounts.
    pub fn updated_onchain_accounts(&self) -> &[Account] {
        &self.updated_onchain_accounts
    }

    /// Returns the mismatched offchain accounts.
    pub fn mismatched_offchain_accounts(&self) -> &[(AccountId, Digest)] {
        &self.mismatched_offchain_accounts
    }
}

// TESTS
// ================================================================================================

#[cfg(test)]
pub mod tests {
    use alloc::vec::Vec;

    use miden_lib::transaction::TransactionKernel;
    use miden_objects::{
        accounts::{
            account_id::testing::{
                ACCOUNT_ID_FUNGIBLE_FAUCET_OFF_CHAIN, ACCOUNT_ID_FUNGIBLE_FAUCET_ON_CHAIN,
            },
            Account, AccountData, AuthSecretKey,
        },
        crypto::dsa::rpo_falcon512::SecretKey,
        Felt, Word,
    };

    use crate::mock::create_test_client;

    fn create_account_data(account_id: u64) -> AccountData {
        let account =
            Account::mock(account_id, Felt::new(2), TransactionKernel::testing_assembler());

        AccountData::new(
            account.clone(),
            Some(Word::default()),
            AuthSecretKey::RpoFalcon512(SecretKey::new()),
        )
    }

    pub fn create_initial_accounts_data() -> Vec<AccountData> {
        let account = create_account_data(ACCOUNT_ID_FUNGIBLE_FAUCET_OFF_CHAIN);

        let faucet_account = create_account_data(ACCOUNT_ID_FUNGIBLE_FAUCET_ON_CHAIN);

        // Create Genesis state and save it to a file
        let accounts = vec![account, faucet_account];

        accounts
    }

    #[tokio::test]
    pub async fn try_add_account() {
        // generate test client
        let (mut client, _rpc_api) = create_test_client().await;

        let account = Account::mock(
            ACCOUNT_ID_FUNGIBLE_FAUCET_OFF_CHAIN,
            Felt::new(0),
            TransactionKernel::testing_assembler(),
        );

        let key_pair = SecretKey::new();

        assert!(client
            .add_account(&account, None, &AuthSecretKey::RpoFalcon512(key_pair.clone()), false)
            .await
            .is_err());
        assert!(client
            .add_account(
                &account,
                Some(Word::default()),
                &AuthSecretKey::RpoFalcon512(key_pair),
                false
            )
            .await
            .is_ok());
    }

    #[tokio::test]
    async fn load_accounts_test() {
        // generate test client
        let (mut client, _) = create_test_client().await;

        let created_accounts_data = create_initial_accounts_data();

        for account_data in created_accounts_data.clone() {
            client
                .add_account(
                    &account_data.account,
                    account_data.account_seed,
                    &account_data.auth_secret_key,
                    false,
                )
                .await
                .unwrap();
        }

        let expected_accounts: Vec<Account> = created_accounts_data
            .into_iter()
            .map(|account_data| account_data.account)
            .collect();
        let accounts = client.get_account_headers().await.unwrap();

        assert_eq!(accounts.len(), 2);
        for (client_acc, expected_acc) in accounts.iter().zip(expected_accounts.iter()) {
            assert_eq!(client_acc.0.hash(), expected_acc.hash());
        }
    }
}<|MERGE_RESOLUTION|>--- conflicted
+++ resolved
@@ -67,11 +67,7 @@
             None
         };
 
-<<<<<<< HEAD
-        let tracked_account = self.store.get_account(account_data.account.id()).await?;
-=======
-        let tracked_account = self.store.get_account(account.id()).await;
->>>>>>> e1040906
+        let tracked_account = self.store.get_account(account.id()).await?;
 
         match tracked_account {
             None => {
