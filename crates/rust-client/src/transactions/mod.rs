--- conflicted
+++ resolved
@@ -268,12 +268,8 @@
 
         let output_notes: Vec<Note> =
             transaction_request.expected_output_notes().cloned().collect();
-<<<<<<< HEAD
+
         let future_notes: Vec<(NoteDetails, NoteTag)> =
-=======
-
-        let future_notes: Vec<NoteDetails> =
->>>>>>> 9029693b
             transaction_request.expected_future_notes().cloned().collect();
 
         let tx_script = match transaction_request.script_template() {
