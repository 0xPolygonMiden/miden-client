//! Provides APIs for transaction creation, execution, and proving.
//! It also handles proof submission to the network.

use alloc::{
    collections::{BTreeMap, BTreeSet},
    string::{String, ToString},
    vec::Vec,
};
use core::fmt::{self};

use miden_lib::transaction::TransactionKernel;
use miden_objects::{
    accounts::{Account, AccountDelta, AccountId, AccountType},
    assets::{Asset, NonFungibleAsset},
    notes::{Note, NoteDetails, NoteExecutionMode, NoteId, NoteTag, NoteType},
    transaction::{InputNotes, TransactionArgs},
    AssetError, Digest, Felt, NoteError, Word,
};
pub use miden_tx::{LocalTransactionProver, ProvingOptions, TransactionProver};
use script_builder::{AccountCapabilities, AccountInterface, TransactionScriptBuilder};
use tracing::info;
use winter_maybe_async::*;

use super::{Client, FeltRng};
use crate::{
    notes::NoteScreener,
<<<<<<< HEAD
    store::{input_note_states::ExpectedNoteState, InputNoteRecord, NoteFilter, TransactionFilter},
=======
    store::{ExpectedNoteState, InputNoteRecord, NoteFilter, TransactionFilter},
>>>>>>> 1e038d89
    ClientError,
};

mod request;
pub use request::{
    NoteArgs, PaymentTransactionData, SwapTransactionData, TransactionRequest,
    TransactionRequestError, TransactionScriptTemplate,
};

mod script_builder;
pub use miden_objects::transaction::{
    ExecutedTransaction, InputNote, OutputNote, OutputNotes, ProvenTransaction, TransactionId,
    TransactionScript,
};
pub use miden_tx::{DataStoreError, TransactionExecutorError};
pub use script_builder::TransactionScriptBuilderError;

// TRANSACTION RESULT
// --------------------------------------------------------------------------------------------

/// Represents the result of executing a transaction by the client.
///
/// It contains an [ExecutedTransaction], and a list of `relevant_notes` that contains the
/// `output_notes` that the client has to store as input notes, based on the NoteScreener
/// output from filtering the transaction's output notes or some partial note we expect to receive
/// in the future (you can check at swap notes for an example of this).
#[derive(Clone, Debug)]
pub struct TransactionResult {
    transaction: ExecutedTransaction,
    relevant_notes: Vec<InputNoteRecord>,
}

impl TransactionResult {
    /// Screens the output notes to store and track the relevant ones, and instantiates a
    /// [TransactionResult]
    #[maybe_async]
    pub fn new(
        transaction: ExecutedTransaction,
        note_screener: NoteScreener,
        partial_notes: Vec<(NoteDetails, NoteTag)>,
    ) -> Result<Self, ClientError> {
        let mut relevant_notes = vec![];

        for note in notes_from_output(transaction.output_notes()) {
            let account_relevance = maybe_await!(note_screener.check_relevance(note))?;

            if !account_relevance.is_empty() {
                relevant_notes.push(note.clone().into());
            }
        }

        // Include partial output notes into the relevant notes
        relevant_notes.extend(partial_notes.iter().map(|(note_details, tag)| {
            InputNoteRecord::new(
                note_details.clone(),
                None,
                ExpectedNoteState {
                    metadata: None,
                    after_block_num: 0,
                    tag: Some(*tag),
                }
                .into(),
            )
        }));

        let tx_result = Self { transaction, relevant_notes };

        Ok(tx_result)
    }

    /// Returns the [ExecutedTransaction].
    pub fn executed_transaction(&self) -> &ExecutedTransaction {
        &self.transaction
    }

    /// Returns the output notes that were generated as a result of the transaction execution.
    pub fn created_notes(&self) -> &OutputNotes {
        self.transaction.output_notes()
    }

    /// Returns the list of notes that are relevant to the client, based on [NoteScreener].
    pub fn relevant_notes(&self) -> &[InputNoteRecord] {
        &self.relevant_notes
    }

    /// Returns the block against which the transaction was executed.
    pub fn block_num(&self) -> u32 {
        self.transaction.block_header().block_num()
    }

    /// Returns transaction's [TransactionArgs].
    pub fn transaction_arguments(&self) -> &TransactionArgs {
        self.transaction.tx_args()
    }

    /// Returns the [AccountDelta] that describes the change of state for the executing [Account].
    pub fn account_delta(&self) -> &AccountDelta {
        self.transaction.account_delta()
    }

    /// Returns input notes that were consumed as part of the transaction.
    pub fn consumed_notes(&self) -> &InputNotes<InputNote> {
        self.transaction.tx_inputs().input_notes()
    }
}

// TRANSACTION RECORD
// --------------------------------------------------------------------------------------------

/// Describes a transaction that has been executed and is being tracked on the Client
///
/// Currently, the `commit_height` (and `committed` status) is set based on the height
/// at which the transaction's output notes are committed.
#[derive(Debug, Clone)]
pub struct TransactionRecord {
    pub id: TransactionId,
    pub account_id: AccountId,
    pub init_account_state: Digest,
    pub final_account_state: Digest,
    pub input_note_nullifiers: Vec<Digest>,
    pub output_notes: OutputNotes,
    pub transaction_script: Option<TransactionScript>,
    pub block_num: u32,
    pub transaction_status: TransactionStatus,
}

impl TransactionRecord {
    #[allow(clippy::too_many_arguments)]
    pub fn new(
        id: TransactionId,
        account_id: AccountId,
        init_account_state: Digest,
        final_account_state: Digest,
        input_note_nullifiers: Vec<Digest>,
        output_notes: OutputNotes,
        transaction_script: Option<TransactionScript>,
        block_num: u32,
        transaction_status: TransactionStatus,
    ) -> TransactionRecord {
        TransactionRecord {
            id,
            account_id,
            init_account_state,
            final_account_state,
            input_note_nullifiers,
            output_notes,
            transaction_script,
            block_num,
            transaction_status,
        }
    }
}

/// Represents the status of a transaction
#[derive(Debug, Clone, PartialEq)]
pub enum TransactionStatus {
    /// Transaction has been submitted but not yet committed
    Pending,
    /// Transaction has been committed and included at the specified block number
    Committed(u32),
    /// Transaction has been discarded and is not included in the node
    Discarded,
}

impl fmt::Display for TransactionStatus {
    fn fmt(&self, f: &mut fmt::Formatter<'_>) -> fmt::Result {
        match self {
            TransactionStatus::Pending => write!(f, "Pending"),
            TransactionStatus::Committed(block_number) => {
                write!(f, "Committed (Block: {})", block_number)
            },
            TransactionStatus::Discarded => write!(f, "Discarded"),
        }
    }
}

impl<R: FeltRng> Client<R> {
    // TRANSACTION DATA RETRIEVAL
    // --------------------------------------------------------------------------------------------

    /// Retrieves tracked transactions, filtered by [TransactionFilter].
    #[maybe_async]
    pub fn get_transactions(
        &self,
        filter: TransactionFilter,
    ) -> Result<Vec<TransactionRecord>, ClientError> {
        maybe_await!(self.store.get_transactions(filter)).map_err(|err| err.into())
    }

    // TRANSACTION
    // --------------------------------------------------------------------------------------------

    /// Creates and executes a transaction specified by the request against the specified account,
    /// but does not change the local database.
    ///
    /// # Errors
    ///
    /// - Returns [ClientError::MissingOutputNotes] if the [TransactionRequest] ouput notes are not
    ///   a subset of executor's output notes
    /// - Returns a [ClientError::TransactionExecutorError] if the execution fails
    /// - Returns a [ClientError::TransactionRequestError] if the request is invalid
    #[maybe_async]
    pub fn new_transaction(
        &mut self,
        account_id: AccountId,
        transaction_request: TransactionRequest,
    ) -> Result<TransactionResult, ClientError> {
        // Validates the transaction request before executing
        maybe_await!(self.validate_request(account_id, &transaction_request))?;

        // Ensure authenticated notes have their inclusion proofs (a.k.a they're in a committed
        // state). TODO: we should consider refactoring this in a way we can handle this in
        // `get_transaction_inputs`
        let authenticated_input_note_ids: Vec<NoteId> =
            transaction_request.authenticated_input_note_ids().collect::<Vec<_>>();

        let authenticated_note_records = maybe_await!(self
            .store
            .get_input_notes(NoteFilter::List(authenticated_input_note_ids)))?;

        for authenticated_note_record in authenticated_note_records {
            if !authenticated_note_record.is_authenticated() {
                return Err(ClientError::TransactionRequestError(
                    TransactionRequestError::InputNoteNotAuthenticated,
                ));
            }
        }

        // If tx request contains unauthenticated_input_notes we should insert them
        let unauthenticated_input_notes = transaction_request
            .unauthenticated_input_notes()
            .iter()
            .cloned()
            .map(|note| note.into())
            .collect::<Vec<_>>();
        maybe_await!(self.store.upsert_input_notes(&unauthenticated_input_notes))?;

        let block_num = maybe_await!(self.store.get_sync_height())?;

        let note_ids = transaction_request.get_input_note_ids();

        let output_notes: Vec<Note> =
            transaction_request.expected_output_notes().cloned().collect();

        let future_notes: Vec<(NoteDetails, NoteTag)> =
            transaction_request.expected_future_notes().cloned().collect();

        let tx_script = match transaction_request.script_template() {
            Some(TransactionScriptTemplate::CustomScript(script)) => script.clone(),
            Some(TransactionScriptTemplate::SendNotes(notes)) => {
                let tx_script_builder = TransactionScriptBuilder::new(maybe_await!(
                    self.get_account_capabilities(account_id)
                )?);

                tx_script_builder.build_send_notes_script(notes)?
            },
            None => {
                if transaction_request.input_notes().is_empty() {
                    return Err(ClientError::TransactionRequestError(
                        TransactionRequestError::NoInputNotes,
                    ));
                }

                let tx_script_builder = TransactionScriptBuilder::new(maybe_await!(
                    self.get_account_capabilities(account_id)
                )?);

                tx_script_builder.build_auth_script()?
            },
        };

        let tx_args = transaction_request.into_transaction_args(tx_script);

        // Execute the transaction and get the witness
        let executed_transaction = maybe_await!(self
            .tx_executor
            .execute_transaction(account_id, block_num, &note_ids, tx_args,))?;

        // Check that the expected output notes matches the transaction outcome.
        // We compare authentication hashes where possible since that involves note IDs + metadata
        // (as opposed to just note ID which remains the same regardless of metadata)
        // We also do the check for partial output notes

        let tx_note_auth_hashes: BTreeSet<Digest> =
            notes_from_output(executed_transaction.output_notes())
                .map(|note| note.hash())
                .collect();

        let missing_note_ids: Vec<NoteId> = output_notes
            .iter()
            .filter_map(|n| (!tx_note_auth_hashes.contains(&n.hash())).then_some(n.id()))
            .collect();

        if !missing_note_ids.is_empty() {
            return Err(ClientError::MissingOutputNotes(missing_note_ids));
        }

        let screener = NoteScreener::new(self.store.clone());

        maybe_await!(TransactionResult::new(executed_transaction, screener, future_notes))
    }

    /// Proves the specified transaction, submits it to the network, and saves the transaction into
    /// the local database for tracking.
    pub async fn submit_transaction(
        &mut self,
        tx_result: TransactionResult,
    ) -> Result<(), ClientError> {
        let proven_transaction = maybe_await!(self.prove_transaction(&tx_result))?;
        self.submit_proven_transaction(proven_transaction).await?;
        maybe_await!(self.apply_transaction(tx_result))
    }

    #[maybe_async]
    fn prove_transaction(
        &mut self,
        tx_result: &TransactionResult,
    ) -> Result<ProvenTransaction, ClientError> {
<<<<<<< HEAD
        let transaction_prover = LocalTransactionProver::new(ProvingOptions::default());
=======
>>>>>>> 1e038d89
        info!("Proving transaction...");

        let proven_transaction =
            maybe_await!(self.tx_prover.prove(tx_result.executed_transaction().clone().into()))?;

        info!("Transaction proven.");

        Ok(proven_transaction)
    }

    async fn submit_proven_transaction(
        &mut self,
        proven_transaction: ProvenTransaction,
    ) -> Result<(), ClientError> {
        info!("Submitting transaction to the network...");
        self.rpc_api.submit_proven_transaction(proven_transaction).await?;
        info!("Transaction submitted.");

        Ok(())
    }

    #[maybe_async]
    fn apply_transaction(&self, tx_result: TransactionResult) -> Result<(), ClientError> {
        // Transaction was proven and submitted to the node correctly, persist note details and
        // update account
        info!("Applying transaction to the local store...");
        maybe_await!(self.store.apply_transaction(tx_result))?;
        info!("Transaction stored.");
        Ok(())
    }

    /// Compiles the provided transaction script source and inputs into a [TransactionScript]
    pub fn compile_tx_script<T>(
        &self,
        inputs: T,
        program: &str,
    ) -> Result<TransactionScript, ClientError>
    where
        T: IntoIterator<Item = (Word, Vec<Felt>)>,
    {
        TransactionScript::compile(program, inputs, TransactionKernel::assembler())
            .map_err(ClientError::TransactionScriptError)
    }

    // HELPERS
    // --------------------------------------------------------------------------------------------

    /// Helper to get the account outgoing assets.
    ///
    /// Any outgoing assets resulting from executing note scripts but not present in expected output
    /// notes would not be included.
    fn get_outgoing_assets(
        &self,
        transaction_request: &TransactionRequest,
    ) -> (BTreeMap<AccountId, u64>, BTreeSet<NonFungibleAsset>) {
        // Get own notes assets
        let mut own_notes_assets = match transaction_request.script_template() {
            Some(TransactionScriptTemplate::SendNotes(notes)) => {
                notes.iter().map(|note| (note.id(), note.assets())).collect::<BTreeMap<_, _>>()
            },
            _ => Default::default(),
        };
        // Get transaction output notes assets
        let mut output_notes_assets = transaction_request
            .expected_output_notes()
            .map(|note| (note.id(), note.assets()))
            .collect::<BTreeMap<_, _>>();

        // Merge with own notes assets and delete duplicates
        output_notes_assets.append(&mut own_notes_assets);

        // Create a map of the fungible and non-fungible assets in the output notes
        let outgoing_assets =
            output_notes_assets.values().flat_map(|note_assets| note_assets.iter());

        collect_assets(outgoing_assets)
    }

    /// Helper to get the account incoming assets.
    #[maybe_async]
    fn get_incoming_assets(
        &self,
        transaction_request: &TransactionRequest,
    ) -> Result<(BTreeMap<AccountId, u64>, BTreeSet<NonFungibleAsset>), TransactionRequestError>
    {
        // Get incoming asset notes excluding unauthenticated ones
        let incoming_notes_ids: Vec<_> = transaction_request
            .input_notes()
            .iter()
            .filter_map(|(note_id, _)| {
                if transaction_request
                    .unauthenticated_input_notes()
                    .iter()
                    .any(|note| note.id() == *note_id)
                {
                    None
                } else {
                    Some(*note_id)
                }
            })
            .collect();

        let store_input_notes =
            maybe_await!(self.get_input_notes(NoteFilter::List(incoming_notes_ids)))
                .map_err(|err| TransactionRequestError::NoteNotFound(err.to_string()))?;

        let all_incoming_assets =
            store_input_notes.iter().flat_map(|note| note.assets().iter()).chain(
                transaction_request
                    .unauthenticated_input_notes()
                    .iter()
                    .flat_map(|note| note.assets().iter()),
            );

        Ok(collect_assets(all_incoming_assets))
    }

    #[maybe_async]
    fn validate_basic_account_request(
        &self,
        transaction_request: &TransactionRequest,
        account: &Account,
    ) -> Result<(), ClientError> {
        // Get outgoing assets
        let (fungible_balance_map, non_fungible_set) =
            self.get_outgoing_assets(transaction_request);

        // Get incoming assets
        let (incoming_fungible_balance_map, incoming_non_fungible_balance_set) =
            maybe_await!(self.get_incoming_assets(transaction_request))?;

        // Check if the account balance plus incoming assets is greater than or equal to the
        // outgoing fungible assets
        for (faucet_id, amount) in fungible_balance_map {
            let account_asset_amount = account.vault().get_balance(faucet_id).unwrap_or(0);
            let incoming_balance = incoming_fungible_balance_map.get(&faucet_id).unwrap_or(&0);
            if account_asset_amount + incoming_balance < amount {
                return Err(ClientError::AssetError(AssetError::AssetAmountNotSufficient(
                    account_asset_amount,
                    amount,
                )));
            }
        }

        // Check if the account balance plus incoming assets is greater than or equal to the
        // outgoing non fungible assets
        for non_fungible in non_fungible_set {
            match account.vault().has_non_fungible_asset(non_fungible.into()) {
                Ok(true) => (),
                Ok(false) => {
                    // Check if the non fungible asset is in the incoming assets
                    if !incoming_non_fungible_balance_set.contains(&non_fungible) {
                        return Err(ClientError::AssetError(AssetError::AssetAmountNotSufficient(
                            0, 1,
                        )));
                    }
                },
                _ => {
                    return Err(ClientError::AssetError(AssetError::AssetAmountNotSufficient(
                        0, 1,
                    )));
                },
            }
        }

        Ok(())
    }

    /// Validates that the specified transaction request can be executed by the specified account.
    ///
    /// This function checks that the account has enough balance to cover the outgoing assets. This
    /// does't guarantee that the transaction will succeed, but it's useful to avoid submitting
    /// transactions that are guaranteed to fail.
    #[maybe_async]
    pub fn validate_request(
        &self,
        account_id: AccountId,
        transaction_request: &TransactionRequest,
    ) -> Result<(), ClientError> {
        let (account, _) = maybe_await!(self.get_account(account_id))?;
        if account.is_faucet() {
            // TODO(SantiagoPittella): Add faucet validations.
            Ok(())
        } else {
            maybe_await!(self.validate_basic_account_request(transaction_request, &account))
        }
    }

    /// Retrieves the account capabilities for the specified account.
    #[maybe_async]
    fn get_account_capabilities(
        &self,
        account_id: AccountId,
    ) -> Result<AccountCapabilities, ClientError> {
        let account = maybe_await!(self.get_account(account_id))?.0;
        let account_auth = maybe_await!(self.get_account_auth(account_id))?;

        // TODO: we should check if the account actually exposes the interfaces we're trying to use
        let account_capabilities = match account.account_type() {
            AccountType::FungibleFaucet => AccountInterface::BasicFungibleFaucet,
            AccountType::NonFungibleFaucet => todo!("Non fungible faucet not supported yet"),
            AccountType::RegularAccountImmutableCode | AccountType::RegularAccountUpdatableCode => {
                AccountInterface::BasicWallet
            },
        };

        Ok(AccountCapabilities {
            account_id,
            auth: account_auth,
            interfaces: account_capabilities,
        })
    }
}

// TESTING HELPERS
// ================================================================================================

#[cfg(feature = "testing")]
impl<R: FeltRng> Client<R> {
    #[maybe_async]
    pub fn testing_prove_transaction(
        &mut self,
        tx_result: &TransactionResult,
    ) -> Result<ProvenTransaction, ClientError> {
        maybe_await!(self.prove_transaction(tx_result))
    }

    pub async fn testing_submit_proven_transaction(
        &mut self,
        proven_transaction: ProvenTransaction,
    ) -> Result<(), ClientError> {
        self.submit_proven_transaction(proven_transaction).await
    }

    pub async fn testing_apply_transaction(
        &self,
        tx_result: TransactionResult,
    ) -> Result<(), ClientError> {
        maybe_await!(self.apply_transaction(tx_result))
    }
}

// HELPERS
// ================================================================================================

fn collect_assets<'a>(
    assets: impl Iterator<Item = &'a Asset>,
) -> (BTreeMap<AccountId, u64>, BTreeSet<NonFungibleAsset>) {
    let mut fungible_balance_map = BTreeMap::new();
    let mut non_fungible_set = BTreeSet::new();

    assets.for_each(|asset| match asset {
        Asset::Fungible(fungible) => {
            fungible_balance_map
                .entry(fungible.faucet_id())
                .and_modify(|balance| *balance += fungible.amount())
                .or_insert(fungible.amount());
        },
        Asset::NonFungible(non_fungible) => {
            non_fungible_set.insert(*non_fungible);
        },
    });

    (fungible_balance_map, non_fungible_set)
}

pub(crate) fn prepare_word(word: &Word) -> String {
    word.iter().map(|x| x.as_int().to_string()).collect::<Vec<_>>().join(".")
}

/// Extracts notes from [OutputNotes]
/// Used for:
/// - checking the relevance of notes to save them as input notes
/// - validate hashes versus expected output notes after a transaction is executed
pub fn notes_from_output(output_notes: &OutputNotes) -> impl Iterator<Item = &Note> {
    output_notes
        .iter()
        .filter(|n| matches!(n, OutputNote::Full(_)))
        .map(|n| match n {
            OutputNote::Full(n) => n,
            // The following todo!() applies until we have a way to support flows where we have
            // partial details of the note
            OutputNote::Header(_) | OutputNote::Partial(_) => {
                todo!("For now, all details should be held in OutputNote::Fulls")
            },
        })
}

/// Returns a note tag for a swap note with the specified parameters.
///
/// Use case ID for the returned tag is set to 0.
///
/// Tag payload is constructed by taking asset tags (8 bits of faucet ID) and concatenating them
/// together as offered_asset_tag + requested_asset tag.
///
/// Network execution hint for the returned tag is set to `Local`.
///
/// Based on miden-base's implementation (<https://github.com/0xPolygonMiden/miden-base/blob/9e4de88031b55bcc3524cb0ccfb269821d97fb29/miden-lib/src/notes/mod.rs#L153>)
///
/// TODO: we should make the function in base public and once that gets released use that one and
/// delete this implementation.
pub fn build_swap_tag(
    note_type: NoteType,
    offered_asset_faucet_id: AccountId,
    requested_asset_faucet_id: AccountId,
) -> Result<NoteTag, NoteError> {
    const SWAP_USE_CASE_ID: u16 = 0;

    // get bits 4..12 from faucet IDs of both assets, these bits will form the tag payload; the
    // reason we skip the 4 most significant bits is that these encode metadata of underlying
    // faucets and are likely to be the same for many different faucets.

    let offered_asset_id: u64 = offered_asset_faucet_id.into();
    let offered_asset_tag = (offered_asset_id >> 52) as u8;

    let requested_asset_id: u64 = requested_asset_faucet_id.into();
    let requested_asset_tag = (requested_asset_id >> 52) as u8;

    let payload = ((offered_asset_tag as u16) << 8) | (requested_asset_tag as u16);

    let execution = NoteExecutionMode::Local;
    match note_type {
        NoteType::Public => NoteTag::for_public_use_case(SWAP_USE_CASE_ID, payload, execution),
        _ => NoteTag::for_local_use_case(SWAP_USE_CASE_ID, payload),
    }
}

#[cfg(test)]
mod test {
    use miden_lib::transaction::TransactionKernel;
    use miden_objects::{
        accounts::{
            account_id::testing::{
                ACCOUNT_ID_FUNGIBLE_FAUCET_OFF_CHAIN, ACCOUNT_ID_FUNGIBLE_FAUCET_ON_CHAIN,
                ACCOUNT_ID_REGULAR_ACCOUNT_IMMUTABLE_CODE_ON_CHAIN,
            },
            AccountData, StorageSlot,
        },
        assets::{Asset, FungibleAsset},
        crypto::{dsa::rpo_falcon512::SecretKey, rand::RpoRandomCoin},
        notes::NoteType,
        testing::account::AccountBuilder,
        Felt,
    };

    use super::{PaymentTransactionData, TransactionRequest};
    use crate::mock::create_test_client;

    #[tokio::test]
    async fn test_transaction_creates_two_notes() {
        let (mut client, _) = create_test_client();
        let asset_1: Asset =
            FungibleAsset::new(ACCOUNT_ID_FUNGIBLE_FAUCET_OFF_CHAIN.try_into().unwrap(), 123)
                .unwrap()
                .into();
        let asset_2: Asset =
            FungibleAsset::new(ACCOUNT_ID_FUNGIBLE_FAUCET_ON_CHAIN.try_into().unwrap(), 500)
                .unwrap()
                .into();

        let key = SecretKey::new();
        let (account, _) = AccountBuilder::new(RpoRandomCoin::new(Default::default()))
            .nonce(Felt::new(1))
            .default_code(TransactionKernel::assembler())
            .add_assets([asset_1, asset_2])
            .add_storage_slot(StorageSlot::Value(key.public_key().into()))
            .build()
            .unwrap();

        client
            .import_account(AccountData::new(
                account.clone(),
                None,
                miden_objects::accounts::AuthSecretKey::RpoFalcon512(key.clone()),
            ))
            .unwrap();
        client.sync_state().await.unwrap();
        let tx_request = TransactionRequest::pay_to_id(
            PaymentTransactionData::new(
                vec![asset_1, asset_2],
                account.id(),
                ACCOUNT_ID_REGULAR_ACCOUNT_IMMUTABLE_CODE_ON_CHAIN.try_into().unwrap(),
            ),
            None,
            NoteType::Private,
            client.rng(),
        )
        .unwrap();

        let tx_result = client.new_transaction(account.id(), tx_request).unwrap();
        assert!(tx_result
            .created_notes()
            .get_note(0)
            .assets()
            .is_some_and(|assets| assets.num_assets() == 2));
        // Prove and apply transaction
        client.testing_apply_transaction(tx_result.clone()).await.unwrap();
    }
}<|MERGE_RESOLUTION|>--- conflicted
+++ resolved
@@ -24,11 +24,7 @@
 use super::{Client, FeltRng};
 use crate::{
     notes::NoteScreener,
-<<<<<<< HEAD
     store::{input_note_states::ExpectedNoteState, InputNoteRecord, NoteFilter, TransactionFilter},
-=======
-    store::{ExpectedNoteState, InputNoteRecord, NoteFilter, TransactionFilter},
->>>>>>> 1e038d89
     ClientError,
 };
 
@@ -347,10 +343,6 @@
         &mut self,
         tx_result: &TransactionResult,
     ) -> Result<ProvenTransaction, ClientError> {
-<<<<<<< HEAD
-        let transaction_prover = LocalTransactionProver::new(ProvingOptions::default());
-=======
->>>>>>> 1e038d89
         info!("Proving transaction...");
 
         let proven_transaction =
