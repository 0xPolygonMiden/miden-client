//! Provides APIs for transaction creation, execution, and proving.
//! It also handles proof submission to the network.

use alloc::{
    collections::{BTreeMap, BTreeSet},
    string::{String, ToString},
    sync::Arc,
    vec::Vec,
};
use core::fmt::{self};

pub use miden_lib::transaction::TransactionKernel;
use miden_objects::{
    accounts::{Account, AccountCode, AccountDelta, AccountId, AccountType},
    assets::{Asset, NonFungibleAsset},
    crypto::merkle::MerklePath,
    notes::{Note, NoteDetails, NoteId, NoteTag},
    transaction::{InputNotes, TransactionArgs},
    AssetError, Digest, Felt, Word, ZERO,
};
use miden_tx::TransactionExecutor;
pub use miden_tx::{
    LocalTransactionProver, ProvingOptions, TransactionProver, TransactionProverError,
};
use script_builder::{AccountCapabilities, AccountInterface};
use tracing::info;

use super::{Client, FeltRng};
use crate::{
    notes::{NoteScreener, NoteUpdates},
    rpc::domain::accounts::AccountProof,
    store::{
        input_note_states::ExpectedNoteState, InputNoteRecord, InputNoteState, NoteFilter,
        OutputNoteRecord, StoreError, TransactionFilter,
    },
    sync::NoteTagRecord,
    ClientError,
};

mod request;
pub use request::{
    ForeignAccount, ForeignAccountInputs, NoteArgs, PaymentTransactionData, SwapTransactionData,
    TransactionRequest, TransactionRequestBuilder, TransactionRequestError,
    TransactionScriptTemplate,
};

mod script_builder;
pub use miden_objects::transaction::{
    ExecutedTransaction, InputNote, OutputNote, OutputNotes, ProvenTransaction, TransactionId,
    TransactionScript,
};
pub use miden_tx::{DataStoreError, TransactionExecutorError};
pub use script_builder::TransactionScriptBuilderError;

// TRANSACTION RESULT
// --------------------------------------------------------------------------------------------

/// Represents the result of executing a transaction by the client.
///
/// It contains an [ExecutedTransaction], and a list of `relevant_notes` that contains the
/// `output_notes` that the client has to store as input notes, based on the NoteScreener
/// output from filtering the transaction's output notes or some partial note we expect to receive
/// in the future (you can check at swap notes for an example of this).
#[derive(Clone, Debug)]
pub struct TransactionResult {
    transaction: ExecutedTransaction,
    relevant_notes: Vec<InputNoteRecord>,
}

impl TransactionResult {
    /// Screens the output notes to store and track the relevant ones, and instantiates a
    /// [TransactionResult].
    pub async fn new(
        transaction: ExecutedTransaction,
        note_screener: NoteScreener,
        partial_notes: Vec<(NoteDetails, NoteTag)>,
        current_block_num: u32,
        current_timestamp: Option<u64>,
    ) -> Result<Self, ClientError> {
        let mut relevant_notes = vec![];

        for note in notes_from_output(transaction.output_notes()) {
            let account_relevance = note_screener.check_relevance(note).await?;

            if !account_relevance.is_empty() {
                let metadata = *note.metadata();
                relevant_notes.push(InputNoteRecord::new(
                    note.into(),
                    current_timestamp,
                    ExpectedNoteState {
                        metadata: Some(metadata),
                        after_block_num: current_block_num,
                        tag: Some(metadata.tag()),
                    }
                    .into(),
                ));
            }
        }

        // Include partial output notes into the relevant notes
        relevant_notes.extend(partial_notes.iter().map(|(note_details, tag)| {
            InputNoteRecord::new(
                note_details.clone(),
                None,
                ExpectedNoteState {
                    metadata: None,
                    after_block_num: current_block_num,
                    tag: Some(*tag),
                }
                .into(),
            )
        }));

        let tx_result = Self { transaction, relevant_notes };

        Ok(tx_result)
    }

    /// Returns the [ExecutedTransaction].
    pub fn executed_transaction(&self) -> &ExecutedTransaction {
        &self.transaction
    }

    /// Returns the output notes that were generated as a result of the transaction execution.
    pub fn created_notes(&self) -> &OutputNotes {
        self.transaction.output_notes()
    }

    /// Returns the list of notes that are relevant to the client, based on [NoteScreener].
    pub fn relevant_notes(&self) -> &[InputNoteRecord] {
        &self.relevant_notes
    }

    /// Returns the block against which the transaction was executed.
    pub fn block_num(&self) -> u32 {
        self.transaction.block_header().block_num()
    }

    /// Returns transaction's [TransactionArgs].
    pub fn transaction_arguments(&self) -> &TransactionArgs {
        self.transaction.tx_args()
    }

    /// Returns the [AccountDelta] that describes the change of state for the executing [Account].
    pub fn account_delta(&self) -> &AccountDelta {
        self.transaction.account_delta()
    }

    /// Returns input notes that were consumed as part of the transaction.
    pub fn consumed_notes(&self) -> &InputNotes<InputNote> {
        self.transaction.tx_inputs().input_notes()
    }
}

impl From<TransactionResult> for ExecutedTransaction {
    fn from(tx_result: TransactionResult) -> ExecutedTransaction {
        tx_result.transaction
    }
}

// TRANSACTION RECORD
// --------------------------------------------------------------------------------------------

/// Describes a transaction that has been executed and is being tracked on the Client.
///
/// Currently, the `commit_height` (and `committed` status) is set based on the height
/// at which the transaction's output notes are committed.
#[derive(Debug, Clone)]
pub struct TransactionRecord {
    pub id: TransactionId,
    pub account_id: AccountId,
    pub init_account_state: Digest,
    pub final_account_state: Digest,
    pub input_note_nullifiers: Vec<Digest>,
    pub output_notes: OutputNotes,
    pub transaction_script: Option<TransactionScript>,
    pub block_num: u32,
    pub transaction_status: TransactionStatus,
}

impl TransactionRecord {
    #[allow(clippy::too_many_arguments)]
    pub fn new(
        id: TransactionId,
        account_id: AccountId,
        init_account_state: Digest,
        final_account_state: Digest,
        input_note_nullifiers: Vec<Digest>,
        output_notes: OutputNotes,
        transaction_script: Option<TransactionScript>,
        block_num: u32,
        transaction_status: TransactionStatus,
    ) -> TransactionRecord {
        TransactionRecord {
            id,
            account_id,
            init_account_state,
            final_account_state,
            input_note_nullifiers,
            output_notes,
            transaction_script,
            block_num,
            transaction_status,
        }
    }
}

/// Represents the status of a transaction.
#[derive(Debug, Clone, PartialEq)]
pub enum TransactionStatus {
    /// Transaction has been submitted but not yet committed.
    Pending,
    /// Transaction has been committed and included at the specified block number.
    Committed(u32),
    /// Transaction has been discarded and isn't included in the node.
    Discarded,
}

impl fmt::Display for TransactionStatus {
    fn fmt(&self, f: &mut fmt::Formatter<'_>) -> fmt::Result {
        match self {
            TransactionStatus::Pending => write!(f, "Pending"),
            TransactionStatus::Committed(block_number) => {
                write!(f, "Committed (Block: {})", block_number)
            },
            TransactionStatus::Discarded => write!(f, "Discarded"),
        }
    }
}

// TRANSACTION STORE UPDATE
// --------------------------------------------------------------------------------------------

/// Represents the changes that need to be applied to the client store as a result of a
/// transaction execution.
pub struct TransactionStoreUpdate {
    /// Details of the executed transaction to be inserted.
    executed_transaction: ExecutedTransaction,
    /// Updated account state after the [AccountDelta] has been applied.
    updated_account: Account,
    /// Information about note changes after the transaction execution.
    note_updates: NoteUpdates,
    /// New note tags to be tracked.
    new_tags: Vec<NoteTagRecord>,
}

impl TransactionStoreUpdate {
    /// Creates a new [TransactionStoreUpdate] instance.
    pub fn new(
        executed_transaction: ExecutedTransaction,
        updated_account: Account,
        created_input_notes: Vec<InputNoteRecord>,
        created_output_notes: Vec<OutputNoteRecord>,
        updated_input_notes: Vec<InputNoteRecord>,
        new_tags: Vec<NoteTagRecord>,
    ) -> Self {
        Self {
            executed_transaction,
            updated_account,
            note_updates: NoteUpdates::new(
                created_input_notes,
                created_output_notes,
                updated_input_notes,
                vec![],
            ),
            new_tags,
        }
    }

    /// Returns the executed transaction.
    pub fn executed_transaction(&self) -> &ExecutedTransaction {
        &self.executed_transaction
    }

    /// Returns the updated account.
    pub fn updated_account(&self) -> &Account {
        &self.updated_account
    }

    /// Returns the note updates that need to be applied after the transaction execution.
    pub fn note_updates(&self) -> &NoteUpdates {
        &self.note_updates
    }

    /// Returns the new tags that were created as part of the transaction.
    pub fn new_tags(&self) -> &[NoteTagRecord] {
        &self.new_tags
    }
}

/// Transaction management methods
impl<R: FeltRng> Client<R> {
    // TRANSACTION DATA RETRIEVAL
    // --------------------------------------------------------------------------------------------

    /// Retrieves tracked transactions, filtered by [TransactionFilter].
    pub async fn get_transactions(
        &self,
        filter: TransactionFilter,
    ) -> Result<Vec<TransactionRecord>, ClientError> {
        self.store.get_transactions(filter).await.map_err(|err| err.into())
    }

    // TRANSACTION
    // --------------------------------------------------------------------------------------------

    /// Creates and executes a transaction specified by the request against the specified account,
    /// but doesn't change the local database.
    ///
    /// If the transaction utilizes foreign account data, there is a chance that the client doesn't
    /// have the required block header in the local database. In these scenarios, a sync to
    /// the chain tip is performed, and the required block header is retrieved.
    ///
    /// # Errors
    ///
    /// - Returns [ClientError::MissingOutputNotes] if the [TransactionRequest] ouput notes are not
    ///   a subset of executor's output notes.
    /// - Returns a [ClientError::TransactionExecutorError] if the execution fails.
    /// - Returns a [ClientError::TransactionRequestError] if the request is invalid.
    pub async fn new_transaction(
        &mut self,
        account_id: AccountId,
        transaction_request: TransactionRequest,
    ) -> Result<TransactionResult, ClientError> {
        // Validates the transaction request before executing
        self.validate_request(account_id, &transaction_request).await?;

        // Ensure authenticated notes have their inclusion proofs (a.k.a they're in a committed
        // state). TODO: we should consider refactoring this in a way we can handle this in
        // `get_transaction_inputs`
        let authenticated_input_note_ids: Vec<NoteId> =
            transaction_request.authenticated_input_note_ids().collect::<Vec<_>>();

        let authenticated_note_records = self
            .store
            .get_input_notes(NoteFilter::List(authenticated_input_note_ids))
            .await?;

        for authenticated_note_record in authenticated_note_records {
            if !authenticated_note_record.is_authenticated() {
                return Err(ClientError::TransactionRequestError(
                    TransactionRequestError::InputNoteNotAuthenticated,
                ));
            }
        }

        // If tx request contains unauthenticated_input_notes we should insert them
        let unauthenticated_input_notes = transaction_request
            .unauthenticated_input_notes()
            .iter()
            .cloned()
            .map(|note| note.into())
            .collect::<Vec<_>>();

        self.store.upsert_input_notes(&unauthenticated_input_notes).await?;

        let note_ids = transaction_request.get_input_note_ids();

        let output_notes: Vec<Note> =
            transaction_request.expected_output_notes().cloned().collect();

        let future_notes: Vec<(NoteDetails, NoteTag)> =
            transaction_request.expected_future_notes().cloned().collect();

        let tx_script = transaction_request
            .build_transaction_script(self.get_account_capabilities(account_id).await?)?;

        let foreign_accounts = transaction_request.foreign_accounts().clone();
        let mut tx_args = transaction_request.into_transaction_args(tx_script);

        // Inject state and code of foreign accounts
        let fpi_block_num =
            self.inject_foreign_account_inputs(foreign_accounts, &mut tx_args).await?;

        let block_num = if let Some(block_num) = fpi_block_num {
            block_num
        } else {
            self.store.get_sync_height().await?
        };

        // Execute the transaction and get the witness
        let executed_transaction = self
            .tx_executor
            .execute_transaction(account_id, block_num, &note_ids, tx_args)
            .await?;

        // Check that the expected output notes matches the transaction outcome.
        // We compare authentication hashes where possible since that involves note IDs + metadata
        // (as opposed to just note ID which remains the same regardless of metadata)
        // We also do the check for partial output notes

        let tx_note_auth_hashes: BTreeSet<Digest> =
            notes_from_output(executed_transaction.output_notes())
                .map(|note| note.hash())
                .collect();

        let missing_note_ids: Vec<NoteId> = output_notes
            .iter()
            .filter_map(|n| (!tx_note_auth_hashes.contains(&n.hash())).then_some(n.id()))
            .collect();

        if !missing_note_ids.is_empty() {
            return Err(ClientError::MissingOutputNotes(missing_note_ids));
        }

        let screener = NoteScreener::new(self.store.clone());

        TransactionResult::new(
            executed_transaction,
            screener,
            future_notes,
            self.get_sync_height().await?,
            self.store.get_current_timestamp(),
        )
        .await
    }

    /// Proves the specified transaction using a local prover, submits it to the network, and saves
    /// the transaction into the local database for tracking.
    pub async fn submit_transaction(
        &mut self,
        tx_result: TransactionResult,
    ) -> Result<(), ClientError> {
        self.submit_transaction_with_prover(tx_result, self.tx_prover.clone()).await
    }

    /// Proves the specified transaction using the provided prover, submits it to the network, and
    /// saves the transaction into the local database for tracking.
    pub async fn submit_transaction_with_prover(
        &mut self,
        tx_result: TransactionResult,
        tx_prover: Arc<dyn TransactionProver>,
    ) -> Result<(), ClientError> {
        let proven_transaction = self.prove_transaction(&tx_result, tx_prover).await?;
        self.submit_proven_transaction(proven_transaction).await?;
        self.apply_transaction(tx_result).await
    }

    /// Proves the specified transaction result using the provided prover.
    async fn prove_transaction(
        &mut self,
        tx_result: &TransactionResult,
        tx_prover: Arc<dyn TransactionProver>,
    ) -> Result<ProvenTransaction, ClientError> {
        info!("Proving transaction...");

        let proven_transaction =
            tx_prover.prove(tx_result.executed_transaction().clone().into()).await?;

        info!("Transaction proven.");

        Ok(proven_transaction)
    }

    async fn submit_proven_transaction(
        &mut self,
        proven_transaction: ProvenTransaction,
    ) -> Result<(), ClientError> {
        info!("Submitting transaction to the network...");
        self.rpc_api.submit_proven_transaction(proven_transaction).await?;
        info!("Transaction submitted.");

        Ok(())
    }

    async fn apply_transaction(&self, tx_result: TransactionResult) -> Result<(), ClientError> {
        let transaction_id = tx_result.executed_transaction().id();
        let sync_height = self.get_sync_height().await?;

        // Transaction was proven and submitted to the node correctly, persist note details and
        // update account
        info!("Applying transaction to the local store...");

        let account_id = tx_result.executed_transaction().account_id();
        let account_delta = tx_result.account_delta();
        let account_record = self.get_account_or_error(account_id).await?;

        if account_record.is_locked() {
            return Err(ClientError::AccountLocked(account_id));
        }

        let mut account: Account = account_record.into();
        account.apply_delta(account_delta)?;

        if self.store.get_account_header_by_hash(account.hash()).await?.is_some() {
            return Err(ClientError::StoreError(StoreError::AccountHashAlreadyExists(
                account.hash(),
            )));
        }

        // Save only input notes that we care for (based on the note screener assessment)
        let created_input_notes = tx_result.relevant_notes().to_vec();
        let new_tags = created_input_notes
            .iter()
            .filter_map(|note| {
                if let InputNoteState::Expected(ExpectedNoteState { tag: Some(tag), .. }) =
                    note.state()
                {
                    Some(NoteTagRecord::with_note_source(*tag, note.id()))
                } else {
                    None
                }
            })
            .collect();

        // Save all output notes
        let created_output_notes = tx_result
            .created_notes()
            .iter()
            .cloned()
            .filter_map(|output_note| {
                OutputNoteRecord::try_from_output_note(output_note, sync_height).ok()
            })
            .collect::<Vec<_>>();

        let consumed_note_ids = tx_result.consumed_notes().iter().map(|note| note.id()).collect();
        let consumed_notes = self.get_input_notes(NoteFilter::List(consumed_note_ids)).await?;

        let mut updated_input_notes = vec![];
        for mut input_note_record in consumed_notes {
            if input_note_record.consumed_locally(
                account_id,
                transaction_id,
                self.store.get_current_timestamp(),
            )? {
                updated_input_notes.push(input_note_record);
            }
        }

        let tx_update = TransactionStoreUpdate::new(
            tx_result.into(),
            account,
            created_input_notes,
            created_output_notes,
            updated_input_notes,
            new_tags,
        );

        self.store.apply_transaction(tx_update).await?;
        info!("Transaction stored.");
        Ok(())
    }

    /// Compiles the provided transaction script source and inputs into a [TransactionScript].
    pub fn compile_tx_script<T>(
        &self,
        inputs: T,
        program: &str,
    ) -> Result<TransactionScript, ClientError>
    where
        T: IntoIterator<Item = (Word, Vec<Felt>)>,
    {
        TransactionScript::compile(program, inputs, TransactionKernel::assembler())
            .map_err(ClientError::TransactionScriptError)
    }

    // HELPERS
    // --------------------------------------------------------------------------------------------

    /// Helper to get the account outgoing assets.
    ///
    /// Any outgoing assets resulting from executing note scripts but not present in expected output
    /// notes wouldn't be included.
    fn get_outgoing_assets(
        &self,
        transaction_request: &TransactionRequest,
    ) -> (BTreeMap<AccountId, u64>, BTreeSet<NonFungibleAsset>) {
        // Get own notes assets
        let mut own_notes_assets = match transaction_request.script_template() {
            Some(TransactionScriptTemplate::SendNotes(notes)) => {
                notes.iter().map(|note| (note.id(), note.assets())).collect::<BTreeMap<_, _>>()
            },
            _ => Default::default(),
        };
        // Get transaction output notes assets
        let mut output_notes_assets = transaction_request
            .expected_output_notes()
            .map(|note| (note.id(), note.assets()))
            .collect::<BTreeMap<_, _>>();

        // Merge with own notes assets and delete duplicates
        output_notes_assets.append(&mut own_notes_assets);

        // Create a map of the fungible and non-fungible assets in the output notes
        let outgoing_assets =
            output_notes_assets.values().flat_map(|note_assets| note_assets.iter());

        collect_assets(outgoing_assets)
    }

    /// Helper to get the account incoming assets.
    async fn get_incoming_assets(
        &self,
        transaction_request: &TransactionRequest,
    ) -> Result<(BTreeMap<AccountId, u64>, BTreeSet<NonFungibleAsset>), TransactionRequestError>
    {
        // Get incoming asset notes excluding unauthenticated ones
        let incoming_notes_ids: Vec<_> = transaction_request
            .input_notes()
            .iter()
            .filter_map(|(note_id, _)| {
                if transaction_request
                    .unauthenticated_input_notes()
                    .iter()
                    .any(|note| note.id() == *note_id)
                {
                    None
                } else {
                    Some(*note_id)
                }
            })
            .collect();

        let store_input_notes = self
            .get_input_notes(NoteFilter::List(incoming_notes_ids))
            .await
            .map_err(|err| TransactionRequestError::NoteNotFound(err.to_string()))?;

        let all_incoming_assets =
            store_input_notes.iter().flat_map(|note| note.assets().iter()).chain(
                transaction_request
                    .unauthenticated_input_notes()
                    .iter()
                    .flat_map(|note| note.assets().iter()),
            );

        Ok(collect_assets(all_incoming_assets))
    }

    async fn validate_basic_account_request(
        &self,
        transaction_request: &TransactionRequest,
        account: &Account,
    ) -> Result<(), ClientError> {
        // Get outgoing assets
        let (fungible_balance_map, non_fungible_set) =
            self.get_outgoing_assets(transaction_request);

        // Get incoming assets
        let (incoming_fungible_balance_map, incoming_non_fungible_balance_set) =
            self.get_incoming_assets(transaction_request).await?;

        // Check if the account balance plus incoming assets is greater than or equal to the
        // outgoing fungible assets
        for (faucet_id, amount) in fungible_balance_map {
            let account_asset_amount = account.vault().get_balance(faucet_id).unwrap_or(0);
            let incoming_balance = incoming_fungible_balance_map.get(&faucet_id).unwrap_or(&0);
            if account_asset_amount + incoming_balance < amount {
                return Err(ClientError::AssetError(
                    AssetError::FungibleAssetAmountNotSufficient {
                        minuend: account_asset_amount,
                        subtrahend: amount,
                    },
                ));
            }
        }

        // Check if the account balance plus incoming assets is greater than or equal to the
        // outgoing non fungible assets
        for non_fungible in non_fungible_set {
            match account.vault().has_non_fungible_asset(non_fungible) {
                Ok(true) => (),
                Ok(false) => {
                    // Check if the non fungible asset is in the incoming assets
                    if !incoming_non_fungible_balance_set.contains(&non_fungible) {
                        return Err(ClientError::AssetError(
                            AssetError::NonFungibleFaucetIdTypeMismatch(non_fungible.faucet_id_prefix()),
                        ));
                    }
                },
                _ => {
                    return Err(ClientError::AssetError(
                        AssetError::NonFungibleFaucetIdTypeMismatch(non_fungible.faucet_id_prefix()),
                    ));
                },
            }
        }

        Ok(())
    }

    /// Validates that the specified transaction request can be executed by the specified account.
    ///
    /// This function checks that the account has enough balance to cover the outgoing assets. This
    /// does't guarantee that the transaction will succeed, but it's useful to avoid submitting
    /// transactions that are guaranteed to fail.
    pub async fn validate_request(
        &self,
        account_id: AccountId,
        transaction_request: &TransactionRequest,
    ) -> Result<(), ClientError> {
        let account: Account = self.get_account_or_error(account_id).await?.into();

        if account.is_faucet() {
            // TODO(SantiagoPittella): Add faucet validations.
            Ok(())
        } else {
            self.validate_basic_account_request(transaction_request, &account).await
        }
    }

    /// Retrieves the account capabilities for the specified account.
    async fn get_account_capabilities(
        &self,
        account_id: AccountId,
    ) -> Result<AccountCapabilities, ClientError> {
        let account: Account = self.get_account_or_error(account_id).await?.into();
        let account_auth = self.get_account_auth_or_error(account_id).await?;

        // TODO: we should check if the account actually exposes the interfaces we're trying to use
        let account_capabilities = match account.account_type() {
            AccountType::FungibleFaucet => AccountInterface::BasicFungibleFaucet,
            AccountType::NonFungibleFaucet => todo!("Non fungible faucet not supported yet"),
            AccountType::RegularAccountImmutableCode | AccountType::RegularAccountUpdatableCode => {
                AccountInterface::BasicWallet
            },
        };

        Ok(AccountCapabilities {
            account_id,
            auth: account_auth,
            interfaces: account_capabilities,
        })
    }

    /// Injects foreign account data inputs into `tx_args` (account proof, code commitment and
    /// storage data). Additionally loads the account code into the transaction executor.
    ///
    /// For any [ForeignAccount::Public] in `foreing_accounts`, these pieces of data are retrieved
    /// from the network. For any [ForeignAccount::Private] account, inner data is used.
    ///
    /// Account data is retrieved for the node's current chain tip, so we need to check whether we
    /// currently have the corresponding block header data. Otherwise, we additionally need to
    /// retrieve it.
    async fn inject_foreign_account_inputs(
        &mut self,
        foreign_accounts: BTreeSet<ForeignAccount>,
        tx_args: &mut TransactionArgs,
    ) -> Result<Option<u32>, ClientError> {
        if foreign_accounts.is_empty() {
            return Ok(None);
        }

        let account_ids = foreign_accounts.iter().map(|acc| acc.account_id());
        let known_account_codes =
            self.store.get_foreign_account_code(account_ids.collect()).await?;

        let known_account_codes: Vec<AccountCode> = known_account_codes.into_values().collect();

        // Fetch account proofs
        let (block_num, account_proofs) =
            self.rpc_api.get_account_proofs(&foreign_accounts, known_account_codes).await?;

        let mut account_proofs: BTreeMap<AccountId, AccountProof> =
            account_proofs.into_iter().map(|proof| (proof.account_id(), proof)).collect();

        for foreign_account in foreign_accounts.iter() {
            let (foreign_account_inputs, merkle_path) = match foreign_account {
                ForeignAccount::Public(account_id, ..) => {
                    let account_proof = account_proofs
                        .remove(account_id)
                        .expect("Proof was requested and received");

                    let (foreign_account_inputs, merkle_path) = account_proof.try_into()?;

                    // Update  our foreign account code cache
                    self.store
                        .upsert_foreign_account_code(
                            *account_id,
                            foreign_account_inputs.account_code().clone(),
                        )
                        .await?;

                    (foreign_account_inputs, merkle_path)
                },
                ForeignAccount::Private(foreign_account_inputs) => {
                    let account_id = foreign_account_inputs.account_header().id();
                    let proof = account_proofs
                        .remove(&account_id)
                        .expect("Proof was requested and received");
                    let merkle_path = proof.merkle_proof();

                    (foreign_account_inputs.clone(), merkle_path.clone())
                },
            };

            extend_advice_inputs_for_account(
                tx_args,
                &mut self.tx_executor,
                foreign_account_inputs,
                &merkle_path,
            )?;
        }

        // Optionally retrieve block header if we don't have it
        if self.store.get_block_headers(&[block_num]).await?.is_empty() {
            info!("Getting current block header data to execute transaction with foreign account requirements");
            let summary = self.sync_state().await?;

            if summary.block_num != block_num {
                let mut current_partial_mmr = self.build_current_partial_mmr(true).await?;
                self.get_and_store_authenticated_block(block_num, &mut current_partial_mmr)
                    .await?;
            }
        }

        Ok(Some(block_num))
    }
}

// TESTING HELPERS
// ================================================================================================

#[cfg(feature = "testing")]
impl<R: FeltRng> Client<R> {
    pub async fn testing_prove_transaction(
        &mut self,
        tx_result: &TransactionResult,
    ) -> Result<ProvenTransaction, ClientError> {
        self.prove_transaction(tx_result, self.tx_prover.clone()).await
    }

    pub async fn testing_submit_proven_transaction(
        &mut self,
        proven_transaction: ProvenTransaction,
    ) -> Result<(), ClientError> {
        self.submit_proven_transaction(proven_transaction).await
    }

    pub async fn testing_apply_transaction(
        &self,
        tx_result: TransactionResult,
    ) -> Result<(), ClientError> {
        self.apply_transaction(tx_result).await
    }
}

/// Extends the advice inputs with account data and Merkle proofs, and loads the necessary
/// [code](AccountCode) in `tx_executor`.
fn extend_advice_inputs_for_account(
    tx_args: &mut TransactionArgs,
    tx_executor: &mut TransactionExecutor,
    foreign_account_inputs: ForeignAccountInputs,
    merkle_path: &MerklePath,
) -> Result<(), ClientError> {
    let (account_header, storage_header, account_code, proofs) =
        foreign_account_inputs.into_parts();

    let account_id = account_header.id();
    let foreign_id_root =
<<<<<<< HEAD
        Digest::from([account_id.suffix(), account_id.prefix().as_felt(), ZERO, ZERO]);
    let foreign_id_and_nonce =
        [account_id.suffix(), account_id.prefix().as_felt(), ZERO, account_nonce];

    // Prepare storage slot data
    let mut slots_data = Vec::new();
    for (slot_type, value) in storage_header.slots() {
        let mut elements = [ZERO; 8];
        elements[0..4].copy_from_slice(value);
        elements[4..8].copy_from_slice(&slot_type.as_word());
        slots_data.extend_from_slice(&elements);
    }
=======
        Digest::from([account_id.second_felt(), account_id.first_felt(), ZERO, ZERO]);
>>>>>>> a15694e9

    // Extend the advice inputs with the new data
    tx_args.extend_advice_map([
        // ACCOUNT_ID -> [ID_AND_NONCE, VAULT_ROOT, STORAGE_ROOT, CODE_ROOT]
        (foreign_id_root, account_header.as_elements()),
        // STORAGE_ROOT -> [STORAGE_SLOT_DATA]
        (account_header.storage_commitment(), storage_header.as_elements()),
        // CODE_ROOT -> [ACCOUNT_CODE_DATA]
        (account_header.code_commitment(), account_code.as_elements()),
    ]);

    // Load merkle nodes for storage maps
    for proof in proofs {
        // Extend the merkle store and map with the storage maps
        tx_args.extend_merkle_store(
            proof.path().inner_nodes(proof.leaf().index().value(), proof.leaf().hash())?,
        );
        // Populate advice map with Sparse Merkle Tree leaf nodes
        tx_args
            .extend_advice_map(core::iter::once((proof.leaf().hash(), proof.leaf().to_elements())));
    }

    // Extend the advice inputs with Merkle store data
    tx_args.extend_merkle_store(
        merkle_path.inner_nodes(account_id.prefix().as_u64(), account_header.hash())?,
    );
    tx_executor.load_account_code(&account_code);

    Ok(())
}

// HELPERS
// ================================================================================================

fn collect_assets<'a>(
    assets: impl Iterator<Item = &'a Asset>,
) -> (BTreeMap<AccountId, u64>, BTreeSet<NonFungibleAsset>) {
    let mut fungible_balance_map = BTreeMap::new();
    let mut non_fungible_set = BTreeSet::new();

    assets.for_each(|asset| match asset {
        Asset::Fungible(fungible) => {
            fungible_balance_map
                .entry(fungible.faucet_id())
                .and_modify(|balance| *balance += fungible.amount())
                .or_insert(fungible.amount());
        },
        Asset::NonFungible(non_fungible) => {
            non_fungible_set.insert(*non_fungible);
        },
    });

    (fungible_balance_map, non_fungible_set)
}

pub(crate) fn prepare_word(word: &Word) -> String {
    word.iter().map(|x| x.as_int().to_string()).collect::<Vec<_>>().join(".")
}

/// Extracts notes from [OutputNotes].
/// Used for:
/// - Checking the relevance of notes to save them as input notes.
/// - Validate hashes versus expected output notes after a transaction is executed.
pub fn notes_from_output(output_notes: &OutputNotes) -> impl Iterator<Item = &Note> {
    output_notes
        .iter()
        .filter(|n| matches!(n, OutputNote::Full(_)))
        .map(|n| match n {
            OutputNote::Full(n) => n,
            // The following todo!() applies until we have a way to support flows where we have
            // partial details of the note
            OutputNote::Header(_) | OutputNote::Partial(_) => {
                todo!("For now, all details should be held in OutputNote::Fulls")
            },
        })
}

#[cfg(test)]
mod test {
    use miden_lib::{accounts::auth::RpoFalcon512, transaction::TransactionKernel};
    use miden_objects::{
        accounts::{AccountBuilder, AccountComponent, StorageMap, StorageSlot},
        assets::{Asset, FungibleAsset},
        crypto::dsa::rpo_falcon512::SecretKey,
        notes::NoteType,
        testing::{
            account_component::BASIC_WALLET_CODE,
            account_id::{
                ACCOUNT_ID_FUNGIBLE_FAUCET_OFF_CHAIN, ACCOUNT_ID_FUNGIBLE_FAUCET_ON_CHAIN,
                ACCOUNT_ID_REGULAR_ACCOUNT_IMMUTABLE_CODE_ON_CHAIN,
            },
        },
        Word,
    };

    use super::PaymentTransactionData;
    use crate::{mock::create_test_client, transactions::TransactionRequestBuilder};

    #[tokio::test]
    async fn test_transaction_creates_two_notes() {
        let (mut client, _) = create_test_client().await;
        let asset_1: Asset =
            FungibleAsset::new(ACCOUNT_ID_FUNGIBLE_FAUCET_OFF_CHAIN.try_into().unwrap(), 123)
                .unwrap()
                .into();
        let asset_2: Asset =
            FungibleAsset::new(ACCOUNT_ID_FUNGIBLE_FAUCET_ON_CHAIN.try_into().unwrap(), 500)
                .unwrap()
                .into();

        let secret_key = SecretKey::new();

        let wallet_component = AccountComponent::compile(
            BASIC_WALLET_CODE,
            TransactionKernel::assembler(),
            vec![StorageSlot::Value(Word::default()), StorageSlot::Map(StorageMap::default())],
        )
        .unwrap()
        .with_supports_all_types();

        let anchor_block = client.get_latest_epoch_block().await.unwrap();

        let account = AccountBuilder::new(Default::default())
            .anchor((&anchor_block).try_into().unwrap())
            .with_component(wallet_component)
            .with_component(RpoFalcon512::new(secret_key.public_key()))
            .with_assets([asset_1, asset_2])
            .build_existing()
            .unwrap();

        client
            .add_account(
                &account,
                None,
                &miden_objects::accounts::AuthSecretKey::RpoFalcon512(secret_key.clone()),
                false,
            )
            .await
            .unwrap();
        client.sync_state().await.unwrap();
        let tx_request = TransactionRequestBuilder::pay_to_id(
            PaymentTransactionData::new(
                vec![asset_1, asset_2],
                account.id(),
                ACCOUNT_ID_REGULAR_ACCOUNT_IMMUTABLE_CODE_ON_CHAIN.try_into().unwrap(),
            ),
            None,
            NoteType::Private,
            client.rng(),
        )
        .unwrap()
        .build();

        let tx_result = client.new_transaction(account.id(), tx_request).await.unwrap();
        assert!(tx_result
            .created_notes()
            .get_note(0)
            .assets()
            .is_some_and(|assets| assets.num_assets() == 2));
        // Prove and apply transaction
        client.testing_apply_transaction(tx_result.clone()).await.unwrap();
    }
}<|MERGE_RESOLUTION|>--- conflicted
+++ resolved
@@ -664,13 +664,17 @@
                     // Check if the non fungible asset is in the incoming assets
                     if !incoming_non_fungible_balance_set.contains(&non_fungible) {
                         return Err(ClientError::AssetError(
-                            AssetError::NonFungibleFaucetIdTypeMismatch(non_fungible.faucet_id_prefix()),
+                            AssetError::NonFungibleFaucetIdTypeMismatch(
+                                non_fungible.faucet_id_prefix(),
+                            ),
                         ));
                     }
                 },
                 _ => {
                     return Err(ClientError::AssetError(
-                        AssetError::NonFungibleFaucetIdTypeMismatch(non_fungible.faucet_id_prefix()),
+                        AssetError::NonFungibleFaucetIdTypeMismatch(
+                            non_fungible.faucet_id_prefix(),
+                        ),
                     ));
                 },
             }
@@ -848,22 +852,7 @@
 
     let account_id = account_header.id();
     let foreign_id_root =
-<<<<<<< HEAD
         Digest::from([account_id.suffix(), account_id.prefix().as_felt(), ZERO, ZERO]);
-    let foreign_id_and_nonce =
-        [account_id.suffix(), account_id.prefix().as_felt(), ZERO, account_nonce];
-
-    // Prepare storage slot data
-    let mut slots_data = Vec::new();
-    for (slot_type, value) in storage_header.slots() {
-        let mut elements = [ZERO; 8];
-        elements[0..4].copy_from_slice(value);
-        elements[4..8].copy_from_slice(&slot_type.as_word());
-        slots_data.extend_from_slice(&elements);
-    }
-=======
-        Digest::from([account_id.second_felt(), account_id.first_felt(), ZERO, ZERO]);
->>>>>>> a15694e9
 
     // Extend the advice inputs with the new data
     tx_args.extend_advice_map([
@@ -890,6 +879,7 @@
     tx_args.extend_merkle_store(
         merkle_path.inner_nodes(account_id.prefix().as_u64(), account_header.hash())?,
     );
+
     tx_executor.load_account_code(&account_code);
 
     Ok(())
