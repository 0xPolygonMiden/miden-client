--- conflicted
+++ resolved
@@ -29,10 +29,7 @@
 use super::{Client, FeltRng};
 use crate::{
     notes::{NoteScreener, NoteUpdates},
-<<<<<<< HEAD
-    rpc::domain::{accounts::AccountProof, transactions::TransactionUpdate},
-=======
->>>>>>> 2149038d
+    rpc::domain::transactions::TransactionUpdate,
     store::{
         input_note_states::ExpectedNoteState, InputNoteRecord, InputNoteState, NoteFilter,
         OutputNoteRecord, StoreError, TransactionFilter,
