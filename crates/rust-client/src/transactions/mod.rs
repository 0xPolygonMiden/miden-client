//! Provides APIs for transaction creation, execution, and proving.
//! It also handles proof submission to the network.

use alloc::{
    collections::{BTreeMap, BTreeSet},
    string::{String, ToString},
    sync::Arc,
    vec::Vec,
};
use core::fmt::{self};

pub use miden_lib::transaction::TransactionKernel;
use miden_objects::{
    accounts::{Account, AccountCode, AccountDelta, AccountId, AccountType},
    assets::{Asset, NonFungibleAsset},
    crypto::merkle::MerklePath,
    notes::{Note, NoteDetails, NoteId, NoteTag},
    transaction::{InputNotes, TransactionArgs},
    AssetError, Digest, Felt, Word, ZERO,
};
use miden_tx::TransactionExecutor;
pub use miden_tx::{
    LocalTransactionProver, ProvingOptions, TransactionProver, TransactionProverError,
};
use script_builder::{AccountCapabilities, AccountInterface};
use tracing::info;

use super::{Client, FeltRng};
use crate::{
    notes::{NoteScreener, NoteUpdates},
<<<<<<< HEAD
    rpc::domain::transactions::TransactionUpdate,
=======
    rpc::domain::accounts::AccountProof,
>>>>>>> acc2a177
    store::{
        input_note_states::ExpectedNoteState, InputNoteRecord, InputNoteState, NoteFilter,
        OutputNoteRecord, StoreError, TransactionFilter,
    },
    sync::NoteTagRecord,
    ClientError,
};

mod request;
pub use request::{
    ForeignAccount, ForeignAccountInputs, NoteArgs, PaymentTransactionData, SwapTransactionData,
    TransactionRequest, TransactionRequestBuilder, TransactionRequestError,
    TransactionScriptTemplate,
};

mod script_builder;
pub use miden_objects::transaction::{
    ExecutedTransaction, InputNote, OutputNote, OutputNotes, ProvenTransaction, TransactionId,
    TransactionScript,
};
pub use miden_tx::{DataStoreError, TransactionExecutorError};
pub use script_builder::TransactionScriptBuilderError;

// TRANSACTION UPDATES
// ================================================================================================

/// Contains transaction changes to apply to the store.
#[derive(Debug, Clone, Default)]
pub struct TransactionUpdates {
    /// Transaction updates for any transaction that was committed between the sync request's block
    /// number and the response's block number.
    committed_transactions: Vec<TransactionUpdate>,
    /// Transaction IDs for any transactions that were discarded in the sync.
    discarded_transactions: Vec<TransactionId>,
}

impl TransactionUpdates {
    /// Creates a new [TransactionUpdates]
    pub fn new(
        committed_transactions: Vec<TransactionUpdate>,
        discarded_transactions: Vec<TransactionId>,
    ) -> Self {
        Self {
            committed_transactions,
            discarded_transactions,
        }
    }

    /// Extends the transaction update information with `other`.
    pub fn extend(&mut self, other: Self) {
        self.committed_transactions.extend(other.committed_transactions);
        self.discarded_transactions.extend(other.discarded_transactions);
    }

    /// Returns a reference to committed transactions.
    pub fn committed_transactions(&self) -> &[TransactionUpdate] {
        &self.committed_transactions
    }

    /// Returns a reference to discarded transactions.
    pub fn discarded_transactions(&self) -> &[TransactionId] {
        &self.discarded_transactions
    }
}

// TRANSACTION RESULT
// ================================================================================================

/// Represents the result of executing a transaction by the client.
///
/// It contains an [ExecutedTransaction], and a list of `relevant_notes` that contains the
/// `output_notes` that the client has to store as input notes, based on the NoteScreener
/// output from filtering the transaction's output notes or some partial note we expect to receive
/// in the future (you can check at swap notes for an example of this).
#[derive(Clone, Debug)]
pub struct TransactionResult {
    transaction: ExecutedTransaction,
    relevant_notes: Vec<InputNoteRecord>,
}

impl TransactionResult {
    /// Screens the output notes to store and track the relevant ones, and instantiates a
    /// [TransactionResult].
    pub async fn new(
        transaction: ExecutedTransaction,
        note_screener: NoteScreener,
        partial_notes: Vec<(NoteDetails, NoteTag)>,
        current_block_num: u32,
        current_timestamp: Option<u64>,
    ) -> Result<Self, ClientError> {
        let mut relevant_notes = vec![];

        for note in notes_from_output(transaction.output_notes()) {
            let account_relevance = note_screener.check_relevance(note).await?;

            if !account_relevance.is_empty() {
                let metadata = *note.metadata();
                relevant_notes.push(InputNoteRecord::new(
                    note.into(),
                    current_timestamp,
                    ExpectedNoteState {
                        metadata: Some(metadata),
                        after_block_num: current_block_num,
                        tag: Some(metadata.tag()),
                    }
                    .into(),
                ));
            }
        }

        // Include partial output notes into the relevant notes
        relevant_notes.extend(partial_notes.iter().map(|(note_details, tag)| {
            InputNoteRecord::new(
                note_details.clone(),
                None,
                ExpectedNoteState {
                    metadata: None,
                    after_block_num: current_block_num,
                    tag: Some(*tag),
                }
                .into(),
            )
        }));

        let tx_result = Self { transaction, relevant_notes };

        Ok(tx_result)
    }

    /// Returns the [ExecutedTransaction].
    pub fn executed_transaction(&self) -> &ExecutedTransaction {
        &self.transaction
    }

    /// Returns the output notes that were generated as a result of the transaction execution.
    pub fn created_notes(&self) -> &OutputNotes {
        self.transaction.output_notes()
    }

    /// Returns the list of notes that are relevant to the client, based on [NoteScreener].
    pub fn relevant_notes(&self) -> &[InputNoteRecord] {
        &self.relevant_notes
    }

    /// Returns the block against which the transaction was executed.
    pub fn block_num(&self) -> u32 {
        self.transaction.block_header().block_num()
    }

    /// Returns transaction's [TransactionArgs].
    pub fn transaction_arguments(&self) -> &TransactionArgs {
        self.transaction.tx_args()
    }

    /// Returns the [AccountDelta] that describes the change of state for the executing [Account].
    pub fn account_delta(&self) -> &AccountDelta {
        self.transaction.account_delta()
    }

    /// Returns input notes that were consumed as part of the transaction.
    pub fn consumed_notes(&self) -> &InputNotes<InputNote> {
        self.transaction.tx_inputs().input_notes()
    }
}

impl From<TransactionResult> for ExecutedTransaction {
    fn from(tx_result: TransactionResult) -> ExecutedTransaction {
        tx_result.transaction
    }
}

// TRANSACTION RECORD
// ================================================================================================

/// Describes a transaction that has been executed and is being tracked on the Client.
///
/// Currently, the `commit_height` (and `committed` status) is set based on the height
/// at which the transaction's output notes are committed.
#[derive(Debug, Clone)]
pub struct TransactionRecord {
    pub id: TransactionId,
    pub account_id: AccountId,
    pub init_account_state: Digest,
    pub final_account_state: Digest,
    pub input_note_nullifiers: Vec<Digest>,
    pub output_notes: OutputNotes,
    pub transaction_script: Option<TransactionScript>,
    pub block_num: u32,
    pub transaction_status: TransactionStatus,
}

impl TransactionRecord {
    #[allow(clippy::too_many_arguments)]
    pub fn new(
        id: TransactionId,
        account_id: AccountId,
        init_account_state: Digest,
        final_account_state: Digest,
        input_note_nullifiers: Vec<Digest>,
        output_notes: OutputNotes,
        transaction_script: Option<TransactionScript>,
        block_num: u32,
        transaction_status: TransactionStatus,
    ) -> TransactionRecord {
        TransactionRecord {
            id,
            account_id,
            init_account_state,
            final_account_state,
            input_note_nullifiers,
            output_notes,
            transaction_script,
            block_num,
            transaction_status,
        }
    }
}

/// Represents the status of a transaction.
#[derive(Debug, Clone, PartialEq)]
pub enum TransactionStatus {
    /// Transaction has been submitted but not yet committed.
    Pending,
    /// Transaction has been committed and included at the specified block number.
    Committed(u32),
    /// Transaction has been discarded and isn't included in the node.
    Discarded,
}

impl fmt::Display for TransactionStatus {
    fn fmt(&self, f: &mut fmt::Formatter<'_>) -> fmt::Result {
        match self {
            TransactionStatus::Pending => write!(f, "Pending"),
            TransactionStatus::Committed(block_number) => {
                write!(f, "Committed (Block: {})", block_number)
            },
            TransactionStatus::Discarded => write!(f, "Discarded"),
        }
    }
}

// TRANSACTION STORE UPDATE
// ================================================================================================

/// Represents the changes that need to be applied to the client store as a result of a
/// transaction execution.
pub struct TransactionStoreUpdate {
    /// Details of the executed transaction to be inserted.
    executed_transaction: ExecutedTransaction,
    /// Updated account state after the [AccountDelta] has been applied.
    updated_account: Account,
    /// Information about note changes after the transaction execution.
    note_updates: NoteUpdates,
    /// New note tags to be tracked.
    new_tags: Vec<NoteTagRecord>,
}

impl TransactionStoreUpdate {
    /// Creates a new [TransactionStoreUpdate] instance.
    pub fn new(
        executed_transaction: ExecutedTransaction,
        updated_account: Account,
        created_input_notes: Vec<InputNoteRecord>,
        created_output_notes: Vec<OutputNoteRecord>,
        updated_input_notes: Vec<InputNoteRecord>,
        new_tags: Vec<NoteTagRecord>,
    ) -> Self {
        Self {
            executed_transaction,
            updated_account,
            note_updates: NoteUpdates::new(
                created_input_notes,
                created_output_notes,
                updated_input_notes,
                vec![],
            ),
            new_tags,
        }
    }

    /// Returns the executed transaction.
    pub fn executed_transaction(&self) -> &ExecutedTransaction {
        &self.executed_transaction
    }

    /// Returns the updated account.
    pub fn updated_account(&self) -> &Account {
        &self.updated_account
    }

    /// Returns the note updates that need to be applied after the transaction execution.
    pub fn note_updates(&self) -> &NoteUpdates {
        &self.note_updates
    }

    /// Returns the new tags that were created as part of the transaction.
    pub fn new_tags(&self) -> &[NoteTagRecord] {
        &self.new_tags
    }
}

/// Transaction management methods
impl<R: FeltRng> Client<R> {
    // TRANSACTION DATA RETRIEVAL
    // --------------------------------------------------------------------------------------------

    /// Retrieves tracked transactions, filtered by [TransactionFilter].
    pub async fn get_transactions(
        &self,
        filter: TransactionFilter,
    ) -> Result<Vec<TransactionRecord>, ClientError> {
        self.store.get_transactions(filter).await.map_err(|err| err.into())
    }

    // TRANSACTION
    // --------------------------------------------------------------------------------------------

    /// Creates and executes a transaction specified by the request against the specified account,
    /// but doesn't change the local database.
    ///
    /// If the transaction utilizes foreign account data, there is a chance that the client doesn't
    /// have the required block header in the local database. In these scenarios, a sync to
    /// the chain tip is performed, and the required block header is retrieved.
    ///
    /// # Errors
    ///
    /// - Returns [ClientError::MissingOutputNotes] if the [TransactionRequest] ouput notes are not
    ///   a subset of executor's output notes.
    /// - Returns a [ClientError::TransactionExecutorError] if the execution fails.
    /// - Returns a [ClientError::TransactionRequestError] if the request is invalid.
    pub async fn new_transaction(
        &mut self,
        account_id: AccountId,
        transaction_request: TransactionRequest,
    ) -> Result<TransactionResult, ClientError> {
        // Validates the transaction request before executing
        self.validate_request(account_id, &transaction_request).await?;

        // Ensure authenticated notes have their inclusion proofs (a.k.a they're in a committed
        // state). TODO: we should consider refactoring this in a way we can handle this in
        // `get_transaction_inputs`
        let authenticated_input_note_ids: Vec<NoteId> =
            transaction_request.authenticated_input_note_ids().collect::<Vec<_>>();

        let authenticated_note_records = self
            .store
            .get_input_notes(NoteFilter::List(authenticated_input_note_ids))
            .await?;

        for authenticated_note_record in authenticated_note_records {
            if !authenticated_note_record.is_authenticated() {
                return Err(ClientError::TransactionRequestError(
                    TransactionRequestError::InputNoteNotAuthenticated,
                ));
            }
        }

        // If tx request contains unauthenticated_input_notes we should insert them
        let unauthenticated_input_notes = transaction_request
            .unauthenticated_input_notes()
            .iter()
            .cloned()
            .map(|note| note.into())
            .collect::<Vec<_>>();

        self.store.upsert_input_notes(&unauthenticated_input_notes).await?;

        let note_ids = transaction_request.get_input_note_ids();

        let output_notes: Vec<Note> =
            transaction_request.expected_output_notes().cloned().collect();

        let future_notes: Vec<(NoteDetails, NoteTag)> =
            transaction_request.expected_future_notes().cloned().collect();

        let tx_script = transaction_request
            .build_transaction_script(self.get_account_capabilities(account_id).await?)?;

        let foreign_accounts = transaction_request.foreign_accounts().clone();
        let mut tx_args = transaction_request.into_transaction_args(tx_script);

        // Inject state and code of foreign accounts
        let fpi_block_num =
            self.inject_foreign_account_inputs(foreign_accounts, &mut tx_args).await?;

        let block_num = if let Some(block_num) = fpi_block_num {
            block_num
        } else {
            self.store.get_sync_height().await?
        };

        // Execute the transaction and get the witness
        let executed_transaction = self
            .tx_executor
            .execute_transaction(account_id, block_num, &note_ids, tx_args)
            .await?;

        // Check that the expected output notes matches the transaction outcome.
        // We compare authentication hashes where possible since that involves note IDs + metadata
        // (as opposed to just note ID which remains the same regardless of metadata)
        // We also do the check for partial output notes

        let tx_note_auth_hashes: BTreeSet<Digest> =
            notes_from_output(executed_transaction.output_notes())
                .map(|note| note.hash())
                .collect();

        let missing_note_ids: Vec<NoteId> = output_notes
            .iter()
            .filter_map(|n| (!tx_note_auth_hashes.contains(&n.hash())).then_some(n.id()))
            .collect();

        if !missing_note_ids.is_empty() {
            return Err(ClientError::MissingOutputNotes(missing_note_ids));
        }

        let screener = NoteScreener::new(self.store.clone());

        TransactionResult::new(
            executed_transaction,
            screener,
            future_notes,
            self.get_sync_height().await?,
            self.store.get_current_timestamp(),
        )
        .await
    }

    /// Proves the specified transaction using a local prover, submits it to the network, and saves
    /// the transaction into the local database for tracking.
    pub async fn submit_transaction(
        &mut self,
        tx_result: TransactionResult,
    ) -> Result<(), ClientError> {
        self.submit_transaction_with_prover(tx_result, self.tx_prover.clone()).await
    }

    /// Proves the specified transaction using the provided prover, submits it to the network, and
    /// saves the transaction into the local database for tracking.
    pub async fn submit_transaction_with_prover(
        &mut self,
        tx_result: TransactionResult,
        tx_prover: Arc<dyn TransactionProver>,
    ) -> Result<(), ClientError> {
        let proven_transaction = self.prove_transaction(&tx_result, tx_prover).await?;
        self.submit_proven_transaction(proven_transaction).await?;
        self.apply_transaction(tx_result).await
    }

    /// Proves the specified transaction result using the provided prover.
    async fn prove_transaction(
        &mut self,
        tx_result: &TransactionResult,
        tx_prover: Arc<dyn TransactionProver>,
    ) -> Result<ProvenTransaction, ClientError> {
        info!("Proving transaction...");

        let proven_transaction =
            tx_prover.prove(tx_result.executed_transaction().clone().into()).await?;

        info!("Transaction proven.");

        Ok(proven_transaction)
    }

    async fn submit_proven_transaction(
        &mut self,
        proven_transaction: ProvenTransaction,
    ) -> Result<(), ClientError> {
        info!("Submitting transaction to the network...");
        self.rpc_api.submit_proven_transaction(proven_transaction).await?;
        info!("Transaction submitted.");

        Ok(())
    }

    async fn apply_transaction(&self, tx_result: TransactionResult) -> Result<(), ClientError> {
        let transaction_id = tx_result.executed_transaction().id();
        let sync_height = self.get_sync_height().await?;

        // Transaction was proven and submitted to the node correctly, persist note details and
        // update account
        info!("Applying transaction to the local store...");

        let account_id = tx_result.executed_transaction().account_id();
        let account_delta = tx_result.account_delta();
        let account_record = self.get_account_or_error(account_id).await?;

        if account_record.is_locked() {
            return Err(ClientError::AccountLocked(account_id));
        }

        let mut account: Account = account_record.into();
        account.apply_delta(account_delta)?;

        if self.store.get_account_header_by_hash(account.hash()).await?.is_some() {
            return Err(ClientError::StoreError(StoreError::AccountHashAlreadyExists(
                account.hash(),
            )));
        }

        // Save only input notes that we care for (based on the note screener assessment)
        let created_input_notes = tx_result.relevant_notes().to_vec();
        let new_tags = created_input_notes
            .iter()
            .filter_map(|note| {
                if let InputNoteState::Expected(ExpectedNoteState { tag: Some(tag), .. }) =
                    note.state()
                {
                    Some(NoteTagRecord::with_note_source(*tag, note.id()))
                } else {
                    None
                }
            })
            .collect();

        // Save all output notes
        let created_output_notes = tx_result
            .created_notes()
            .iter()
            .cloned()
            .filter_map(|output_note| {
                OutputNoteRecord::try_from_output_note(output_note, sync_height).ok()
            })
            .collect::<Vec<_>>();

        let consumed_note_ids = tx_result.consumed_notes().iter().map(|note| note.id()).collect();
        let consumed_notes = self.get_input_notes(NoteFilter::List(consumed_note_ids)).await?;

        let mut updated_input_notes = vec![];
        for mut input_note_record in consumed_notes {
            if input_note_record.consumed_locally(
                account_id,
                transaction_id,
                self.store.get_current_timestamp(),
            )? {
                updated_input_notes.push(input_note_record);
            }
        }

        let tx_update = TransactionStoreUpdate::new(
            tx_result.into(),
            account,
            created_input_notes,
            created_output_notes,
            updated_input_notes,
            new_tags,
        );

        self.store.apply_transaction(tx_update).await?;
        info!("Transaction stored.");
        Ok(())
    }

    /// Compiles the provided transaction script source and inputs into a [TransactionScript].
    pub fn compile_tx_script<T>(
        &self,
        inputs: T,
        program: &str,
    ) -> Result<TransactionScript, ClientError>
    where
        T: IntoIterator<Item = (Word, Vec<Felt>)>,
    {
        TransactionScript::compile(program, inputs, TransactionKernel::assembler())
            .map_err(ClientError::TransactionScriptError)
    }

    // HELPERS
    // --------------------------------------------------------------------------------------------

    /// Helper to get the account outgoing asset.
    ///
    /// Any outgoing assets resulting from executing note scripts but not present in expected output
    /// notes wouldn't be included.
    fn get_outgoing_assets(
        &self,
        transaction_request: &TransactionRequest,
    ) -> (BTreeMap<AccountId, u64>, BTreeSet<NonFungibleAsset>) {
        // Get own notes assets
        let mut own_notes_assets = match transaction_request.script_template() {
            Some(TransactionScriptTemplate::SendNotes(notes)) => {
                notes.iter().map(|note| (note.id(), note.assets())).collect::<BTreeMap<_, _>>()
            },
            _ => Default::default(),
        };
        // Get transaction output notes assets
        let mut output_notes_assets = transaction_request
            .expected_output_notes()
            .map(|note| (note.id(), note.assets()))
            .collect::<BTreeMap<_, _>>();

        // Merge with own notes assets and delete duplicates
        output_notes_assets.append(&mut own_notes_assets);

        // Create a map of the fungible and non-fungible assets in the output notes
        let outgoing_assets =
            output_notes_assets.values().flat_map(|note_assets| note_assets.iter());

        collect_assets(outgoing_assets)
    }

    /// Helper to get the account incoming assets.
    async fn get_incoming_assets(
        &self,
        transaction_request: &TransactionRequest,
    ) -> Result<(BTreeMap<AccountId, u64>, BTreeSet<NonFungibleAsset>), TransactionRequestError>
    {
        // Get incoming asset notes excluding unauthenticated ones
        let incoming_notes_ids: Vec<_> = transaction_request
            .input_notes()
            .iter()
            .filter_map(|(note_id, _)| {
                if transaction_request
                    .unauthenticated_input_notes()
                    .iter()
                    .any(|note| note.id() == *note_id)
                {
                    None
                } else {
                    Some(*note_id)
                }
            })
            .collect();

        let store_input_notes = self
            .get_input_notes(NoteFilter::List(incoming_notes_ids))
            .await
            .map_err(|err| TransactionRequestError::NoteNotFound(err.to_string()))?;

        let all_incoming_assets =
            store_input_notes.iter().flat_map(|note| note.assets().iter()).chain(
                transaction_request
                    .unauthenticated_input_notes()
                    .iter()
                    .flat_map(|note| note.assets().iter()),
            );

        Ok(collect_assets(all_incoming_assets))
    }

    async fn validate_basic_account_request(
        &self,
        transaction_request: &TransactionRequest,
        account: &Account,
    ) -> Result<(), ClientError> {
        // Get outgoing assets
        let (fungible_balance_map, non_fungible_set) =
            self.get_outgoing_assets(transaction_request);

        // Get incoming assets
        let (incoming_fungible_balance_map, incoming_non_fungible_balance_set) =
            self.get_incoming_assets(transaction_request).await?;

        // Check if the account balance plus incoming assets is greater than or equal to the
        // outgoing fungible assets
        for (faucet_id, amount) in fungible_balance_map {
            let account_asset_amount = account.vault().get_balance(faucet_id).unwrap_or(0);
            let incoming_balance = incoming_fungible_balance_map.get(&faucet_id).unwrap_or(&0);
            if account_asset_amount + incoming_balance < amount {
                return Err(ClientError::AssetError(
                    AssetError::FungibleAssetAmountNotSufficient {
                        minuend: account_asset_amount,
                        subtrahend: amount,
                    },
                ));
            }
        }

        // Check if the account balance plus incoming assets is greater than or equal to the
        // outgoing non fungible assets
        for non_fungible in non_fungible_set {
            match account.vault().has_non_fungible_asset(non_fungible) {
                Ok(true) => (),
                Ok(false) => {
                    // Check if the non fungible asset is in the incoming assets
                    if !incoming_non_fungible_balance_set.contains(&non_fungible) {
                        return Err(ClientError::AssetError(
                            AssetError::NonFungibleFaucetIdTypeMismatch(
                                non_fungible.faucet_id_prefix(),
                            ),
                        ));
                    }
                },
                _ => {
                    return Err(ClientError::AssetError(
                        AssetError::NonFungibleFaucetIdTypeMismatch(
                            non_fungible.faucet_id_prefix(),
                        ),
                    ));
                },
            }
        }

        Ok(())
    }

    /// Validates that the specified transaction request can be executed by the specified account.
    ///
    /// This function checks that the account has enough balance to cover the outgoing assets. This
    /// does't guarantee that the transaction will succeed, but it's useful to avoid submitting
    /// transactions that are guaranteed to fail.
    pub async fn validate_request(
        &self,
        account_id: AccountId,
        transaction_request: &TransactionRequest,
    ) -> Result<(), ClientError> {
        let account: Account = self.get_account_or_error(account_id).await?.into();

        if account.is_faucet() {
            // TODO(SantiagoPittella): Add faucet validations.
            Ok(())
        } else {
            self.validate_basic_account_request(transaction_request, &account).await
        }
    }

    /// Retrieves the account capabilities for the specified account.
    async fn get_account_capabilities(
        &self,
        account_id: AccountId,
    ) -> Result<AccountCapabilities, ClientError> {
        let account: Account = self.get_account_or_error(account_id).await?.into();
        let account_auth = self.get_account_auth_or_error(account_id).await?;

        // TODO: we should check if the account actually exposes the interfaces we're trying to use
        let account_capabilities = match account.account_type() {
            AccountType::FungibleFaucet => AccountInterface::BasicFungibleFaucet,
            AccountType::NonFungibleFaucet => todo!("Non fungible faucet not supported yet"),
            AccountType::RegularAccountImmutableCode | AccountType::RegularAccountUpdatableCode => {
                AccountInterface::BasicWallet
            },
        };

        Ok(AccountCapabilities {
            account_id,
            auth: account_auth,
            interfaces: account_capabilities,
        })
    }

    /// Injects foreign account data inputs into `tx_args` (account proof, code commitment and
    /// storage data). Additionally loads the account code into the transaction executor.
    ///
    /// For any [ForeignAccount::Public] in `foreing_accounts`, these pieces of data are retrieved
    /// from the network. For any [ForeignAccount::Private] account, inner data is used.
    ///
    /// Account data is retrieved for the node's current chain tip, so we need to check whether we
    /// currently have the corresponding block header data. Otherwise, we additionally need to
    /// retrieve it.
    async fn inject_foreign_account_inputs(
        &mut self,
        foreign_accounts: BTreeSet<ForeignAccount>,
        tx_args: &mut TransactionArgs,
    ) -> Result<Option<u32>, ClientError> {
        if foreign_accounts.is_empty() {
            return Ok(None);
        }

        let account_ids = foreign_accounts.iter().map(|acc| acc.account_id());
        let known_account_codes =
            self.store.get_foreign_account_code(account_ids.collect()).await?;

        let known_account_codes: Vec<AccountCode> = known_account_codes.into_values().collect();

        // Fetch account proofs
        let (block_num, account_proofs) =
            self.rpc_api.get_account_proofs(&foreign_accounts, known_account_codes).await?;

        let mut account_proofs: BTreeMap<AccountId, AccountProof> =
            account_proofs.into_iter().map(|proof| (proof.account_id(), proof)).collect();

        for foreign_account in foreign_accounts.iter() {
            let (foreign_account_inputs, merkle_path) = match foreign_account {
                ForeignAccount::Public(account_id, ..) => {
                    let account_proof = account_proofs
                        .remove(account_id)
                        .expect("Proof was requested and received");

                    let (foreign_account_inputs, merkle_path) = account_proof.try_into()?;

                    // Update  our foreign account code cache
                    self.store
                        .upsert_foreign_account_code(
                            *account_id,
                            foreign_account_inputs.account_code().clone(),
                        )
                        .await?;

                    (foreign_account_inputs, merkle_path)
                },
                ForeignAccount::Private(foreign_account_inputs) => {
                    let account_id = foreign_account_inputs.account_header().id();
                    let proof = account_proofs
                        .remove(&account_id)
                        .expect("Proof was requested and received");
                    let merkle_path = proof.merkle_proof();

                    (foreign_account_inputs.clone(), merkle_path.clone())
                },
            };

            extend_advice_inputs_for_foreign_account(
                tx_args,
                &mut self.tx_executor,
                foreign_account_inputs,
                &merkle_path,
            )?;
        }

        // Optionally retrieve block header if we don't have it
        if self.store.get_block_headers(&[block_num]).await?.is_empty() {
            info!("Getting current block header data to execute transaction with foreign account requirements");
            let summary = self.sync_state().await?;

            if summary.block_num != block_num {
                let mut current_partial_mmr = self.build_current_partial_mmr(true).await?;
                self.get_and_store_authenticated_block(block_num, &mut current_partial_mmr)
                    .await?;
            }
        }

        Ok(Some(block_num))
    }
}

// TESTING HELPERS
// ================================================================================================

#[cfg(feature = "testing")]
impl<R: FeltRng> Client<R> {
    pub async fn testing_prove_transaction(
        &mut self,
        tx_result: &TransactionResult,
    ) -> Result<ProvenTransaction, ClientError> {
        self.prove_transaction(tx_result, self.tx_prover.clone()).await
    }

    pub async fn testing_submit_proven_transaction(
        &mut self,
        proven_transaction: ProvenTransaction,
    ) -> Result<(), ClientError> {
        self.submit_proven_transaction(proven_transaction).await
    }

    pub async fn testing_apply_transaction(
        &self,
        tx_result: TransactionResult,
    ) -> Result<(), ClientError> {
        self.apply_transaction(tx_result).await
    }
}

/// Extends the advice inputs with account data and Merkle proofs, and loads the necessary
/// [code](AccountCode) in `tx_executor`.
fn extend_advice_inputs_for_foreign_account(
    tx_args: &mut TransactionArgs,
    tx_executor: &mut TransactionExecutor,
    foreign_account_inputs: ForeignAccountInputs,
    merkle_path: &MerklePath,
) -> Result<(), ClientError> {
    let (account_header, storage_header, account_code, proofs) =
        foreign_account_inputs.into_parts();

    let account_id = account_header.id();
    let foreign_id_root =
        Digest::from([account_id.suffix(), account_id.prefix().as_felt(), ZERO, ZERO]);

    // Extend the advice inputs with the new data
    tx_args.extend_advice_map([
        // ACCOUNT_ID -> [ID_AND_NONCE, VAULT_ROOT, STORAGE_ROOT, CODE_ROOT]
        (foreign_id_root, account_header.as_elements()),
        // STORAGE_ROOT -> [STORAGE_SLOT_DATA]
        (account_header.storage_commitment(), storage_header.as_elements()),
        // CODE_ROOT -> [ACCOUNT_CODE_DATA]
        (account_header.code_commitment(), account_code.as_elements()),
    ]);

    // Load merkle nodes for storage maps
    for proof in proofs {
        // Extend the merkle store and map with the storage maps
        tx_args.extend_merkle_store(
            proof.path().inner_nodes(proof.leaf().index().value(), proof.leaf().hash())?,
        );
        // Populate advice map with Sparse Merkle Tree leaf nodes
        tx_args
            .extend_advice_map(core::iter::once((proof.leaf().hash(), proof.leaf().to_elements())));
    }

    // Extend the advice inputs with Merkle store data
    tx_args.extend_merkle_store(
        merkle_path.inner_nodes(account_id.prefix().as_u64(), account_header.hash())?,
    );

    tx_executor.load_account_code(&account_code);

    Ok(())
}

// HELPERS
// ================================================================================================

fn collect_assets<'a>(
    assets: impl Iterator<Item = &'a Asset>,
) -> (BTreeMap<AccountId, u64>, BTreeSet<NonFungibleAsset>) {
    let mut fungible_balance_map = BTreeMap::new();
    let mut non_fungible_set = BTreeSet::new();

    assets.for_each(|asset| match asset {
        Asset::Fungible(fungible) => {
            fungible_balance_map
                .entry(fungible.faucet_id())
                .and_modify(|balance| *balance += fungible.amount())
                .or_insert(fungible.amount());
        },
        Asset::NonFungible(non_fungible) => {
            non_fungible_set.insert(*non_fungible);
        },
    });

    (fungible_balance_map, non_fungible_set)
}

pub(crate) fn prepare_word(word: &Word) -> String {
    word.iter().map(|x| x.as_int().to_string()).collect::<Vec<_>>().join(".")
}

/// Extracts notes from [OutputNotes].
/// Used for:
/// - Checking the relevance of notes to save them as input notes.
/// - Validate hashes versus expected output notes after a transaction is executed.
pub fn notes_from_output(output_notes: &OutputNotes) -> impl Iterator<Item = &Note> {
    output_notes
        .iter()
        .filter(|n| matches!(n, OutputNote::Full(_)))
        .map(|n| match n {
            OutputNote::Full(n) => n,
            // The following todo!() applies until we have a way to support flows where we have
            // partial details of the note
            OutputNote::Header(_) | OutputNote::Partial(_) => {
                todo!("For now, all details should be held in OutputNote::Fulls")
            },
        })
}

#[cfg(test)]
mod test {
    use miden_lib::{accounts::auth::RpoFalcon512, transaction::TransactionKernel};
    use miden_objects::{
        accounts::{AccountBuilder, AccountComponent, StorageMap, StorageSlot},
        assets::{Asset, FungibleAsset},
        crypto::dsa::rpo_falcon512::SecretKey,
        notes::NoteType,
        testing::{
            account_component::BASIC_WALLET_CODE,
            account_id::{
                ACCOUNT_ID_FUNGIBLE_FAUCET_OFF_CHAIN, ACCOUNT_ID_FUNGIBLE_FAUCET_ON_CHAIN,
                ACCOUNT_ID_REGULAR_ACCOUNT_IMMUTABLE_CODE_ON_CHAIN,
            },
        },
        Word,
    };

    use super::PaymentTransactionData;
    use crate::{mock::create_test_client, transactions::TransactionRequestBuilder};

    #[tokio::test]
    async fn test_transaction_creates_two_notes() {
        let (mut client, _) = create_test_client().await;
        let asset_1: Asset =
            FungibleAsset::new(ACCOUNT_ID_FUNGIBLE_FAUCET_OFF_CHAIN.try_into().unwrap(), 123)
                .unwrap()
                .into();
        let asset_2: Asset =
            FungibleAsset::new(ACCOUNT_ID_FUNGIBLE_FAUCET_ON_CHAIN.try_into().unwrap(), 500)
                .unwrap()
                .into();

        let secret_key = SecretKey::new();

        let wallet_component = AccountComponent::compile(
            BASIC_WALLET_CODE,
            TransactionKernel::assembler(),
            vec![StorageSlot::Value(Word::default()), StorageSlot::Map(StorageMap::default())],
        )
        .unwrap()
        .with_supports_all_types();

        let anchor_block = client.get_latest_epoch_block().await.unwrap();

        let account = AccountBuilder::new(Default::default())
            .anchor((&anchor_block).try_into().unwrap())
            .with_component(wallet_component)
            .with_component(RpoFalcon512::new(secret_key.public_key()))
            .with_assets([asset_1, asset_2])
            .build_existing()
            .unwrap();

        client
            .add_account(
                &account,
                None,
                &miden_objects::accounts::AuthSecretKey::RpoFalcon512(secret_key.clone()),
                false,
            )
            .await
            .unwrap();
        client.sync_state().await.unwrap();
        let tx_request = TransactionRequestBuilder::pay_to_id(
            PaymentTransactionData::new(
                vec![asset_1, asset_2],
                account.id(),
                ACCOUNT_ID_REGULAR_ACCOUNT_IMMUTABLE_CODE_ON_CHAIN.try_into().unwrap(),
            ),
            None,
            NoteType::Private,
            client.rng(),
        )
        .unwrap()
        .build();

        let tx_result = client.new_transaction(account.id(), tx_request).await.unwrap();
        assert!(tx_result
            .created_notes()
            .get_note(0)
            .assets()
            .is_some_and(|assets| assets.num_assets() == 2));
        // Prove and apply transaction
        client.testing_apply_transaction(tx_result.clone()).await.unwrap();
    }
}<|MERGE_RESOLUTION|>--- conflicted
+++ resolved
@@ -28,11 +28,8 @@
 use super::{Client, FeltRng};
 use crate::{
     notes::{NoteScreener, NoteUpdates},
-<<<<<<< HEAD
+    rpc::domain::accounts::AccountProof,
     rpc::domain::transactions::TransactionUpdate,
-=======
-    rpc::domain::accounts::AccountProof,
->>>>>>> acc2a177
     store::{
         input_note_states::ExpectedNoteState, InputNoteRecord, InputNoteState, NoteFilter,
         OutputNoteRecord, StoreError, TransactionFilter,
