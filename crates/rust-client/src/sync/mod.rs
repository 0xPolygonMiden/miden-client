//! Provides the client APIs for synchronizing the client's local state with the Miden
//! rollup network. It ensures that the client maintains a valid, up-to-date view of the chain.

use alloc::{boxed::Box, vec::Vec};
use core::cmp::max;

use miden_objects::{
    accounts::AccountId,
    crypto::rand::FeltRng,
    notes::{NoteId, NoteTag, Nullifier},
    transaction::TransactionId,
};

use crate::{notes::NoteUpdates, Client, ClientError};

mod block_headers;

mod tags;
pub use tags::{NoteTagRecord, NoteTagSource};

mod state_sync;
pub use state_sync::{
    on_note_received, on_nullifier_received, on_transaction_committed, OnNoteReceived,
    OnNullifierReceived, OnTransactionCommitted, StateSync, StateSyncUpdate, SyncStatus,
};

/// Contains stats about the sync operation.
pub struct SyncSummary {
    /// Block number up to which the client has been synced.
    pub block_num: u32,
    /// IDs of new notes received.
    pub received_notes: Vec<NoteId>,
    /// IDs of tracked notes that received inclusion proofs.
    pub committed_notes: Vec<NoteId>,
    /// IDs of notes that have been consumed.
    pub consumed_notes: Vec<NoteId>,
    /// IDs of on-chain accounts that have been updated.
    pub updated_accounts: Vec<AccountId>,
    /// IDs of private accounts that have been locked.
    pub locked_accounts: Vec<AccountId>,
    /// IDs of committed transactions.
    pub committed_transactions: Vec<TransactionId>,
}

impl SyncSummary {
    pub fn new(
        block_num: u32,
        received_notes: Vec<NoteId>,
        committed_notes: Vec<NoteId>,
        consumed_notes: Vec<NoteId>,
        updated_accounts: Vec<AccountId>,
        locked_accounts: Vec<AccountId>,
        committed_transactions: Vec<TransactionId>,
    ) -> Self {
        Self {
            block_num,
            received_notes,
            committed_notes,
            consumed_notes,
            updated_accounts,
            locked_accounts,
            committed_transactions,
        }
    }

    pub fn new_empty(block_num: u32) -> Self {
        Self {
            block_num,
            received_notes: vec![],
            committed_notes: vec![],
            consumed_notes: vec![],
            updated_accounts: vec![],
            locked_accounts: vec![],
            committed_transactions: vec![],
        }
    }

    pub fn is_empty(&self) -> bool {
        self.received_notes.is_empty()
            && self.committed_notes.is_empty()
            && self.consumed_notes.is_empty()
            && self.updated_accounts.is_empty()
            && self.locked_accounts.is_empty()
    }

    pub fn combine_with(&mut self, mut other: Self) {
        self.block_num = max(self.block_num, other.block_num);
        self.received_notes.append(&mut other.received_notes);
        self.committed_notes.append(&mut other.committed_notes);
        self.consumed_notes.append(&mut other.consumed_notes);
        self.updated_accounts.append(&mut other.updated_accounts);
        self.locked_accounts.append(&mut other.locked_accounts);
    }
}

// CONSTANTS
// ================================================================================================

/// The number of bits to shift identifiers for in use of filters.
pub(crate) const FILTER_ID_SHIFT: u8 = 48;

/// Client syncronization methods.
impl<R: FeltRng> Client<R> {
    // SYNC STATE
    // --------------------------------------------------------------------------------------------

    /// Returns the block number of the last state sync block.
    pub async fn get_sync_height(&self) -> Result<u32, ClientError> {
        self.store.get_sync_height().await.map_err(|err| err.into())
    }

    /// Syncs the client's state with the current state of the Miden network. Returns the block
    /// number the client has been synced to.
    ///
    /// The sync process is done in multiple steps:
    /// 1. A request is sent to the node to get the state updates. This request includes tracked
    ///    account IDs and the tags of notes that might have changed or that might be of interest to
    ///    the client.
    /// 2. A response is received with the current state of the network. The response includes
    ///    information about new/committed/consumed notes, updated accounts, and committed
    ///    transactions.
    /// 3. Tracked notes are updated with their new states.
    /// 4. New notes are checked, and only relevant ones are stored. Relevant notes are those that
    ///    can be consumed by accounts the client is tracking (this is checked by the
    ///    [crate::notes::NoteScreener])
    /// 5. Transactions are updated with their new states.
    /// 6. Tracked public accounts are updated and off-chain accounts are validated against the node
    ///    state.
    /// 7. The MMR is updated with the new peaks and authentication nodes.
    /// 8. All updates are applied to the store to be persisted.
    pub async fn sync_state(&mut self) -> Result<SyncSummary, ClientError> {
        _ = self.ensure_genesis_in_place().await?;

        let state_sync = StateSync::new(
            self.rpc_api.clone(),
            Box::new({
                let store_clone = self.store.clone();
                move |committed_notes, block_header| {
                    Box::pin(on_note_received(store_clone.clone(), committed_notes, block_header))
                }
            }),
            Box::new({
                let store_clone = self.store.clone();
                move |transaction_update| {
                    Box::pin(on_transaction_committed(store_clone.clone(), transaction_update))
                }
            }),
            Box::new({
                let store_clone = self.store.clone();
                move |nullifier_update| {
                    Box::pin(on_nullifier_received(store_clone.clone(), nullifier_update))
                }
            }),
        );

        let current_block_num = self.store.get_sync_height().await?;
        let mut total_sync_summary = SyncSummary::new_empty(current_block_num);

<<<<<<< HEAD
        loop {
            // Get current state of the client
            let current_block_num = self.store.get_sync_height().await?;
            let (current_block, has_relevant_notes) =
                self.store.get_block_header_by_num(current_block_num).await?;
=======
        let accounts: Vec<AccountHeader> = self
            .store
            .get_account_headers()
            .await?
            .into_iter()
            .map(|(acc_header, _)| acc_header)
            .collect();

        let note_tags: Vec<NoteTag> =
            self.store.get_unique_note_tags().await?.into_iter().collect();

        // To receive information about added nullifiers, we reduce them to the higher 16 bits
        // Note that besides filtering by nullifier prefixes, the node also filters by block number
        // (it only returns nullifiers from current_block_num until
        // response.block_header.block_num())
        let nullifiers_tags: Vec<u16> = self
            .store
            .get_unspent_input_note_nullifiers()
            .await?
            .iter()
            .map(get_nullifier_prefix)
            .collect();

        // Send request
        let account_ids: Vec<AccountId> = accounts.iter().map(|acc| acc.id()).collect();
        let response = self
            .rpc_api
            .sync_state(current_block_num, &account_ids, &note_tags, &nullifiers_tags)
            .await?;

        // We don't need to continue if the chain has not advanced, there are no new changes
        if response.block_header.block_num() == current_block_num {
            return Ok(SyncStatus::SyncedToLastBlock(SyncSummary::new_empty(current_block_num)));
        }

        let (committed_note_updates, tags_to_remove) = self
            .committed_note_updates(response.note_inclusions, &response.block_header)
            .await?;

        let incoming_block_has_relevant_notes =
            self.check_block_relevance(&committed_note_updates).await?;

        let transactions_to_commit = self.get_transactions_to_commit(response.transactions).await?;

        let (consumed_note_updates, transactions_to_discard) =
            self.consumed_note_updates(response.nullifiers, &transactions_to_commit).await?;

        let note_updates = committed_note_updates.combine_with(consumed_note_updates);

        let (public_accounts, offchain_accounts): (Vec<_>, Vec<_>) =
            accounts.into_iter().partition(|account_header| account_header.id().is_public());

        let updated_public_accounts = self
            .get_updated_public_accounts(&response.account_hash_updates, &public_accounts)
            .await?;

        let mismatched_offchain_accounts = self
            .validate_local_account_hashes(&response.account_hash_updates, &offchain_accounts)
            .await?;

        // Build PartialMmr with current data and apply updates
        let (new_peaks, new_authentication_nodes) = {
            let current_partial_mmr = self.build_current_partial_mmr(false).await?;

            let (current_block, has_relevant_notes) = self
                .store
                .get_block_header_by_num(current_block_num)
                .await?
                .expect("Current block should be in the store");
>>>>>>> 7a663e46

            let accounts = self
                .store
                .get_account_headers()
                .await?
                .into_iter()
                .map(|(acc_header, _)| acc_header)
                .collect();

            let note_tags: Vec<NoteTag> =
                self.store.get_unique_note_tags().await?.into_iter().collect();

            let unspent_nullifiers = self.store.get_unspent_input_note_nullifiers().await?;

            // Get the sync update from the network
            let status = state_sync
                .sync_state_step(
                    current_block,
                    has_relevant_notes,
                    self.build_current_partial_mmr(false).await?,
                    accounts,
                    note_tags,
                    unspent_nullifiers,
                )
                .await?;

            let (is_last_block, state_sync_update) = if let Some(status) = status {
                (
                    matches!(status, SyncStatus::SyncedToLastBlock(_)),
                    status.into_state_sync_update(),
                )
            } else {
                break;
            };

            let sync_summary: SyncSummary = (&state_sync_update).into();

            let has_relevant_notes =
                self.check_block_relevance(&state_sync_update.note_updates).await?;

            // Apply received and computed updates to the store
            self.store
                .apply_state_sync_step(state_sync_update, has_relevant_notes)
                .await
                .map_err(ClientError::StoreError)?;

            total_sync_summary.combine_with(sync_summary);

            if is_last_block {
                break;
            }
        }
        self.update_mmr_data().await?;

        Ok(total_sync_summary)
    }
}

pub(crate) fn get_nullifier_prefix(nullifier: &Nullifier) -> u16 {
    (nullifier.inner()[3].as_int() >> FILTER_ID_SHIFT) as u16
}<|MERGE_RESOLUTION|>--- conflicted
+++ resolved
@@ -156,83 +156,14 @@
         let current_block_num = self.store.get_sync_height().await?;
         let mut total_sync_summary = SyncSummary::new_empty(current_block_num);
 
-<<<<<<< HEAD
         loop {
             // Get current state of the client
             let current_block_num = self.store.get_sync_height().await?;
-            let (current_block, has_relevant_notes) =
-                self.store.get_block_header_by_num(current_block_num).await?;
-=======
-        let accounts: Vec<AccountHeader> = self
-            .store
-            .get_account_headers()
-            .await?
-            .into_iter()
-            .map(|(acc_header, _)| acc_header)
-            .collect();
-
-        let note_tags: Vec<NoteTag> =
-            self.store.get_unique_note_tags().await?.into_iter().collect();
-
-        // To receive information about added nullifiers, we reduce them to the higher 16 bits
-        // Note that besides filtering by nullifier prefixes, the node also filters by block number
-        // (it only returns nullifiers from current_block_num until
-        // response.block_header.block_num())
-        let nullifiers_tags: Vec<u16> = self
-            .store
-            .get_unspent_input_note_nullifiers()
-            .await?
-            .iter()
-            .map(get_nullifier_prefix)
-            .collect();
-
-        // Send request
-        let account_ids: Vec<AccountId> = accounts.iter().map(|acc| acc.id()).collect();
-        let response = self
-            .rpc_api
-            .sync_state(current_block_num, &account_ids, &note_tags, &nullifiers_tags)
-            .await?;
-
-        // We don't need to continue if the chain has not advanced, there are no new changes
-        if response.block_header.block_num() == current_block_num {
-            return Ok(SyncStatus::SyncedToLastBlock(SyncSummary::new_empty(current_block_num)));
-        }
-
-        let (committed_note_updates, tags_to_remove) = self
-            .committed_note_updates(response.note_inclusions, &response.block_header)
-            .await?;
-
-        let incoming_block_has_relevant_notes =
-            self.check_block_relevance(&committed_note_updates).await?;
-
-        let transactions_to_commit = self.get_transactions_to_commit(response.transactions).await?;
-
-        let (consumed_note_updates, transactions_to_discard) =
-            self.consumed_note_updates(response.nullifiers, &transactions_to_commit).await?;
-
-        let note_updates = committed_note_updates.combine_with(consumed_note_updates);
-
-        let (public_accounts, offchain_accounts): (Vec<_>, Vec<_>) =
-            accounts.into_iter().partition(|account_header| account_header.id().is_public());
-
-        let updated_public_accounts = self
-            .get_updated_public_accounts(&response.account_hash_updates, &public_accounts)
-            .await?;
-
-        let mismatched_offchain_accounts = self
-            .validate_local_account_hashes(&response.account_hash_updates, &offchain_accounts)
-            .await?;
-
-        // Build PartialMmr with current data and apply updates
-        let (new_peaks, new_authentication_nodes) = {
-            let current_partial_mmr = self.build_current_partial_mmr(false).await?;
-
             let (current_block, has_relevant_notes) = self
                 .store
                 .get_block_header_by_num(current_block_num)
                 .await?
                 .expect("Current block should be in the store");
->>>>>>> 7a663e46
 
             let accounts = self
                 .store
