//! Provides the client APIs for synchronizing the client's local state with the Miden
//! rollup network. It ensures that the client maintains a valid, up-to-date view of the chain.

use alloc::{collections::BTreeMap, vec::Vec};
use core::cmp::max;

use crypto::merkle::{InOrderIndex, MmrPeaks};
use miden_objects::{
    accounts::{Account, AccountHeader, AccountId},
    crypto::{self, rand::FeltRng},
    notes::{NoteId, NoteInclusionProof, NoteTag, Nullifier},
    transaction::TransactionId,
    BlockHeader, Digest,
};
use tracing::info;

use crate::{
    accounts::AccountUpdates,
    notes::NoteUpdates,
    rpc::domain::{
        notes::CommittedNote, nullifiers::NullifierUpdate, transactions::TransactionUpdate,
    },
    store::{InputNoteRecord, NoteFilter, OutputNoteRecord, TransactionFilter},
    Client, ClientError,
};

mod block_headers;
use block_headers::apply_mmr_changes;

mod tags;
pub use tags::{NoteTagRecord, NoteTagSource};

/// Contains stats about the sync operation.
pub struct SyncSummary {
    /// Block number up to which the client has been synced.
    pub block_num: u32,
    /// IDs of new notes received
    pub received_notes: Vec<NoteId>,
    /// IDs of tracked notes that received inclusion proofs
    pub committed_notes: Vec<NoteId>,
    /// IDs of notes that have been consumed
    pub consumed_notes: Vec<NoteId>,
    /// IDs of on-chain accounts that have been updated
    pub updated_accounts: Vec<AccountId>,
    /// IDs of private accounts that have been locked
    pub locked_accounts: Vec<AccountId>,
    /// IDs of committed transactions
    pub committed_transactions: Vec<TransactionId>,
}

impl SyncSummary {
    pub fn new(
        block_num: u32,
        received_notes: Vec<NoteId>,
        committed_notes: Vec<NoteId>,
        consumed_notes: Vec<NoteId>,
        updated_accounts: Vec<AccountId>,
        locked_accounts: Vec<AccountId>,
        committed_transactions: Vec<TransactionId>,
    ) -> Self {
        Self {
            block_num,
            received_notes,
            committed_notes,
            consumed_notes,
            updated_accounts,
            locked_accounts,
            committed_transactions,
        }
    }

    pub fn new_empty(block_num: u32) -> Self {
        Self {
            block_num,
            received_notes: vec![],
            committed_notes: vec![],
            consumed_notes: vec![],
            updated_accounts: vec![],
            locked_accounts: vec![],
            committed_transactions: vec![],
        }
    }

    pub fn is_empty(&self) -> bool {
        self.received_notes.is_empty()
            && self.committed_notes.is_empty()
            && self.consumed_notes.is_empty()
            && self.updated_accounts.is_empty()
            && self.locked_accounts.is_empty()
    }

    pub fn combine_with(&mut self, mut other: Self) {
        self.block_num = max(self.block_num, other.block_num);
        self.received_notes.append(&mut other.received_notes);
        self.committed_notes.append(&mut other.committed_notes);
        self.consumed_notes.append(&mut other.consumed_notes);
        self.updated_accounts.append(&mut other.updated_accounts);
        self.locked_accounts.append(&mut other.locked_accounts);
    }
}

enum SyncStatus {
    SyncedToLastBlock(SyncSummary),
    SyncedToBlock(SyncSummary),
}

impl SyncStatus {
    pub fn into_sync_summary(self) -> SyncSummary {
        match self {
            SyncStatus::SyncedToLastBlock(summary) => summary,
            SyncStatus::SyncedToBlock(summary) => summary,
        }
    }
}

/// Contains all information needed to apply the update in the store after syncing with the node.
pub struct StateSyncUpdate {
    /// The new block header, returned as part of the
    /// [StateSyncInfo](crate::rpc::domain::sync::StateSyncInfo)
    pub block_header: BlockHeader,
    /// Information about note changes after the sync.
    pub note_updates: NoteUpdates,
    /// Transaction updates for any transaction that was committed between the sync request's
    /// block number and the response's block number.
    pub transactions_to_commit: Vec<TransactionUpdate>,
    /// Transaction IDs for any transactions that were discarded in the sync
    pub transactions_to_discard: Vec<TransactionId>,
    /// New MMR peaks for the locally tracked MMR of the blockchain.
    pub new_mmr_peaks: MmrPeaks,
    /// New authentications nodes that are meant to be stored in order to authenticate block
    /// headers.
    pub new_authentication_nodes: Vec<(InOrderIndex, Digest)>,
    /// Information abount account changes after the sync.
    pub updated_accounts: AccountUpdates,
    /// Whether the block header has notes relevant to the client.
    pub block_has_relevant_notes: bool,
    /// Tag records that are no longer relevant
    pub tags_to_remove: Vec<NoteTagRecord>,
}

// CONSTANTS
// ================================================================================================

/// The number of bits to shift identifiers for in use of filters.
pub(crate) const FILTER_ID_SHIFT: u8 = 48;

impl<R: FeltRng> Client<R> {
    // SYNC STATE
    // --------------------------------------------------------------------------------------------

    /// Returns the block number of the last state sync block.
    pub async fn get_sync_height(&self) -> Result<u32, ClientError> {
        self.store.get_sync_height().await.map_err(|err| err.into())
    }

    /// Syncs the client's state with the current state of the Miden network.
    /// Before doing so, it ensures the genesis block exists in the local store.
    ///
    /// Returns the block number the client has been synced to.
    pub async fn sync_state(&mut self) -> Result<SyncSummary, ClientError> {
        self.ensure_genesis_in_place().await?;
        let mut total_sync_summary = SyncSummary::new_empty(0);
        loop {
            let response = self.sync_state_once().await?;
            let is_last_block = matches!(response, SyncStatus::SyncedToLastBlock(_));
            total_sync_summary.combine_with(response.into_sync_summary());

            if is_last_block {
                break;
            }
        }
        self.update_mmr_data().await?;

        Ok(total_sync_summary)
    }

    async fn sync_state_once(&mut self) -> Result<SyncStatus, ClientError> {
        let current_block_num = self.store.get_sync_height().await?;

        let accounts: Vec<AccountHeader> = self
            .store
            .get_account_headers()
            .await?
            .into_iter()
            .map(|(acc_header, _)| acc_header)
            .collect();

        let note_tags: Vec<NoteTag> = self.get_unique_note_tags().await?.into_iter().collect();

        // To receive information about added nullifiers, we reduce them to the higher 16 bits
        // Note that besides filtering by nullifier prefixes, the node also filters by block number
        // (it only returns nullifiers from current_block_num until
        // response.block_header.block_num())
        let nullifiers_tags: Vec<u16> = self
            .store
            .get_unspent_input_note_nullifiers()
            .await?
            .iter()
            .map(get_nullifier_prefix)
            .collect();

        // Send request
        let account_ids: Vec<AccountId> = accounts.iter().map(|acc| acc.id()).collect();
        let response = self
            .rpc_api
            .sync_state(current_block_num, &account_ids, &note_tags, &nullifiers_tags)
            .await?;

        // We don't need to continue if the chain has not advanced, there are no new changes
        if response.block_header.block_num() == current_block_num {
            return Ok(SyncStatus::SyncedToLastBlock(SyncSummary::new_empty(current_block_num)));
        }

        let (committed_note_updates, tags_to_remove) = self
            .committed_note_updates(response.note_inclusions, &response.block_header)
            .await?;

        let incoming_block_has_relevant_notes =
            self.check_block_relevance(&committed_note_updates).await?;

        let transactions_to_commit = self.get_transactions_to_commit(response.transactions).await?;

        let (consumed_note_updates, transactions_to_discard) =
            self.consumed_note_updates(response.nullifiers, &transactions_to_commit).await?;

        let note_updates = committed_note_updates.combine_with(consumed_note_updates);

        let (onchain_accounts, offchain_accounts): (Vec<_>, Vec<_>) =
            accounts.into_iter().partition(|account_header| account_header.id().is_public());

        let updated_onchain_accounts = self
            .get_updated_onchain_accounts(&response.account_hash_updates, &onchain_accounts)
            .await?;

        let mismatched_offchain_accounts = self
            .validate_local_account_hashes(&response.account_hash_updates, &offchain_accounts)
            .await?;

        // Build PartialMmr with current data and apply updates
        let (new_peaks, new_authentication_nodes) = {
            let current_partial_mmr = self.build_current_partial_mmr(false).await?;

            let (current_block, has_relevant_notes) =
                self.store.get_block_header_by_num(current_block_num).await?;

            apply_mmr_changes(
                current_partial_mmr,
                response.mmr_delta,
                current_block,
                has_relevant_notes,
            )?
        };

        // Store summary to return later
        let sync_summary = SyncSummary::new(
            response.block_header.block_num(),
            note_updates.new_input_notes().iter().map(|n| n.id()).collect(),
            note_updates.committed_note_ids().into_iter().collect(),
            note_updates.consumed_note_ids().into_iter().collect(),
            updated_onchain_accounts.iter().map(|acc| acc.id()).collect(),
            mismatched_offchain_accounts.iter().map(|(acc_id, _)| *acc_id).collect(),
            transactions_to_commit.iter().map(|tx| tx.transaction_id).collect(),
        );

        let state_sync_update = StateSyncUpdate {
            block_header: response.block_header,
            note_updates,
            transactions_to_commit,
            new_mmr_peaks: new_peaks,
            new_authentication_nodes,
            updated_accounts: AccountUpdates::new(
                updated_onchain_accounts,
                mismatched_offchain_accounts,
            ),
            block_has_relevant_notes: incoming_block_has_relevant_notes,
            transactions_to_discard,
            tags_to_remove,
        };

        // Apply received and computed updates to the store
        self.store
            .apply_state_sync(state_sync_update)
            .await
            .map_err(ClientError::StoreError)?;

        if response.chain_tip == response.block_header.block_num() {
            Ok(SyncStatus::SyncedToLastBlock(sync_summary))
        } else {
            Ok(SyncStatus::SyncedToBlock(sync_summary))
        }
    }

    // HELPERS
    // --------------------------------------------------------------------------------------------

    /// Returns the [NoteUpdates] containing new public note and committed input/output notes and a
    /// list or note tag records to be removed from the store.
    async fn committed_note_updates(
        &mut self,
        committed_notes: Vec<CommittedNote>,
        block_header: &BlockHeader,
    ) -> Result<(NoteUpdates, Vec<NoteTagRecord>), ClientError> {
        // We'll only pick committed notes that we are tracking as input/output notes. Since the
        // sync response contains notes matching either the provided accounts or the provided tag
        // we might get many notes when we only care about a few of those.
        let relevant_note_filter =
            NoteFilter::List(committed_notes.iter().map(|note| note.note_id()).cloned().collect());

        let mut committed_input_notes: BTreeMap<NoteId, InputNoteRecord> = self
            .store
            .get_input_notes(relevant_note_filter.clone())
            .await?
            .into_iter()
            .map(|n| (n.id(), n))
            .collect();

        let mut committed_output_notes: BTreeMap<NoteId, OutputNoteRecord> = self
            .store
            .get_output_notes(relevant_note_filter)
            .await?
            .into_iter()
            .map(|n| (n.id(), n))
            .collect();

        let mut new_public_notes = vec![];
        let mut committed_tracked_input_notes = vec![];
        let mut committed_tracked_output_notes = vec![];
        let mut removed_tags = vec![];

        for committed_note in committed_notes {
            let inclusion_proof = NoteInclusionProof::new(
                block_header.block_num(),
                committed_note.note_index(),
                committed_note.merkle_path().clone(),
            )?;

            if let Some(mut note_record) = committed_input_notes.remove(committed_note.note_id()) {
                // The note belongs to our locally tracked set of input notes

                let inclusion_proof_received = note_record
                    .inclusion_proof_received(inclusion_proof.clone(), committed_note.metadata())?;
                let block_header_received = note_record.block_header_received(*block_header)?;

                removed_tags.push((&note_record).try_into()?);

                if inclusion_proof_received || block_header_received {
                    committed_tracked_input_notes.push(note_record);
                }
            }

            if let Some(mut note_record) = committed_output_notes.remove(committed_note.note_id()) {
                // The note belongs to our locally tracked set of output notes

                if note_record.inclusion_proof_received(inclusion_proof.clone())? {
                    committed_tracked_output_notes.push(note_record);
                }
            }

            if !committed_input_notes.contains_key(committed_note.note_id())
                && !committed_output_notes.contains_key(committed_note.note_id())
            {
                // The note is public and we are not tracking it, push to the list of IDs to query
                new_public_notes.push(*committed_note.note_id());
            }
        }

        // Query the node for input note data and build the entities
        let new_public_notes =
            self.fetch_public_note_details(&new_public_notes, block_header).await?;

        Ok((
            NoteUpdates::new(
                new_public_notes,
                vec![],
                committed_tracked_input_notes,
                committed_tracked_output_notes,
            ),
            removed_tags,
        ))
    }

    /// Returns the [NoteUpdates] containing consumed input/output notes and a list of IDs of the
    /// transactions that were discarded.
    async fn consumed_note_updates(
        &mut self,
        nullifiers: Vec<NullifierUpdate>,
        committed_transactions: &[TransactionUpdate],
    ) -> Result<(NoteUpdates, Vec<TransactionId>), ClientError> {
        let nullifier_filter = NoteFilter::Nullifiers(
            nullifiers.iter().map(|nullifier_update| nullifier_update.nullifier).collect(),
        );

        let mut consumed_input_notes: BTreeMap<Nullifier, InputNoteRecord> = self
            .store
            .get_input_notes(nullifier_filter.clone())
            .await?
            .into_iter()
            .map(|n| (n.nullifier(), n))
            .collect();

        let mut consumed_output_notes: BTreeMap<Nullifier, OutputNoteRecord> = self
            .store
            .get_output_notes(nullifier_filter)
            .await?
            .into_iter()
            .map(|n| {
                (
                    n.nullifier()
                        .expect("Output notes returned by this query should have nullifiers"),
                    n,
                )
            })
            .collect();

        let mut consumed_tracked_input_notes = vec![];
        let mut consumed_tracked_output_notes = vec![];

        // Committed transactions
        for transaction_update in committed_transactions {
            let transaction_nullifiers: Vec<Nullifier> = consumed_input_notes
                .iter()
                .filter_map(|(nullifier, note_record)| {
                    if note_record.is_processing()
                        && note_record.consumer_transaction_id()
                            == Some(&transaction_update.transaction_id)
                    {
                        Some(nullifier)
                    } else {
                        None
                    }
                })
                .cloned()
                .collect();

            for nullifier in transaction_nullifiers {
                if let Some(mut input_note_record) = consumed_input_notes.remove(&nullifier) {
                    if input_note_record.transaction_committed(
                        transaction_update.transaction_id,
                        transaction_update.block_num,
                    )? {
                        consumed_tracked_input_notes.push(input_note_record);
                    }
                }
            }
        }

        // Nullified notes
        let mut discarded_transactions = vec![];
        for nullifier_update in nullifiers {
            let nullifier = nullifier_update.nullifier;
            let block_num = nullifier_update.block_num;

            if let Some(mut input_note_record) = consumed_input_notes.remove(&nullifier) {
                if input_note_record.is_processing() {
                    discarded_transactions.push(
                        *input_note_record
                            .consumer_transaction_id()
                            .expect("Processing note should have consumer transaction id"),
                    );
                }

                if input_note_record.consumed_externally(nullifier, block_num)? {
                    consumed_tracked_input_notes.push(input_note_record);
                }
            }

            if let Some(mut output_note_record) = consumed_output_notes.remove(&nullifier) {
                if output_note_record.nullifier_received(nullifier, block_num)? {
                    consumed_tracked_output_notes.push(output_note_record);
                }
            }
        }

        Ok((
            NoteUpdates::new(
                vec![],
                vec![],
                consumed_tracked_input_notes,
                consumed_tracked_output_notes,
            ),
            discarded_transactions,
        ))
    }

    /// Queries the node for all received notes that are not being locally tracked in the client
    ///
    /// The client can receive metadata for private notes that it's not tracking. In this case,
    /// notes are ignored for now as they become useless until details are imported.
    async fn fetch_public_note_details(
        &mut self,
        query_notes: &[NoteId],
        block_header: &BlockHeader,
    ) -> Result<Vec<InputNoteRecord>, ClientError> {
        if query_notes.is_empty() {
            return Ok(vec![]);
        }
        info!("Getting note details for notes that are not being tracked.");

<<<<<<< HEAD
        let mut return_notes = self.rpc_api.get_public_note_records(query_notes).await?;

        for note in return_notes.iter_mut() {
            note.block_header_received(*block_header)?;
=======
        let notes_data = self.rpc_api.get_notes_by_id(query_notes).await?;
        let mut return_notes = Vec::with_capacity(query_notes.len());
        for note_data in notes_data {
            match note_data {
                NoteDetails::Private(id, ..) => {
                    // TODO: Is there any benefit to not ignoring these? In any case we do not have
                    // the recipient which is mandatory right now.
                    info!("Note {} is private but the client is not tracking it, ignoring.", id);
                },
                NoteDetails::Public(note, inclusion_proof) => {
                    info!("Retrieved details for Note ID {}.", note.id());
                    let inclusion_proof = NoteInclusionProof::new(
                        block_header.block_num(),
                        inclusion_proof.note_index,
                        inclusion_proof.merkle_path,
                    )
                    .map_err(ClientError::NoteError)?;
                    let metadata = *note.metadata();

                    return_notes.push(InputNoteRecord::new(
                        note.into(),
                        self.store.get_current_timestamp(),
                        CommittedNoteState {
                            metadata,
                            inclusion_proof,
                            block_note_root: block_header.note_root(),
                        }
                        .into(),
                    ))
                },
            }
>>>>>>> 022b6c62
        }

        Ok(return_notes)
    }

    /// Extracts information about transactions for uncommitted transactions that the client is
    /// tracking from the received [SyncStateResponse]
    async fn get_transactions_to_commit(
        &self,
        mut transactions: Vec<TransactionUpdate>,
    ) -> Result<Vec<TransactionUpdate>, ClientError> {
        // Get current uncommitted transactions
        let uncommitted_transaction_ids = self
            .store
            .get_transactions(TransactionFilter::Uncomitted)
            .await?
            .into_iter()
            .map(|tx| tx.id)
            .collect::<Vec<_>>();

        transactions.retain(|transaction_update| {
            uncommitted_transaction_ids.contains(&transaction_update.transaction_id)
        });

        Ok(transactions)
    }

    async fn get_updated_onchain_accounts(
        &mut self,
        account_updates: &[(AccountId, Digest)],
        current_onchain_accounts: &[AccountHeader],
    ) -> Result<Vec<Account>, ClientError> {
        let mut mismatched_public_accounts = vec![];

        for (id, hash) in account_updates {
            // check if this updated account is tracked by the client
            if let Some(account) = current_onchain_accounts
                .iter()
                .find(|acc| *id == acc.id() && *hash != acc.hash())
            {
                mismatched_public_accounts.push(account);
            }
        }

        self.rpc_api
            .get_updated_public_accounts(mismatched_public_accounts)
            .await
            .map_err(ClientError::RpcError)
    }

    /// Validates account hash updates and returns a vector with all the offchain account
    /// mismatches.
    ///
    /// Offchain account mismatches happen when the hash account of the local tracked account
    /// doesn't match the hash account of the account in the node. This would be an anomaly and may
    /// happen for two main reasons:
    /// - A different client made a transaction with the account, changing its state.
    /// - The local transaction that modified the local state didn't go through, rendering the local
    ///   account state outdated.
    async fn validate_local_account_hashes(
        &mut self,
        account_updates: &[(AccountId, Digest)],
        current_offchain_accounts: &[AccountHeader],
    ) -> Result<Vec<(AccountId, Digest)>, ClientError> {
        let mut mismatched_accounts = vec![];

        for (remote_account_id, remote_account_hash) in account_updates {
            // ensure that if we track that account, it has the same hash
            let mismatched_account = current_offchain_accounts
                .iter()
                .find(|acc| *remote_account_id == acc.id() && *remote_account_hash != acc.hash());

            // OffChain accounts should always have the latest known state. If we receive a stale
            // update we ignore it.
            if mismatched_account.is_some() {
                let account_by_hash =
                    self.store.get_account_header_by_hash(*remote_account_hash).await?;

                if account_by_hash.is_none() {
                    mismatched_accounts.push((*remote_account_id, *remote_account_hash));
                }
            }
        }
        Ok(mismatched_accounts)
    }
}

pub(crate) fn get_nullifier_prefix(nullifier: &Nullifier) -> u16 {
    (nullifier.inner()[3].as_int() >> FILTER_ID_SHIFT) as u16
}<|MERGE_RESOLUTION|>--- conflicted
+++ resolved
@@ -496,44 +496,13 @@
         }
         info!("Getting note details for notes that are not being tracked.");
 
-<<<<<<< HEAD
-        let mut return_notes = self.rpc_api.get_public_note_records(query_notes).await?;
+        let mut return_notes = self
+            .rpc_api
+            .get_public_note_records(query_notes, self.store.get_current_timestamp())
+            .await?;
 
         for note in return_notes.iter_mut() {
             note.block_header_received(*block_header)?;
-=======
-        let notes_data = self.rpc_api.get_notes_by_id(query_notes).await?;
-        let mut return_notes = Vec::with_capacity(query_notes.len());
-        for note_data in notes_data {
-            match note_data {
-                NoteDetails::Private(id, ..) => {
-                    // TODO: Is there any benefit to not ignoring these? In any case we do not have
-                    // the recipient which is mandatory right now.
-                    info!("Note {} is private but the client is not tracking it, ignoring.", id);
-                },
-                NoteDetails::Public(note, inclusion_proof) => {
-                    info!("Retrieved details for Note ID {}.", note.id());
-                    let inclusion_proof = NoteInclusionProof::new(
-                        block_header.block_num(),
-                        inclusion_proof.note_index,
-                        inclusion_proof.merkle_path,
-                    )
-                    .map_err(ClientError::NoteError)?;
-                    let metadata = *note.metadata();
-
-                    return_notes.push(InputNoteRecord::new(
-                        note.into(),
-                        self.store.get_current_timestamp(),
-                        CommittedNoteState {
-                            metadata,
-                            inclusion_proof,
-                            block_note_root: block_header.note_root(),
-                        }
-                        .into(),
-                    ))
-                },
-            }
->>>>>>> 022b6c62
         }
 
         Ok(return_notes)
