//! Provides the client APIs for synchronizing the client's local state with the Miden
//! network. It ensures that the client maintains a valid, up-to-date view of the chain.
//!
//! ## Overview
//!
//! This module handles the synchronization process between the local client and the Miden network.
//! The sync operation involves:
//!
//! - Querying the Miden node for state updates using tracked account IDs, note tags, and nullifier
//!   prefixes.
//! - Processing the received data to update note inclusion proofs, reconcile note state (new,
//!   committed, or consumed), and update account states.
//! - Incorporating new block headers and updating the local Merkle Mountain Range (MMR) with new
//!   peaks and authentication nodes.
//! - Aggregating transaction updates to determine which transactions have been committed or
//!   discarded.
//!
//! The result of the synchronization process is captured in a [`SyncSummary`], which provides
//! a summary of the new block number along with lists of received, committed, and consumed note
//! IDs, updated account IDs, locked accounts, and committed transaction IDs.
//!
//! Once the data is requested and retrieved, updates are persisted in the client's store.
//!
//! ## Examples
//!
//! The following example shows how to initiate a state sync and handle the resulting summary:
//!
//! ```rust
//! # use miden_client::sync::SyncSummary;
//! # use miden_client::{Client, ClientError};
//! # use miden_objects::{block::BlockHeader, Felt, Word, StarkField};
//! # use miden_objects::crypto::rand::FeltRng;
//! # async fn run_sync<R: FeltRng>(client: &mut Client<R>) -> Result<(), ClientError> {
//! // Attempt to synchronize the client's state with the Miden network.
//! // The requested data is based on the client's state: it gets updates for accounts, relevant
//! // notes, etc. For more information on the data that gets requested, see the doc comments for
//! // `sync_state()`.
//! let sync_summary: SyncSummary = client.sync_state().await?;
//!
//! println!("Synced up to block number: {}", sync_summary.block_num);
//! println!("Committed notes: {}", sync_summary.committed_notes.len());
//! println!("Consumed notes: {}", sync_summary.consumed_notes.len());
//! println!("Updated accounts: {}", sync_summary.updated_accounts.len());
//! println!("Locked accounts: {}", sync_summary.locked_accounts.len());
//! println!("Committed transactions: {}", sync_summary.committed_transactions.len());
//!
//! Ok(())
//! # }
//! ```
//!
//! The `sync_state` method loops internally until the client is fully synced to the network tip.
//!
//! For more advanced usage, refer to the individual functions (such as
//! `committed_note_updates` and `consumed_note_updates`) to understand how the sync data is
//! processed and applied to the local store.

use alloc::{boxed::Box, vec::Vec};
use core::cmp::max;

use miden_objects::{
    account::AccountId,
    block::BlockNumber,
    crypto::rand::FeltRng,
    note::{NoteId, NoteTag},
    transaction::TransactionId,
};

use crate::{store::NoteFilter, Client, ClientError};

mod block_header;

mod tag;
pub use tag::{NoteTagRecord, NoteTagSource};

mod state_sync;
pub use state_sync::{on_note_received, OnNoteReceived, StateSync};

mod state_sync_update;
pub use state_sync_update::StateSyncUpdate;

<<<<<<< HEAD
=======
/// Contains stats about the sync operation.
pub struct SyncSummary {
    /// Block number up to which the client has been synced.
    pub block_num: BlockNumber,
    /// IDs of tracked notes that received inclusion proofs.
    pub committed_notes: Vec<NoteId>,
    /// IDs of notes that have been consumed.
    pub consumed_notes: Vec<NoteId>,
    /// IDs of on-chain accounts that have been updated.
    pub updated_accounts: Vec<AccountId>,
    /// IDs of private accounts that have been locked.
    pub locked_accounts: Vec<AccountId>,
    /// IDs of committed transactions.
    pub committed_transactions: Vec<TransactionId>,
}

impl SyncSummary {
    pub fn new(
        block_num: BlockNumber,
        committed_notes: Vec<NoteId>,
        consumed_notes: Vec<NoteId>,
        updated_accounts: Vec<AccountId>,
        locked_accounts: Vec<AccountId>,
        committed_transactions: Vec<TransactionId>,
    ) -> Self {
        Self {
            block_num,
            committed_notes,
            consumed_notes,
            updated_accounts,
            locked_accounts,
            committed_transactions,
        }
    }

    pub fn new_empty(block_num: BlockNumber) -> Self {
        Self {
            block_num,
            committed_notes: vec![],
            consumed_notes: vec![],
            updated_accounts: vec![],
            locked_accounts: vec![],
            committed_transactions: vec![],
        }
    }

    pub fn is_empty(&self) -> bool {
        self.committed_notes.is_empty()
            && self.consumed_notes.is_empty()
            && self.updated_accounts.is_empty()
            && self.locked_accounts.is_empty()
            && self.committed_transactions.is_empty()
    }

    pub fn combine_with(&mut self, mut other: Self) {
        self.block_num = max(self.block_num, other.block_num);
        self.committed_notes.append(&mut other.committed_notes);
        self.consumed_notes.append(&mut other.consumed_notes);
        self.updated_accounts.append(&mut other.updated_accounts);
        self.locked_accounts.append(&mut other.locked_accounts);
        self.committed_transactions.append(&mut other.committed_transactions);
    }
}

enum SyncStatus {
    SyncedToLastBlock(SyncSummary),
    SyncedToBlock(SyncSummary),
}

impl SyncStatus {
    pub fn into_sync_summary(self) -> SyncSummary {
        match self {
            SyncStatus::SyncedToBlock(summary) | SyncStatus::SyncedToLastBlock(summary) => summary,
        }
    }
}

>>>>>>> 8bac3f04
// CONSTANTS
// ================================================================================================

// Client syncronization methods.
impl<R: FeltRng> Client<R> {
    // SYNC STATE
    // --------------------------------------------------------------------------------------------

    /// Returns the block number of the last state sync block.
    pub async fn get_sync_height(&self) -> Result<BlockNumber, ClientError> {
        self.store.get_sync_height().await.map_err(Into::into)
    }

    /// Syncs the client's state with the current state of the Miden network and returns a
    /// [`SyncSummary`] corresponding to the local state update.
    ///
    /// The sync process is done in multiple steps:
    /// 1. A request is sent to the node to get the state updates. This request includes tracked
    ///    account IDs and the tags of notes that might have changed or that might be of interest to
    ///    the client.
    /// 2. A response is received with the current state of the network. The response includes
    ///    information about new/committed/consumed notes, updated accounts, and committed
    ///    transactions.
    /// 3. Tracked notes are updated with their new states.
    /// 4. New notes are checked, and only relevant ones are stored. Relevant notes are those that
    ///    can be consumed by accounts the client is tracking (this is checked by the
    ///    [`crate::note::NoteScreener`])
    /// 5. Transactions are updated with their new states.
    /// 6. Tracked public accounts are updated and private accounts are validated against the node
    ///    state.
    /// 7. The MMR is updated with the new peaks and authentication nodes.
    /// 8. All updates are applied to the store to be persisted.
    pub async fn sync_state(&mut self) -> Result<SyncSummary, ClientError> {
        _ = self.ensure_genesis_in_place().await?;

        let state_sync = StateSync::new(
            self.rpc_api.clone(),
            Box::new({
                let store_clone = self.store.clone();
                move |committed_note, public_note| {
                    Box::pin(on_note_received(store_clone.clone(), committed_note, public_note))
                }
            }),
        );

        // Get current state of the client
        let accounts = self
            .store
            .get_account_headers()
            .await?
            .into_iter()
            .map(|(acc_header, _)| acc_header)
            .collect();

        let note_tags: Vec<NoteTag> =
            self.store.get_unique_note_tags().await?.into_iter().collect();

        let unspent_input_notes = self.store.get_input_notes(NoteFilter::Unspent).await?;
        let unspent_output_notes = self.store.get_output_notes(NoteFilter::Unspent).await?;

        // Get the sync update from the network
        let state_sync_update = state_sync
            .sync_state(
                self.build_current_partial_mmr().await?,
                accounts,
                note_tags,
                unspent_input_notes,
                unspent_output_notes,
            )
            .await?;

<<<<<<< HEAD
        let sync_summary: SyncSummary = (&state_sync_update).into();
=======
        let incoming_block_has_relevant_notes = self.check_block_relevance(&note_updates).await?;

        let transactions_to_commit = self.get_transactions_to_commit(response.transactions).await?;

        let (public_accounts, private_accounts): (Vec<_>, Vec<_>) =
            accounts.into_iter().partition(|account_header| account_header.id().is_public());

        let updated_public_accounts = self
            .get_updated_public_accounts(&response.account_hash_updates, &public_accounts)
            .await?;

        let mismatched_private_accounts = self
            .validate_local_account_hashes(&response.account_hash_updates, &private_accounts)
            .await?;

        // Build PartialMmr with current data and apply updates
        let (new_peaks, new_authentication_nodes) = {
            let current_partial_mmr = self.build_current_partial_mmr(false).await?;

            let (current_block, has_relevant_notes) = self
                .store
                .get_block_header_by_num(current_block_num)
                .await?
                .expect("Current block should be in the store");

            apply_mmr_changes(
                current_partial_mmr,
                response.mmr_delta,
                &current_block,
                has_relevant_notes,
            )?
        };

        // Store summary to return later
        let sync_summary = SyncSummary::new(
            response.block_header.block_num(),
            note_updates.committed_note_ids().into_iter().collect(),
            note_updates.consumed_note_ids().into_iter().collect(),
            updated_public_accounts.iter().map(Account::id).collect(),
            mismatched_private_accounts.iter().map(|(acc_id, _)| *acc_id).collect(),
            transactions_to_commit.iter().map(|tx| tx.transaction_id).collect(),
        );
        let response_block_num = response.block_header.block_num();
        let state_sync_update = StateSyncUpdate {
            block_header: response.block_header,
            block_has_relevant_notes: incoming_block_has_relevant_notes,
            new_mmr_peaks: new_peaks,
            new_authentication_nodes,
            note_updates,
            transaction_updates: TransactionUpdates::new(transactions_to_commit, vec![]),
            account_updates: AccountUpdates::new(
                updated_public_accounts,
                mismatched_private_accounts,
            ),
            tags_to_remove,
        };
>>>>>>> 8bac3f04

        // Apply received and computed updates to the store
        self.store
            .apply_state_sync(state_sync_update)
            .await
            .map_err(ClientError::StoreError)?;

<<<<<<< HEAD
        self.update_mmr_data().await?;
=======
        if response.chain_tip == response_block_num {
            Ok(SyncStatus::SyncedToLastBlock(sync_summary))
        } else {
            Ok(SyncStatus::SyncedToBlock(sync_summary))
        }
    }

    // HELPERS
    // --------------------------------------------------------------------------------------------

    async fn sync_nullifiers(
        &mut self,
        starting_block_num: BlockNumber,
    ) -> Result<SyncSummary, ClientError> {
        // To receive information about added nullifiers, we reduce them to the higher 16 bits
        // Note that besides filtering by nullifier prefixes, the node also filters by block number
        // (it only returns nullifiers from current_block_num until
        // response.block_header.block_num())
        let nullifiers_tags: Vec<u16> = self
            .store
            .get_unspent_input_note_nullifiers()
            .await?
            .iter()
            .map(Nullifier::prefix)
            .collect();

        let nullifiers = self
            .rpc_api
            .check_nullifiers_by_prefix(&nullifiers_tags, starting_block_num)
            .await?;

        // Committed transactions
        let committed_transactions = self
            .store
            .get_transactions(TransactionFilter::All)
            .await?
            .into_iter()
            .filter_map(|tx| {
                if let TransactionStatus::Committed(block_num) = tx.transaction_status {
                    Some(TransactionUpdate {
                        transaction_id: tx.id,
                        account_id: tx.account_id,
                        block_num: block_num.as_u32(),
                    })
                } else {
                    None
                }
            })
            .collect::<Vec<_>>();

        let (consumed_note_updates, transactions_to_discard) =
            self.consumed_note_updates(&nullifiers, &committed_transactions).await?;

        // Store summary to return later
        let sync_summary = SyncSummary::new(
            0.into(),
            consumed_note_updates.committed_note_ids().into_iter().collect(),
            consumed_note_updates.consumed_note_ids().into_iter().collect(),
            vec![],
            vec![],
            committed_transactions.iter().map(|tx| tx.transaction_id).collect(),
        );

        // Apply received and computed updates to the store
        self.store
            .apply_nullifiers(consumed_note_updates, transactions_to_discard)
            .await
            .map_err(ClientError::StoreError)?;
>>>>>>> 8bac3f04

        Ok(sync_summary)
    }
}

// SYNC SUMMARY
// ================================================================================================

/// Contains stats about the sync operation.
pub struct SyncSummary {
    /// Block number up to which the client has been synced.
    pub block_num: BlockNumber,
    /// IDs of notes that have been committed.
    pub committed_notes: Vec<NoteId>,
    /// IDs of notes that have been consumed.
    pub consumed_notes: Vec<NoteId>,
    /// IDs of on-chain accounts that have been updated.
    pub updated_accounts: Vec<AccountId>,
    /// IDs of private accounts that have been locked.
    pub locked_accounts: Vec<AccountId>,
    /// IDs of committed transactions.
    pub committed_transactions: Vec<TransactionId>,
}

impl SyncSummary {
    pub fn new(
        block_num: BlockNumber,
        committed_notes: Vec<NoteId>,
        consumed_notes: Vec<NoteId>,
        updated_accounts: Vec<AccountId>,
        locked_accounts: Vec<AccountId>,
        committed_transactions: Vec<TransactionId>,
    ) -> Self {
        Self {
            block_num,
            committed_notes,
            consumed_notes,
            updated_accounts,
            locked_accounts,
            committed_transactions,
        }
    }

    pub fn new_empty(block_num: BlockNumber) -> Self {
        Self {
            block_num,
            committed_notes: vec![],
            consumed_notes: vec![],
            updated_accounts: vec![],
            locked_accounts: vec![],
            committed_transactions: vec![],
        }
    }

    pub fn is_empty(&self) -> bool {
        self.committed_notes.is_empty()
            && self.consumed_notes.is_empty()
            && self.updated_accounts.is_empty()
            && self.locked_accounts.is_empty()
    }

    pub fn combine_with(&mut self, mut other: Self) {
        self.block_num = max(self.block_num, other.block_num);
        self.committed_notes.append(&mut other.committed_notes);
        self.consumed_notes.append(&mut other.consumed_notes);
        self.updated_accounts.append(&mut other.updated_accounts);
        self.locked_accounts.append(&mut other.locked_accounts);
    }
}<|MERGE_RESOLUTION|>--- conflicted
+++ resolved
@@ -76,88 +76,8 @@
 pub use state_sync::{on_note_received, OnNoteReceived, StateSync};
 
 mod state_sync_update;
-pub use state_sync_update::StateSyncUpdate;
-
-<<<<<<< HEAD
-=======
-/// Contains stats about the sync operation.
-pub struct SyncSummary {
-    /// Block number up to which the client has been synced.
-    pub block_num: BlockNumber,
-    /// IDs of tracked notes that received inclusion proofs.
-    pub committed_notes: Vec<NoteId>,
-    /// IDs of notes that have been consumed.
-    pub consumed_notes: Vec<NoteId>,
-    /// IDs of on-chain accounts that have been updated.
-    pub updated_accounts: Vec<AccountId>,
-    /// IDs of private accounts that have been locked.
-    pub locked_accounts: Vec<AccountId>,
-    /// IDs of committed transactions.
-    pub committed_transactions: Vec<TransactionId>,
-}
-
-impl SyncSummary {
-    pub fn new(
-        block_num: BlockNumber,
-        committed_notes: Vec<NoteId>,
-        consumed_notes: Vec<NoteId>,
-        updated_accounts: Vec<AccountId>,
-        locked_accounts: Vec<AccountId>,
-        committed_transactions: Vec<TransactionId>,
-    ) -> Self {
-        Self {
-            block_num,
-            committed_notes,
-            consumed_notes,
-            updated_accounts,
-            locked_accounts,
-            committed_transactions,
-        }
-    }
-
-    pub fn new_empty(block_num: BlockNumber) -> Self {
-        Self {
-            block_num,
-            committed_notes: vec![],
-            consumed_notes: vec![],
-            updated_accounts: vec![],
-            locked_accounts: vec![],
-            committed_transactions: vec![],
-        }
-    }
-
-    pub fn is_empty(&self) -> bool {
-        self.committed_notes.is_empty()
-            && self.consumed_notes.is_empty()
-            && self.updated_accounts.is_empty()
-            && self.locked_accounts.is_empty()
-            && self.committed_transactions.is_empty()
-    }
-
-    pub fn combine_with(&mut self, mut other: Self) {
-        self.block_num = max(self.block_num, other.block_num);
-        self.committed_notes.append(&mut other.committed_notes);
-        self.consumed_notes.append(&mut other.consumed_notes);
-        self.updated_accounts.append(&mut other.updated_accounts);
-        self.locked_accounts.append(&mut other.locked_accounts);
-        self.committed_transactions.append(&mut other.committed_transactions);
-    }
-}
-
-enum SyncStatus {
-    SyncedToLastBlock(SyncSummary),
-    SyncedToBlock(SyncSummary),
-}
-
-impl SyncStatus {
-    pub fn into_sync_summary(self) -> SyncSummary {
-        match self {
-            SyncStatus::SyncedToBlock(summary) | SyncStatus::SyncedToLastBlock(summary) => summary,
-        }
-    }
-}
-
->>>>>>> 8bac3f04
+pub use state_sync_update::{AccountUpdates, BlockUpdates, StateSyncUpdate, TransactionUpdates};
+
 // CONSTANTS
 // ================================================================================================
 
@@ -229,66 +149,7 @@
             )
             .await?;
 
-<<<<<<< HEAD
         let sync_summary: SyncSummary = (&state_sync_update).into();
-=======
-        let incoming_block_has_relevant_notes = self.check_block_relevance(&note_updates).await?;
-
-        let transactions_to_commit = self.get_transactions_to_commit(response.transactions).await?;
-
-        let (public_accounts, private_accounts): (Vec<_>, Vec<_>) =
-            accounts.into_iter().partition(|account_header| account_header.id().is_public());
-
-        let updated_public_accounts = self
-            .get_updated_public_accounts(&response.account_hash_updates, &public_accounts)
-            .await?;
-
-        let mismatched_private_accounts = self
-            .validate_local_account_hashes(&response.account_hash_updates, &private_accounts)
-            .await?;
-
-        // Build PartialMmr with current data and apply updates
-        let (new_peaks, new_authentication_nodes) = {
-            let current_partial_mmr = self.build_current_partial_mmr(false).await?;
-
-            let (current_block, has_relevant_notes) = self
-                .store
-                .get_block_header_by_num(current_block_num)
-                .await?
-                .expect("Current block should be in the store");
-
-            apply_mmr_changes(
-                current_partial_mmr,
-                response.mmr_delta,
-                &current_block,
-                has_relevant_notes,
-            )?
-        };
-
-        // Store summary to return later
-        let sync_summary = SyncSummary::new(
-            response.block_header.block_num(),
-            note_updates.committed_note_ids().into_iter().collect(),
-            note_updates.consumed_note_ids().into_iter().collect(),
-            updated_public_accounts.iter().map(Account::id).collect(),
-            mismatched_private_accounts.iter().map(|(acc_id, _)| *acc_id).collect(),
-            transactions_to_commit.iter().map(|tx| tx.transaction_id).collect(),
-        );
-        let response_block_num = response.block_header.block_num();
-        let state_sync_update = StateSyncUpdate {
-            block_header: response.block_header,
-            block_has_relevant_notes: incoming_block_has_relevant_notes,
-            new_mmr_peaks: new_peaks,
-            new_authentication_nodes,
-            note_updates,
-            transaction_updates: TransactionUpdates::new(transactions_to_commit, vec![]),
-            account_updates: AccountUpdates::new(
-                updated_public_accounts,
-                mismatched_private_accounts,
-            ),
-            tags_to_remove,
-        };
->>>>>>> 8bac3f04
 
         // Apply received and computed updates to the store
         self.store
@@ -296,78 +157,7 @@
             .await
             .map_err(ClientError::StoreError)?;
 
-<<<<<<< HEAD
         self.update_mmr_data().await?;
-=======
-        if response.chain_tip == response_block_num {
-            Ok(SyncStatus::SyncedToLastBlock(sync_summary))
-        } else {
-            Ok(SyncStatus::SyncedToBlock(sync_summary))
-        }
-    }
-
-    // HELPERS
-    // --------------------------------------------------------------------------------------------
-
-    async fn sync_nullifiers(
-        &mut self,
-        starting_block_num: BlockNumber,
-    ) -> Result<SyncSummary, ClientError> {
-        // To receive information about added nullifiers, we reduce them to the higher 16 bits
-        // Note that besides filtering by nullifier prefixes, the node also filters by block number
-        // (it only returns nullifiers from current_block_num until
-        // response.block_header.block_num())
-        let nullifiers_tags: Vec<u16> = self
-            .store
-            .get_unspent_input_note_nullifiers()
-            .await?
-            .iter()
-            .map(Nullifier::prefix)
-            .collect();
-
-        let nullifiers = self
-            .rpc_api
-            .check_nullifiers_by_prefix(&nullifiers_tags, starting_block_num)
-            .await?;
-
-        // Committed transactions
-        let committed_transactions = self
-            .store
-            .get_transactions(TransactionFilter::All)
-            .await?
-            .into_iter()
-            .filter_map(|tx| {
-                if let TransactionStatus::Committed(block_num) = tx.transaction_status {
-                    Some(TransactionUpdate {
-                        transaction_id: tx.id,
-                        account_id: tx.account_id,
-                        block_num: block_num.as_u32(),
-                    })
-                } else {
-                    None
-                }
-            })
-            .collect::<Vec<_>>();
-
-        let (consumed_note_updates, transactions_to_discard) =
-            self.consumed_note_updates(&nullifiers, &committed_transactions).await?;
-
-        // Store summary to return later
-        let sync_summary = SyncSummary::new(
-            0.into(),
-            consumed_note_updates.committed_note_ids().into_iter().collect(),
-            consumed_note_updates.consumed_note_ids().into_iter().collect(),
-            vec![],
-            vec![],
-            committed_transactions.iter().map(|tx| tx.transaction_id).collect(),
-        );
-
-        // Apply received and computed updates to the store
-        self.store
-            .apply_nullifiers(consumed_note_updates, transactions_to_discard)
-            .await
-            .map_err(ClientError::StoreError)?;
->>>>>>> 8bac3f04
 
         Ok(sync_summary)
     }
@@ -427,6 +217,7 @@
             && self.consumed_notes.is_empty()
             && self.updated_accounts.is_empty()
             && self.locked_accounts.is_empty()
+            && self.committed_transactions.is_empty()
     }
 
     pub fn combine_with(&mut self, mut other: Self) {
@@ -435,5 +226,6 @@
         self.consumed_notes.append(&mut other.consumed_notes);
         self.updated_accounts.append(&mut other.updated_accounts);
         self.locked_accounts.append(&mut other.locked_accounts);
+        self.committed_transactions.append(&mut other.committed_transactions);
     }
 }