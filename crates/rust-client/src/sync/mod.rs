//! Provides the client APIs for synchronizing the client's local state with the Miden
//! network. It ensures that the client maintains a valid, up-to-date view of the chain.
//!
//! ## Overview
//!
//! This module handles the synchronization process between the local client and the Miden network.
//! The sync operation involves:
//!
//! - Querying the Miden node for state updates using tracked account IDs, note tags, and nullifier
//!   prefixes.
//! - Processing the received data to update note inclusion proofs, reconcile note state (new,
//!   committed, or consumed), and update account states.
//! - Incorporating new block headers and updating the local Merkle Mountain Range (MMR) with new
//!   peaks and authentication nodes.
//! - Aggregating transaction updates to determine which transactions have been committed or
//!   discarded.
//!
//! The result of the synchronization process is captured in a [`SyncSummary`], which provides
//! a summary of the new block number along with lists of received, committed, and consumed note
//! IDs, updated account IDs, locked accounts, and committed transaction IDs.
//!
//! Once the data is requested and retrieved, updates are persisted in the client's store.
//!
//! ## Examples
//!
//! The following example shows how to initiate a state sync and handle the resulting summary:
//!
//! ```rust
//! # use miden_client::sync::SyncSummary;
//! # use miden_client::{Client, ClientError};
//! # use miden_objects::{block::BlockHeader, Felt, Word, StarkField};
//! # use miden_objects::crypto::rand::FeltRng;
//! # async fn run_sync(client: &mut Client) -> Result<(), ClientError> {
//! // Attempt to synchronize the client's state with the Miden network.
//! // The requested data is based on the client's state: it gets updates for accounts, relevant
//! // notes, etc. For more information on the data that gets requested, see the doc comments for
//! // `sync_state()`.
//! let sync_summary: SyncSummary = client.sync_state().await?;
//!
//! println!("Synced up to block number: {}", sync_summary.block_num);
//! println!("Committed notes: {}", sync_summary.committed_notes.len());
//! println!("Consumed notes: {}", sync_summary.consumed_notes.len());
//! println!("Updated accounts: {}", sync_summary.updated_accounts.len());
//! println!("Locked accounts: {}", sync_summary.locked_accounts.len());
//! println!("Committed transactions: {}", sync_summary.committed_transactions.len());
//!
//! Ok(())
//! # }
//! ```
//!
//! The `sync_state` method loops internally until the client is fully synced to the network tip.
//!
//! For more advanced usage, refer to the individual functions (such as
//! `committed_note_updates` and `consumed_note_updates`) to understand how the sync data is
//! processed and applied to the local store.

use alloc::{boxed::Box, vec::Vec};
use core::cmp::max;

<<<<<<< HEAD
pub(crate) use block_header::MAX_BLOCK_NUMBER_DELTA;
use miden_objects::{
    account::AccountId,
    block::BlockNumber,
    crypto::rand::FeltRng,
    note::{NoteId, NoteTag},
    transaction::TransactionId,
};
use miden_tx::utils::{Deserializable, DeserializationError, Serializable};
=======
use miden_objects::{
    Digest,
    account::{Account, AccountHeader, AccountId},
    block::{BlockHeader, BlockNumber},
    note::{NoteId, NoteInclusionProof, NoteTag, Nullifier},
    transaction::TransactionId,
};
use miden_tx::utils::{Deserializable, DeserializationError, Serializable};
use tracing::info;

use crate::{
    Client, ClientError,
    note::NoteUpdates,
    rpc::domain::{
        note::CommittedNote, nullifier::NullifierUpdate, transaction::TransactionUpdate,
    },
    store::{AccountUpdates, InputNoteRecord, NoteFilter, OutputNoteRecord, TransactionFilter},
    transaction::{TransactionStatus, TransactionUpdates},
};
>>>>>>> c4ba115c

use crate::{Client, ClientError, store::NoteFilter};
mod block_header;

mod tag;
pub use tag::{NoteTagRecord, NoteTagSource};

<<<<<<< HEAD
mod state_sync;
pub use state_sync::{OnNoteReceived, StateSync, on_note_received};

mod state_sync_update;
pub use state_sync_update::{AccountUpdates, BlockUpdates, StateSyncUpdate, TransactionUpdates};

// CONSTANTS
// ================================================================================================

/// Client synchronization methods.
impl<R: FeltRng> Client<R> {
    // SYNC STATE
    // --------------------------------------------------------------------------------------------

    /// Returns the block number of the last state sync block.
    pub async fn get_sync_height(&self) -> Result<BlockNumber, ClientError> {
        self.store.get_sync_height().await.map_err(Into::into)
    }

    /// Syncs the client's state with the current state of the Miden network and returns a
    /// [`SyncSummary`] corresponding to the local state update.
    ///
    /// The sync process is done in multiple steps:
    /// 1. A request is sent to the node to get the state updates. This request includes tracked
    ///    account IDs and the tags of notes that might have changed or that might be of interest to
    ///    the client.
    /// 2. A response is received with the current state of the network. The response includes
    ///    information about new/committed/consumed notes, updated accounts, and committed
    ///    transactions.
    /// 3. Tracked notes are updated with their new states.
    /// 4. New notes are checked, and only relevant ones are stored. Relevant notes are those that
    ///    can be consumed by accounts the client is tracking (this is checked by the
    ///    [`crate::note::NoteScreener`])
    /// 5. Transactions are updated with their new states.
    /// 6. Tracked public accounts are updated and private accounts are validated against the node
    ///    state.
    /// 7. The MMR is updated with the new peaks and authentication nodes.
    /// 8. All updates are applied to the store to be persisted.
    pub async fn sync_state(&mut self) -> Result<SyncSummary, ClientError> {
        _ = self.ensure_genesis_in_place().await?;

        let state_sync = StateSync::new(
            self.rpc_api.clone(),
            Box::new({
                let store_clone = self.store.clone();
                move |committed_note, public_note| {
                    Box::pin(on_note_received(store_clone.clone(), committed_note, public_note))
                }
            }),
        );

        // Get current state of the client
        let accounts = self
            .store
            .get_account_headers()
            .await?
            .into_iter()
            .map(|(acc_header, _)| acc_header)
            .collect();

        let note_tags: Vec<NoteTag> =
            self.store.get_unique_note_tags().await?.into_iter().collect();

        let unspent_input_notes = self.store.get_input_notes(NoteFilter::Unspent).await?;
        let unspent_output_notes = self.store.get_output_notes(NoteFilter::Unspent).await?;

        // Get the sync update from the network
        let state_sync_update = state_sync
            .sync_state(
                self.build_current_partial_mmr().await?,
                accounts,
                note_tags,
                unspent_input_notes,
                unspent_output_notes,
            )
            .await?;

        let sync_summary: SyncSummary = (&state_sync_update).into();

        // Apply received and computed updates to the store
        self.store
            .apply_state_sync(state_sync_update)
            .await
            .map_err(ClientError::StoreError)?;

        self.update_mmr_data().await?;

        Ok(sync_summary)
    }
}

// SYNC SUMMARY
// ================================================================================================
=======
mod state_sync_update;
pub use state_sync_update::StateSyncUpdate;
>>>>>>> c4ba115c

/// Contains stats about the sync operation.
#[derive(Debug, PartialEq)]
pub struct SyncSummary {
    /// Block number up to which the client has been synced.
    pub block_num: BlockNumber,
<<<<<<< HEAD
    /// IDs of notes that have been committed.
=======
    /// IDs of tracked notes that received inclusion proofs.
>>>>>>> c4ba115c
    pub committed_notes: Vec<NoteId>,
    /// IDs of notes that have been consumed.
    pub consumed_notes: Vec<NoteId>,
    /// IDs of on-chain accounts that have been updated.
    pub updated_accounts: Vec<AccountId>,
    /// IDs of private accounts that have been locked.
    pub locked_accounts: Vec<AccountId>,
    /// IDs of committed transactions.
    pub committed_transactions: Vec<TransactionId>,
}

impl SyncSummary {
    pub fn new(
        block_num: BlockNumber,
        committed_notes: Vec<NoteId>,
        consumed_notes: Vec<NoteId>,
        updated_accounts: Vec<AccountId>,
        locked_accounts: Vec<AccountId>,
        committed_transactions: Vec<TransactionId>,
    ) -> Self {
        Self {
            block_num,
            committed_notes,
            consumed_notes,
            updated_accounts,
            locked_accounts,
            committed_transactions,
        }
    }

    pub fn new_empty(block_num: BlockNumber) -> Self {
        Self {
            block_num,
            committed_notes: vec![],
            consumed_notes: vec![],
            updated_accounts: vec![],
            locked_accounts: vec![],
            committed_transactions: vec![],
        }
    }

    pub fn is_empty(&self) -> bool {
        self.committed_notes.is_empty()
            && self.consumed_notes.is_empty()
            && self.updated_accounts.is_empty()
            && self.locked_accounts.is_empty()
            && self.committed_transactions.is_empty()
    }

    pub fn combine_with(&mut self, mut other: Self) {
        self.block_num = max(self.block_num, other.block_num);
        self.committed_notes.append(&mut other.committed_notes);
        self.consumed_notes.append(&mut other.consumed_notes);
        self.updated_accounts.append(&mut other.updated_accounts);
        self.locked_accounts.append(&mut other.locked_accounts);
        self.committed_transactions.append(&mut other.committed_transactions);
    }
}

impl Serializable for SyncSummary {
    fn write_into<W: miden_tx::utils::ByteWriter>(&self, target: &mut W) {
        self.block_num.write_into(target);
        self.committed_notes.write_into(target);
        self.consumed_notes.write_into(target);
        self.updated_accounts.write_into(target);
        self.locked_accounts.write_into(target);
        self.committed_transactions.write_into(target);
    }
}

impl Deserializable for SyncSummary {
    fn read_from<R: miden_tx::utils::ByteReader>(
        source: &mut R,
    ) -> Result<Self, DeserializationError> {
        let block_num = BlockNumber::read_from(source)?;
        let committed_notes = Vec::<NoteId>::read_from(source)?;
        let consumed_notes = Vec::<NoteId>::read_from(source)?;
        let updated_accounts = Vec::<AccountId>::read_from(source)?;
        let locked_accounts = Vec::<AccountId>::read_from(source)?;
        let committed_transactions = Vec::<TransactionId>::read_from(source)?;

        Ok(Self {
            block_num,
            committed_notes,
            consumed_notes,
            updated_accounts,
            locked_accounts,
            committed_transactions,
        })
    }
<<<<<<< HEAD
=======
}

enum SyncStatus {
    SyncedToLastBlock(SyncSummary),
    SyncedToBlock(SyncSummary),
}

impl SyncStatus {
    pub fn into_sync_summary(self) -> SyncSummary {
        match self {
            SyncStatus::SyncedToBlock(summary) | SyncStatus::SyncedToLastBlock(summary) => summary,
        }
    }
}

// CONSTANTS
// ================================================================================================

/// Client syncronization methods.
impl Client {
    // SYNC STATE
    // --------------------------------------------------------------------------------------------

    /// Returns the block number of the last state sync block.
    pub async fn get_sync_height(&self) -> Result<BlockNumber, ClientError> {
        self.store.get_sync_height().await.map_err(Into::into)
    }

    /// Syncs the client's state with the current state of the Miden network. Returns the block
    /// number the client has been synced to.
    ///
    /// The sync process is done in multiple steps:
    /// 1. A request is sent to the node to get the state updates. This request includes tracked
    ///    account IDs and the tags of notes that might have changed or that might be of interest to
    ///    the client.
    /// 2. A response is received with the current state of the network. The response includes
    ///    information about new/committed/consumed notes, updated accounts, and committed
    ///    transactions.
    /// 3. Tracked notes are updated with their new states.
    /// 4. New notes are checked, and only relevant ones are stored. Relevant notes are those that
    ///    can be consumed by accounts the client is tracking (this is checked by the
    ///    [`crate::note::NoteScreener`])
    /// 5. Transactions are updated with their new states.
    /// 6. Tracked public accounts are updated and off-chain accounts are validated against the node
    ///    state.
    /// 7. The MMR is updated with the new peaks and authentication nodes.
    /// 8. All updates are applied to the store to be persisted.
    pub async fn sync_state(&mut self) -> Result<SyncSummary, ClientError> {
        let starting_block_num = self.get_sync_height().await?;

        _ = self.ensure_genesis_in_place().await?;
        let mut total_sync_summary = SyncSummary::new_empty(0.into());
        loop {
            let response = self.sync_state_once().await?;
            let is_last_block = matches!(response, SyncStatus::SyncedToLastBlock(_));
            total_sync_summary.combine_with(response.into_sync_summary());

            if is_last_block {
                break;
            }
        }
        self.update_mmr_data().await?;
        // Sync and apply nullifiers
        total_sync_summary.combine_with(self.sync_nullifiers(starting_block_num).await?);

        Ok(total_sync_summary)
    }

    async fn sync_state_once(&mut self) -> Result<SyncStatus, ClientError> {
        let current_block_num = self.store.get_sync_height().await?;

        let accounts: Vec<AccountHeader> = self
            .store
            .get_account_headers()
            .await?
            .into_iter()
            .map(|(acc_header, _)| acc_header)
            .collect();

        let note_tags: Vec<NoteTag> =
            self.store.get_unique_note_tags().await?.into_iter().collect();

        // Send request
        let account_ids: Vec<AccountId> = accounts.iter().map(AccountHeader::id).collect();
        let response = self.rpc_api.sync_state(current_block_num, &account_ids, &note_tags).await?;

        // We don't need to continue if the chain has not advanced, there are no new changes
        if response.block_header.block_num() == current_block_num {
            return Ok(SyncStatus::SyncedToLastBlock(SyncSummary::new_empty(current_block_num)));
        }

        let (note_updates, tags_to_remove) = self
            .committed_note_updates(response.note_inclusions, &response.block_header)
            .await?;

        let incoming_block_has_relevant_notes = self.check_block_relevance(&note_updates).await?;

        let transactions_to_commit = self.get_transactions_to_commit(response.transactions).await?;

        let (public_accounts, private_accounts): (Vec<_>, Vec<_>) =
            accounts.into_iter().partition(|account_header| account_header.id().is_public());

        let updated_public_accounts = self
            .get_updated_public_accounts(&response.account_commitment_updates, &public_accounts)
            .await?;

        let mismatched_private_accounts = self
            .validate_local_account_commitments(
                &response.account_commitment_updates,
                &private_accounts,
            )
            .await?;

        // Build PartialMmr with current data and apply updates
        let (new_peaks, new_authentication_nodes) = {
            let current_partial_mmr = self.build_current_partial_mmr(false).await?;

            let (current_block, has_relevant_notes) = self
                .store
                .get_block_header_by_num(current_block_num)
                .await?
                .expect("Current block should be in the store");

            apply_mmr_changes(
                current_partial_mmr,
                response.mmr_delta,
                &current_block,
                has_relevant_notes,
            )?
        };

        // Store summary to return later
        let sync_summary = SyncSummary::new(
            response.block_header.block_num(),
            note_updates.committed_note_ids().into_iter().collect(),
            note_updates.consumed_note_ids().into_iter().collect(),
            updated_public_accounts.iter().map(Account::id).collect(),
            mismatched_private_accounts.iter().map(|(acc_id, _)| *acc_id).collect(),
            transactions_to_commit.iter().map(|tx| tx.transaction_id).collect(),
        );
        let response_block_num = response.block_header.block_num();
        let state_sync_update = StateSyncUpdate {
            block_header: response.block_header,
            block_has_relevant_notes: incoming_block_has_relevant_notes,
            new_mmr_peaks: new_peaks,
            new_authentication_nodes,
            note_updates,
            transaction_updates: TransactionUpdates::new(transactions_to_commit, vec![]),
            account_updates: AccountUpdates::new(
                updated_public_accounts,
                mismatched_private_accounts,
            ),
            tags_to_remove,
        };

        // Apply received and computed updates to the store
        self.store
            .apply_state_sync(state_sync_update)
            .await
            .map_err(ClientError::StoreError)?;

        if response.chain_tip == response_block_num {
            Ok(SyncStatus::SyncedToLastBlock(sync_summary))
        } else {
            Ok(SyncStatus::SyncedToBlock(sync_summary))
        }
    }

    // HELPERS
    // --------------------------------------------------------------------------------------------

    async fn sync_nullifiers(
        &mut self,
        starting_block_num: BlockNumber,
    ) -> Result<SyncSummary, ClientError> {
        // To receive information about added nullifiers, we reduce them to the higher 16 bits
        // Note that besides filtering by nullifier prefixes, the node also filters by block number
        // (it only returns nullifiers from current_block_num until
        // response.block_header.block_num())
        let nullifiers_tags: Vec<u16> = self
            .store
            .get_unspent_input_note_nullifiers()
            .await?
            .iter()
            .map(Nullifier::prefix)
            .collect();

        let mut nullifiers = self
            .rpc_api
            .check_nullifiers_by_prefix(&nullifiers_tags, starting_block_num)
            .await?;

        // Discard nullifiers that are newer than the current block (this might happen if the block
        // changes between the sync_state and the check_nullifier calls)
        let current_block_num = self.get_sync_height().await?;
        nullifiers.retain(|update| update.block_num <= current_block_num.as_u32());

        // Committed transactions
        let committed_transactions = self
            .store
            .get_transactions(TransactionFilter::All)
            .await?
            .into_iter()
            .filter_map(|tx| {
                if let TransactionStatus::Committed(block_num) = tx.transaction_status {
                    Some(TransactionUpdate {
                        transaction_id: tx.id,
                        account_id: tx.account_id,
                        block_num: block_num.as_u32(),
                    })
                } else {
                    None
                }
            })
            .collect::<Vec<_>>();

        let (consumed_note_updates, transactions_to_discard) =
            self.consumed_note_updates(&nullifiers, &committed_transactions).await?;

        // Store summary to return later
        let sync_summary = SyncSummary::new(
            0.into(),
            consumed_note_updates.committed_note_ids().into_iter().collect(),
            consumed_note_updates.consumed_note_ids().into_iter().collect(),
            vec![],
            vec![],
            committed_transactions.iter().map(|tx| tx.transaction_id).collect(),
        );

        // Apply received and computed updates to the store
        self.store
            .apply_nullifiers(consumed_note_updates, transactions_to_discard)
            .await
            .map_err(ClientError::StoreError)?;

        Ok(sync_summary)
    }

    /// Returns the [`NoteUpdates`] containing new public note and committed input/output notes and
    /// a list or note tag records to be removed from the store.
    async fn committed_note_updates(
        &mut self,
        committed_notes: Vec<CommittedNote>,
        block_header: &BlockHeader,
    ) -> Result<(NoteUpdates, Vec<NoteTagRecord>), ClientError> {
        // We'll only pick committed notes that we are tracking as input/output notes. Since the
        // sync response contains notes matching either the provided accounts or the provided tag
        // we might get many notes when we only care about a few of those.
        let relevant_note_filter =
            NoteFilter::List(committed_notes.iter().map(CommittedNote::note_id).copied().collect());

        let mut committed_input_notes: BTreeMap<NoteId, InputNoteRecord> = self
            .store
            .get_input_notes(relevant_note_filter.clone())
            .await?
            .into_iter()
            .map(|n| (n.id(), n))
            .collect();

        let mut committed_output_notes: BTreeMap<NoteId, OutputNoteRecord> = self
            .store
            .get_output_notes(relevant_note_filter)
            .await?
            .into_iter()
            .map(|n| (n.id(), n))
            .collect();

        let mut new_public_notes = vec![];
        let mut committed_tracked_input_notes = vec![];
        let mut committed_tracked_output_notes = vec![];
        let mut removed_tags = vec![];

        for committed_note in committed_notes {
            let inclusion_proof = NoteInclusionProof::new(
                block_header.block_num(),
                committed_note.note_index(),
                committed_note.merkle_path().clone(),
            )?;

            if let Some(mut note_record) = committed_input_notes.remove(committed_note.note_id()) {
                // The note belongs to our locally tracked set of input notes

                let inclusion_proof_received = note_record
                    .inclusion_proof_received(inclusion_proof.clone(), committed_note.metadata())?;
                let block_header_received = note_record.block_header_received(block_header)?;

                removed_tags.push((&note_record).try_into()?);

                if inclusion_proof_received || block_header_received {
                    committed_tracked_input_notes.push(note_record);
                }
            }

            if let Some(mut note_record) = committed_output_notes.remove(committed_note.note_id()) {
                // The note belongs to our locally tracked set of output notes

                if note_record.inclusion_proof_received(inclusion_proof.clone())? {
                    committed_tracked_output_notes.push(note_record);
                }
            }

            if !committed_input_notes.contains_key(committed_note.note_id())
                && !committed_output_notes.contains_key(committed_note.note_id())
            {
                // The note is public and we are not tracking it, push to the list of IDs to query
                new_public_notes.push(*committed_note.note_id());
            }
        }

        // Query the node for input note data and build the entities
        let new_public_notes =
            self.fetch_public_note_details(&new_public_notes, block_header).await?;

        Ok((
            NoteUpdates::new(
                [new_public_notes, committed_tracked_input_notes].concat(),
                committed_tracked_output_notes,
            ),
            removed_tags,
        ))
    }

    /// Returns the [`NoteUpdates`] containing consumed input/output notes and a list of IDs of the
    /// transactions that were discarded.
    async fn consumed_note_updates(
        &mut self,
        nullifiers: &[NullifierUpdate],
        committed_transactions: &[TransactionUpdate],
    ) -> Result<(NoteUpdates, Vec<TransactionId>), ClientError> {
        let nullifier_filter = NoteFilter::Nullifiers(
            nullifiers.iter().map(|nullifier_update| nullifier_update.nullifier).collect(),
        );

        let mut consumed_input_notes: BTreeMap<Nullifier, InputNoteRecord> = self
            .store
            .get_input_notes(nullifier_filter.clone())
            .await?
            .into_iter()
            .map(|n| (n.nullifier(), n))
            .collect();

        let mut consumed_output_notes: BTreeMap<Nullifier, OutputNoteRecord> = self
            .store
            .get_output_notes(nullifier_filter)
            .await?
            .into_iter()
            .map(|n| {
                (
                    n.nullifier()
                        .expect("Output notes returned by this query should have nullifiers"),
                    n,
                )
            })
            .collect();

        let mut consumed_tracked_input_notes = vec![];
        let mut consumed_tracked_output_notes = vec![];

        for transaction_update in committed_transactions {
            let transaction_nullifiers: Vec<Nullifier> = consumed_input_notes
                .iter()
                .filter_map(|(nullifier, note_record)| {
                    if note_record.is_processing()
                        && note_record.consumer_transaction_id()
                            == Some(&transaction_update.transaction_id)
                    {
                        Some(nullifier)
                    } else {
                        None
                    }
                })
                .copied()
                .collect();

            for nullifier in transaction_nullifiers {
                if let Some(mut input_note_record) = consumed_input_notes.remove(&nullifier) {
                    if input_note_record.transaction_committed(
                        transaction_update.transaction_id,
                        transaction_update.block_num,
                    )? {
                        consumed_tracked_input_notes.push(input_note_record);
                    }
                }
            }
        }

        // Nullified notes
        let mut discarded_transactions = vec![];
        for nullifier_update in nullifiers {
            let nullifier = nullifier_update.nullifier;
            let block_num = nullifier_update.block_num;

            if let Some(mut input_note_record) = consumed_input_notes.remove(&nullifier) {
                if input_note_record.is_processing() {
                    discarded_transactions.push(
                        *input_note_record
                            .consumer_transaction_id()
                            .expect("Processing note should have consumer transaction id"),
                    );
                }

                if input_note_record.consumed_externally(nullifier, block_num)? {
                    consumed_tracked_input_notes.push(input_note_record);
                }
            }

            if let Some(mut output_note_record) = consumed_output_notes.remove(&nullifier) {
                if output_note_record.nullifier_received(nullifier, block_num)? {
                    consumed_tracked_output_notes.push(output_note_record);
                }
            }
        }

        Ok((
            NoteUpdates::new(consumed_tracked_input_notes, consumed_tracked_output_notes),
            discarded_transactions,
        ))
    }

    /// Queries the node for all received notes that aren't being locally tracked in the client.
    ///
    /// The client can receive metadata for private notes that it's not tracking. In this case,
    /// notes are ignored for now as they become useless until details are imported.
    async fn fetch_public_note_details(
        &mut self,
        query_notes: &[NoteId],
        block_header: &BlockHeader,
    ) -> Result<Vec<InputNoteRecord>, ClientError> {
        if query_notes.is_empty() {
            return Ok(vec![]);
        }
        info!("Getting note details for notes that are not being tracked.");

        let mut return_notes = self
            .rpc_api
            .get_public_note_records(query_notes, self.store.get_current_timestamp())
            .await?;

        for note in &mut return_notes {
            note.block_header_received(block_header)?;
        }

        Ok(return_notes)
    }

    /// Extracts information about transactions for uncommitted transactions that the client is
    /// tracking from the received [`SyncStateResponse`].
    async fn get_transactions_to_commit(
        &self,
        mut transactions: Vec<TransactionUpdate>,
    ) -> Result<Vec<TransactionUpdate>, ClientError> {
        // Get current uncommitted transactions
        let uncommitted_transaction_ids = self
            .store
            .get_transactions(TransactionFilter::Uncomitted)
            .await?
            .into_iter()
            .map(|tx| tx.id)
            .collect::<Vec<_>>();

        transactions.retain(|transaction_update| {
            uncommitted_transaction_ids.contains(&transaction_update.transaction_id)
        });

        Ok(transactions)
    }

    async fn get_updated_public_accounts(
        &mut self,
        account_updates: &[(AccountId, Digest)],
        current_public_accounts: &[AccountHeader],
    ) -> Result<Vec<Account>, ClientError> {
        let mut mismatched_public_accounts = vec![];

        for (id, commitment) in account_updates {
            // check if this updated account is tracked by the client
            if let Some(account) = current_public_accounts
                .iter()
                .find(|acc| *id == acc.id() && *commitment != acc.commitment())
            {
                mismatched_public_accounts.push(account);
            }
        }

        self.rpc_api
            .get_updated_public_accounts(&mismatched_public_accounts)
            .await
            .map_err(ClientError::RpcError)
    }

    /// Validates account commitment updates and returns a vector with all the private account
    /// mismatches.
    ///
    /// Private account mismatches happen when the commitment account of the local tracked account
    /// doesn't match the commitment account of the account in the node. This would be an anomaly
    /// and may happen for two main reasons:
    /// - A different client made a transaction with the account, changing its state.
    /// - The local transaction that modified the local state didn't go through, rendering the local
    ///   account state outdated.
    async fn validate_local_account_commitments(
        &mut self,
        account_updates: &[(AccountId, Digest)],
        current_private_accounts: &[AccountHeader],
    ) -> Result<Vec<(AccountId, Digest)>, ClientError> {
        let mut mismatched_accounts = vec![];

        for (remote_account_id, remote_account_commitment) in account_updates {
            // ensure that if we track that account, it has the same commitment
            let mismatched_account = current_private_accounts.iter().find(|acc| {
                *remote_account_id == acc.id() && *remote_account_commitment != acc.commitment()
            });

            // Private accounts should always have the latest known state. If we receive a stale
            // update we ignore it.
            if mismatched_account.is_some() {
                let account_by_commitment =
                    self.store.get_account_header_by_commitment(*remote_account_commitment).await?;

                if account_by_commitment.is_none() {
                    mismatched_accounts.push((*remote_account_id, *remote_account_commitment));
                }
            }
        }
        Ok(mismatched_accounts)
    }
>>>>>>> c4ba115c
}<|MERGE_RESOLUTION|>--- conflicted
+++ resolved
@@ -57,37 +57,14 @@
 use alloc::{boxed::Box, vec::Vec};
 use core::cmp::max;
 
-<<<<<<< HEAD
 pub(crate) use block_header::MAX_BLOCK_NUMBER_DELTA;
 use miden_objects::{
     account::AccountId,
     block::BlockNumber,
-    crypto::rand::FeltRng,
     note::{NoteId, NoteTag},
     transaction::TransactionId,
 };
 use miden_tx::utils::{Deserializable, DeserializationError, Serializable};
-=======
-use miden_objects::{
-    Digest,
-    account::{Account, AccountHeader, AccountId},
-    block::{BlockHeader, BlockNumber},
-    note::{NoteId, NoteInclusionProof, NoteTag, Nullifier},
-    transaction::TransactionId,
-};
-use miden_tx::utils::{Deserializable, DeserializationError, Serializable};
-use tracing::info;
-
-use crate::{
-    Client, ClientError,
-    note::NoteUpdates,
-    rpc::domain::{
-        note::CommittedNote, nullifier::NullifierUpdate, transaction::TransactionUpdate,
-    },
-    store::{AccountUpdates, InputNoteRecord, NoteFilter, OutputNoteRecord, TransactionFilter},
-    transaction::{TransactionStatus, TransactionUpdates},
-};
->>>>>>> c4ba115c
 
 use crate::{Client, ClientError, store::NoteFilter};
 mod block_header;
@@ -95,7 +72,6 @@
 mod tag;
 pub use tag::{NoteTagRecord, NoteTagSource};
 
-<<<<<<< HEAD
 mod state_sync;
 pub use state_sync::{OnNoteReceived, StateSync, on_note_received};
 
@@ -106,7 +82,7 @@
 // ================================================================================================
 
 /// Client synchronization methods.
-impl<R: FeltRng> Client<R> {
+impl Client {
     // SYNC STATE
     // --------------------------------------------------------------------------------------------
 
@@ -189,21 +165,13 @@
 
 // SYNC SUMMARY
 // ================================================================================================
-=======
-mod state_sync_update;
-pub use state_sync_update::StateSyncUpdate;
->>>>>>> c4ba115c
 
 /// Contains stats about the sync operation.
 #[derive(Debug, PartialEq)]
 pub struct SyncSummary {
     /// Block number up to which the client has been synced.
     pub block_num: BlockNumber,
-<<<<<<< HEAD
     /// IDs of notes that have been committed.
-=======
-    /// IDs of tracked notes that received inclusion proofs.
->>>>>>> c4ba115c
     pub committed_notes: Vec<NoteId>,
     /// IDs of notes that have been consumed.
     pub consumed_notes: Vec<NoteId>,
@@ -294,532 +262,4 @@
             committed_transactions,
         })
     }
-<<<<<<< HEAD
-=======
-}
-
-enum SyncStatus {
-    SyncedToLastBlock(SyncSummary),
-    SyncedToBlock(SyncSummary),
-}
-
-impl SyncStatus {
-    pub fn into_sync_summary(self) -> SyncSummary {
-        match self {
-            SyncStatus::SyncedToBlock(summary) | SyncStatus::SyncedToLastBlock(summary) => summary,
-        }
-    }
-}
-
-// CONSTANTS
-// ================================================================================================
-
-/// Client syncronization methods.
-impl Client {
-    // SYNC STATE
-    // --------------------------------------------------------------------------------------------
-
-    /// Returns the block number of the last state sync block.
-    pub async fn get_sync_height(&self) -> Result<BlockNumber, ClientError> {
-        self.store.get_sync_height().await.map_err(Into::into)
-    }
-
-    /// Syncs the client's state with the current state of the Miden network. Returns the block
-    /// number the client has been synced to.
-    ///
-    /// The sync process is done in multiple steps:
-    /// 1. A request is sent to the node to get the state updates. This request includes tracked
-    ///    account IDs and the tags of notes that might have changed or that might be of interest to
-    ///    the client.
-    /// 2. A response is received with the current state of the network. The response includes
-    ///    information about new/committed/consumed notes, updated accounts, and committed
-    ///    transactions.
-    /// 3. Tracked notes are updated with their new states.
-    /// 4. New notes are checked, and only relevant ones are stored. Relevant notes are those that
-    ///    can be consumed by accounts the client is tracking (this is checked by the
-    ///    [`crate::note::NoteScreener`])
-    /// 5. Transactions are updated with their new states.
-    /// 6. Tracked public accounts are updated and off-chain accounts are validated against the node
-    ///    state.
-    /// 7. The MMR is updated with the new peaks and authentication nodes.
-    /// 8. All updates are applied to the store to be persisted.
-    pub async fn sync_state(&mut self) -> Result<SyncSummary, ClientError> {
-        let starting_block_num = self.get_sync_height().await?;
-
-        _ = self.ensure_genesis_in_place().await?;
-        let mut total_sync_summary = SyncSummary::new_empty(0.into());
-        loop {
-            let response = self.sync_state_once().await?;
-            let is_last_block = matches!(response, SyncStatus::SyncedToLastBlock(_));
-            total_sync_summary.combine_with(response.into_sync_summary());
-
-            if is_last_block {
-                break;
-            }
-        }
-        self.update_mmr_data().await?;
-        // Sync and apply nullifiers
-        total_sync_summary.combine_with(self.sync_nullifiers(starting_block_num).await?);
-
-        Ok(total_sync_summary)
-    }
-
-    async fn sync_state_once(&mut self) -> Result<SyncStatus, ClientError> {
-        let current_block_num = self.store.get_sync_height().await?;
-
-        let accounts: Vec<AccountHeader> = self
-            .store
-            .get_account_headers()
-            .await?
-            .into_iter()
-            .map(|(acc_header, _)| acc_header)
-            .collect();
-
-        let note_tags: Vec<NoteTag> =
-            self.store.get_unique_note_tags().await?.into_iter().collect();
-
-        // Send request
-        let account_ids: Vec<AccountId> = accounts.iter().map(AccountHeader::id).collect();
-        let response = self.rpc_api.sync_state(current_block_num, &account_ids, &note_tags).await?;
-
-        // We don't need to continue if the chain has not advanced, there are no new changes
-        if response.block_header.block_num() == current_block_num {
-            return Ok(SyncStatus::SyncedToLastBlock(SyncSummary::new_empty(current_block_num)));
-        }
-
-        let (note_updates, tags_to_remove) = self
-            .committed_note_updates(response.note_inclusions, &response.block_header)
-            .await?;
-
-        let incoming_block_has_relevant_notes = self.check_block_relevance(&note_updates).await?;
-
-        let transactions_to_commit = self.get_transactions_to_commit(response.transactions).await?;
-
-        let (public_accounts, private_accounts): (Vec<_>, Vec<_>) =
-            accounts.into_iter().partition(|account_header| account_header.id().is_public());
-
-        let updated_public_accounts = self
-            .get_updated_public_accounts(&response.account_commitment_updates, &public_accounts)
-            .await?;
-
-        let mismatched_private_accounts = self
-            .validate_local_account_commitments(
-                &response.account_commitment_updates,
-                &private_accounts,
-            )
-            .await?;
-
-        // Build PartialMmr with current data and apply updates
-        let (new_peaks, new_authentication_nodes) = {
-            let current_partial_mmr = self.build_current_partial_mmr(false).await?;
-
-            let (current_block, has_relevant_notes) = self
-                .store
-                .get_block_header_by_num(current_block_num)
-                .await?
-                .expect("Current block should be in the store");
-
-            apply_mmr_changes(
-                current_partial_mmr,
-                response.mmr_delta,
-                &current_block,
-                has_relevant_notes,
-            )?
-        };
-
-        // Store summary to return later
-        let sync_summary = SyncSummary::new(
-            response.block_header.block_num(),
-            note_updates.committed_note_ids().into_iter().collect(),
-            note_updates.consumed_note_ids().into_iter().collect(),
-            updated_public_accounts.iter().map(Account::id).collect(),
-            mismatched_private_accounts.iter().map(|(acc_id, _)| *acc_id).collect(),
-            transactions_to_commit.iter().map(|tx| tx.transaction_id).collect(),
-        );
-        let response_block_num = response.block_header.block_num();
-        let state_sync_update = StateSyncUpdate {
-            block_header: response.block_header,
-            block_has_relevant_notes: incoming_block_has_relevant_notes,
-            new_mmr_peaks: new_peaks,
-            new_authentication_nodes,
-            note_updates,
-            transaction_updates: TransactionUpdates::new(transactions_to_commit, vec![]),
-            account_updates: AccountUpdates::new(
-                updated_public_accounts,
-                mismatched_private_accounts,
-            ),
-            tags_to_remove,
-        };
-
-        // Apply received and computed updates to the store
-        self.store
-            .apply_state_sync(state_sync_update)
-            .await
-            .map_err(ClientError::StoreError)?;
-
-        if response.chain_tip == response_block_num {
-            Ok(SyncStatus::SyncedToLastBlock(sync_summary))
-        } else {
-            Ok(SyncStatus::SyncedToBlock(sync_summary))
-        }
-    }
-
-    // HELPERS
-    // --------------------------------------------------------------------------------------------
-
-    async fn sync_nullifiers(
-        &mut self,
-        starting_block_num: BlockNumber,
-    ) -> Result<SyncSummary, ClientError> {
-        // To receive information about added nullifiers, we reduce them to the higher 16 bits
-        // Note that besides filtering by nullifier prefixes, the node also filters by block number
-        // (it only returns nullifiers from current_block_num until
-        // response.block_header.block_num())
-        let nullifiers_tags: Vec<u16> = self
-            .store
-            .get_unspent_input_note_nullifiers()
-            .await?
-            .iter()
-            .map(Nullifier::prefix)
-            .collect();
-
-        let mut nullifiers = self
-            .rpc_api
-            .check_nullifiers_by_prefix(&nullifiers_tags, starting_block_num)
-            .await?;
-
-        // Discard nullifiers that are newer than the current block (this might happen if the block
-        // changes between the sync_state and the check_nullifier calls)
-        let current_block_num = self.get_sync_height().await?;
-        nullifiers.retain(|update| update.block_num <= current_block_num.as_u32());
-
-        // Committed transactions
-        let committed_transactions = self
-            .store
-            .get_transactions(TransactionFilter::All)
-            .await?
-            .into_iter()
-            .filter_map(|tx| {
-                if let TransactionStatus::Committed(block_num) = tx.transaction_status {
-                    Some(TransactionUpdate {
-                        transaction_id: tx.id,
-                        account_id: tx.account_id,
-                        block_num: block_num.as_u32(),
-                    })
-                } else {
-                    None
-                }
-            })
-            .collect::<Vec<_>>();
-
-        let (consumed_note_updates, transactions_to_discard) =
-            self.consumed_note_updates(&nullifiers, &committed_transactions).await?;
-
-        // Store summary to return later
-        let sync_summary = SyncSummary::new(
-            0.into(),
-            consumed_note_updates.committed_note_ids().into_iter().collect(),
-            consumed_note_updates.consumed_note_ids().into_iter().collect(),
-            vec![],
-            vec![],
-            committed_transactions.iter().map(|tx| tx.transaction_id).collect(),
-        );
-
-        // Apply received and computed updates to the store
-        self.store
-            .apply_nullifiers(consumed_note_updates, transactions_to_discard)
-            .await
-            .map_err(ClientError::StoreError)?;
-
-        Ok(sync_summary)
-    }
-
-    /// Returns the [`NoteUpdates`] containing new public note and committed input/output notes and
-    /// a list or note tag records to be removed from the store.
-    async fn committed_note_updates(
-        &mut self,
-        committed_notes: Vec<CommittedNote>,
-        block_header: &BlockHeader,
-    ) -> Result<(NoteUpdates, Vec<NoteTagRecord>), ClientError> {
-        // We'll only pick committed notes that we are tracking as input/output notes. Since the
-        // sync response contains notes matching either the provided accounts or the provided tag
-        // we might get many notes when we only care about a few of those.
-        let relevant_note_filter =
-            NoteFilter::List(committed_notes.iter().map(CommittedNote::note_id).copied().collect());
-
-        let mut committed_input_notes: BTreeMap<NoteId, InputNoteRecord> = self
-            .store
-            .get_input_notes(relevant_note_filter.clone())
-            .await?
-            .into_iter()
-            .map(|n| (n.id(), n))
-            .collect();
-
-        let mut committed_output_notes: BTreeMap<NoteId, OutputNoteRecord> = self
-            .store
-            .get_output_notes(relevant_note_filter)
-            .await?
-            .into_iter()
-            .map(|n| (n.id(), n))
-            .collect();
-
-        let mut new_public_notes = vec![];
-        let mut committed_tracked_input_notes = vec![];
-        let mut committed_tracked_output_notes = vec![];
-        let mut removed_tags = vec![];
-
-        for committed_note in committed_notes {
-            let inclusion_proof = NoteInclusionProof::new(
-                block_header.block_num(),
-                committed_note.note_index(),
-                committed_note.merkle_path().clone(),
-            )?;
-
-            if let Some(mut note_record) = committed_input_notes.remove(committed_note.note_id()) {
-                // The note belongs to our locally tracked set of input notes
-
-                let inclusion_proof_received = note_record
-                    .inclusion_proof_received(inclusion_proof.clone(), committed_note.metadata())?;
-                let block_header_received = note_record.block_header_received(block_header)?;
-
-                removed_tags.push((&note_record).try_into()?);
-
-                if inclusion_proof_received || block_header_received {
-                    committed_tracked_input_notes.push(note_record);
-                }
-            }
-
-            if let Some(mut note_record) = committed_output_notes.remove(committed_note.note_id()) {
-                // The note belongs to our locally tracked set of output notes
-
-                if note_record.inclusion_proof_received(inclusion_proof.clone())? {
-                    committed_tracked_output_notes.push(note_record);
-                }
-            }
-
-            if !committed_input_notes.contains_key(committed_note.note_id())
-                && !committed_output_notes.contains_key(committed_note.note_id())
-            {
-                // The note is public and we are not tracking it, push to the list of IDs to query
-                new_public_notes.push(*committed_note.note_id());
-            }
-        }
-
-        // Query the node for input note data and build the entities
-        let new_public_notes =
-            self.fetch_public_note_details(&new_public_notes, block_header).await?;
-
-        Ok((
-            NoteUpdates::new(
-                [new_public_notes, committed_tracked_input_notes].concat(),
-                committed_tracked_output_notes,
-            ),
-            removed_tags,
-        ))
-    }
-
-    /// Returns the [`NoteUpdates`] containing consumed input/output notes and a list of IDs of the
-    /// transactions that were discarded.
-    async fn consumed_note_updates(
-        &mut self,
-        nullifiers: &[NullifierUpdate],
-        committed_transactions: &[TransactionUpdate],
-    ) -> Result<(NoteUpdates, Vec<TransactionId>), ClientError> {
-        let nullifier_filter = NoteFilter::Nullifiers(
-            nullifiers.iter().map(|nullifier_update| nullifier_update.nullifier).collect(),
-        );
-
-        let mut consumed_input_notes: BTreeMap<Nullifier, InputNoteRecord> = self
-            .store
-            .get_input_notes(nullifier_filter.clone())
-            .await?
-            .into_iter()
-            .map(|n| (n.nullifier(), n))
-            .collect();
-
-        let mut consumed_output_notes: BTreeMap<Nullifier, OutputNoteRecord> = self
-            .store
-            .get_output_notes(nullifier_filter)
-            .await?
-            .into_iter()
-            .map(|n| {
-                (
-                    n.nullifier()
-                        .expect("Output notes returned by this query should have nullifiers"),
-                    n,
-                )
-            })
-            .collect();
-
-        let mut consumed_tracked_input_notes = vec![];
-        let mut consumed_tracked_output_notes = vec![];
-
-        for transaction_update in committed_transactions {
-            let transaction_nullifiers: Vec<Nullifier> = consumed_input_notes
-                .iter()
-                .filter_map(|(nullifier, note_record)| {
-                    if note_record.is_processing()
-                        && note_record.consumer_transaction_id()
-                            == Some(&transaction_update.transaction_id)
-                    {
-                        Some(nullifier)
-                    } else {
-                        None
-                    }
-                })
-                .copied()
-                .collect();
-
-            for nullifier in transaction_nullifiers {
-                if let Some(mut input_note_record) = consumed_input_notes.remove(&nullifier) {
-                    if input_note_record.transaction_committed(
-                        transaction_update.transaction_id,
-                        transaction_update.block_num,
-                    )? {
-                        consumed_tracked_input_notes.push(input_note_record);
-                    }
-                }
-            }
-        }
-
-        // Nullified notes
-        let mut discarded_transactions = vec![];
-        for nullifier_update in nullifiers {
-            let nullifier = nullifier_update.nullifier;
-            let block_num = nullifier_update.block_num;
-
-            if let Some(mut input_note_record) = consumed_input_notes.remove(&nullifier) {
-                if input_note_record.is_processing() {
-                    discarded_transactions.push(
-                        *input_note_record
-                            .consumer_transaction_id()
-                            .expect("Processing note should have consumer transaction id"),
-                    );
-                }
-
-                if input_note_record.consumed_externally(nullifier, block_num)? {
-                    consumed_tracked_input_notes.push(input_note_record);
-                }
-            }
-
-            if let Some(mut output_note_record) = consumed_output_notes.remove(&nullifier) {
-                if output_note_record.nullifier_received(nullifier, block_num)? {
-                    consumed_tracked_output_notes.push(output_note_record);
-                }
-            }
-        }
-
-        Ok((
-            NoteUpdates::new(consumed_tracked_input_notes, consumed_tracked_output_notes),
-            discarded_transactions,
-        ))
-    }
-
-    /// Queries the node for all received notes that aren't being locally tracked in the client.
-    ///
-    /// The client can receive metadata for private notes that it's not tracking. In this case,
-    /// notes are ignored for now as they become useless until details are imported.
-    async fn fetch_public_note_details(
-        &mut self,
-        query_notes: &[NoteId],
-        block_header: &BlockHeader,
-    ) -> Result<Vec<InputNoteRecord>, ClientError> {
-        if query_notes.is_empty() {
-            return Ok(vec![]);
-        }
-        info!("Getting note details for notes that are not being tracked.");
-
-        let mut return_notes = self
-            .rpc_api
-            .get_public_note_records(query_notes, self.store.get_current_timestamp())
-            .await?;
-
-        for note in &mut return_notes {
-            note.block_header_received(block_header)?;
-        }
-
-        Ok(return_notes)
-    }
-
-    /// Extracts information about transactions for uncommitted transactions that the client is
-    /// tracking from the received [`SyncStateResponse`].
-    async fn get_transactions_to_commit(
-        &self,
-        mut transactions: Vec<TransactionUpdate>,
-    ) -> Result<Vec<TransactionUpdate>, ClientError> {
-        // Get current uncommitted transactions
-        let uncommitted_transaction_ids = self
-            .store
-            .get_transactions(TransactionFilter::Uncomitted)
-            .await?
-            .into_iter()
-            .map(|tx| tx.id)
-            .collect::<Vec<_>>();
-
-        transactions.retain(|transaction_update| {
-            uncommitted_transaction_ids.contains(&transaction_update.transaction_id)
-        });
-
-        Ok(transactions)
-    }
-
-    async fn get_updated_public_accounts(
-        &mut self,
-        account_updates: &[(AccountId, Digest)],
-        current_public_accounts: &[AccountHeader],
-    ) -> Result<Vec<Account>, ClientError> {
-        let mut mismatched_public_accounts = vec![];
-
-        for (id, commitment) in account_updates {
-            // check if this updated account is tracked by the client
-            if let Some(account) = current_public_accounts
-                .iter()
-                .find(|acc| *id == acc.id() && *commitment != acc.commitment())
-            {
-                mismatched_public_accounts.push(account);
-            }
-        }
-
-        self.rpc_api
-            .get_updated_public_accounts(&mismatched_public_accounts)
-            .await
-            .map_err(ClientError::RpcError)
-    }
-
-    /// Validates account commitment updates and returns a vector with all the private account
-    /// mismatches.
-    ///
-    /// Private account mismatches happen when the commitment account of the local tracked account
-    /// doesn't match the commitment account of the account in the node. This would be an anomaly
-    /// and may happen for two main reasons:
-    /// - A different client made a transaction with the account, changing its state.
-    /// - The local transaction that modified the local state didn't go through, rendering the local
-    ///   account state outdated.
-    async fn validate_local_account_commitments(
-        &mut self,
-        account_updates: &[(AccountId, Digest)],
-        current_private_accounts: &[AccountHeader],
-    ) -> Result<Vec<(AccountId, Digest)>, ClientError> {
-        let mut mismatched_accounts = vec![];
-
-        for (remote_account_id, remote_account_commitment) in account_updates {
-            // ensure that if we track that account, it has the same commitment
-            let mismatched_account = current_private_accounts.iter().find(|acc| {
-                *remote_account_id == acc.id() && *remote_account_commitment != acc.commitment()
-            });
-
-            // Private accounts should always have the latest known state. If we receive a stale
-            // update we ignore it.
-            if mismatched_account.is_some() {
-                let account_by_commitment =
-                    self.store.get_account_header_by_commitment(*remote_account_commitment).await?;
-
-                if account_by_commitment.is_none() {
-                    mismatched_accounts.push((*remote_account_id, *remote_account_commitment));
-                }
-            }
-        }
-        Ok(mismatched_accounts)
-    }
->>>>>>> c4ba115c
 }