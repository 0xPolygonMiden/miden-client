--- conflicted
+++ resolved
@@ -9,11 +9,7 @@
 use tracing::warn;
 
 use crate::{
-<<<<<<< HEAD
-=======
     Client, ClientError,
-    note::NoteScreener,
->>>>>>> e99bd5c1
     store::{ChainMmrNodeFilter, NoteFilter, StoreError},
 };
 
