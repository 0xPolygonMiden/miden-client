--- conflicted
+++ resolved
@@ -105,12 +105,7 @@
             .await?
             .expect("Current block should be in the store");
 
-<<<<<<< HEAD
-        current_partial_mmr.add(current_block.hash(), has_client_notes);
-=======
-            current_partial_mmr.add(current_block.commitment(), has_client_notes);
-        }
->>>>>>> 072908be
+        current_partial_mmr.add(current_block.commitment(), has_client_notes);
 
         Ok(current_partial_mmr)
     }
@@ -232,33 +227,4 @@
     }
 
     path_nodes
-<<<<<<< HEAD
-=======
-}
-
-/// Applies changes to the Mmr structure, storing authentication nodes for leaves we track
-/// and returns the updated [`PartialMmr`].
-pub(crate) fn apply_mmr_changes(
-    current_partial_mmr: PartialMmr,
-    mmr_delta: MmrDelta,
-    current_block_header: &BlockHeader,
-    current_block_has_relevant_notes: bool,
-) -> Result<(MmrPeaks, Vec<(InOrderIndex, Digest)>), StoreError> {
-    let mut partial_mmr: PartialMmr = current_partial_mmr;
-
-    // First, apply curent_block to the Mmr
-    let new_authentication_nodes = partial_mmr
-        .add(current_block_header.commitment(), current_block_has_relevant_notes)
-        .into_iter();
-
-    // Apply the Mmr delta to bring Mmr to forest equal to chain tip
-    let new_authentication_nodes: Vec<(InOrderIndex, Digest)> = partial_mmr
-        .apply(mmr_delta)
-        .map_err(StoreError::MmrError)?
-        .into_iter()
-        .chain(new_authentication_nodes)
-        .collect();
-
-    Ok((partial_mmr.peaks(), new_authentication_nodes))
->>>>>>> 072908be
 }