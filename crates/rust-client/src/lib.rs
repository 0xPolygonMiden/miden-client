//! A no_std-compatible client library for interacting with the Miden network.
//!
//! This crate provides a lightweight client that handles connections to the Miden node, manages
//! accounts and their state, and facilitates executing, proving, and submitting transactions.
//!
//! For a protocol-level overview and guides for getting started, please visit the official
//! [Polygon Miden docs](https://0xpolygonmiden.github.io/miden-docs/).
//!
//! ## Overview
//!
//! The library is organized into several key modules:
//!
//! - **Accounts:** Provides types for managing accounts. Once accounts are tracked by the client,
//!   their state is updated with every transaction and validated during each sync.
//!
//! - **Notes:** Contains types and utilities for working with notes in the Miden client.
//!
//! - **RPC:** Facilitates communication with Miden node, exposing RPC methods for syncing state,
//!   fetching block headers, and submitting transactions.
//!
//! - **Store:** Defines and implements the persistence layer for accounts, transactions, notes, and
//!   other entities.
//!
//! - **Sync:** Provides functionality to synchronize the local state with the current state on the
//!   Miden network.
//!
//! - **Transactions:** Offers capabilities to build, execute, prove, and submit transactions.
//!
//! Additionally, the crate re-exports several utility modules:
//!
//! - **Assets:** Types and utilities for working with assets.
//! - **Auth:** Authentication-related types and functionalities.
//! - **Blocks:** Types for handling block headers.
//! - **Crypto:** Cryptographic types and utilities, including random number generators.
//! - **Utils:** Miscellaneous utilities for serialization and common operations.
//!
//! The library is designed to work in both `no_std` and `std` environments and is
//! configurable via Cargo features.
//!
//! ## Usage
//!
//! To use the Miden client library in your project, add it as a dependency in your `Cargo.toml`:
//!
//! ```toml
//! [dependencies]
//! miden-client = "0.8"
//! ```
//!
//! ## Example
//!
//! Below is a brief example illustrating how to instantiate the client:
//!
//! ```rust
//! use std::sync::Arc;
//!
//! use miden_client::{
<<<<<<< HEAD
=======
//!     Client, Felt,
//!     authenticator::{ClientAuthenticator, keystore::FilesystemKeyStore},
>>>>>>> be363f71
//!     crypto::RpoRandomCoin,
//!     keystore::FilesystemKeyStore,
//!     rpc::{Endpoint, TonicRpcClient},
//!     store::{Store, sqlite_store::SqliteStore},
//! };
//! use miden_objects::crypto::rand::FeltRng;
//! use rand::{rngs::StdRng, Rng};
//!
//! # pub async fn create_test_client() -> Result<(), Box<dyn std::error::Error>> {
//! // Create the SQLite store from the client configuration.
//! let sqlite_store = SqliteStore::new("path/to/store".try_into()?).await?;
//! let store = Arc::new(sqlite_store);
//!
//! // Generate a random seed for the RpoRandomCoin.
//! let mut rng = rand::thread_rng();
//! let coin_seed: [u64; 4] = rng.r#gen();
//!
//! // Initialize the random coin using the generated seed.
//! let rng = RpoRandomCoin::new(coin_seed.map(Felt::new));
//! let keystore = FilesystemKeyStore::<StdRng>::new("path/to/keys/directory".try_into()?)?;
//!
//! // Instantiate the client using a Tonic RPC client
//! let endpoint = Endpoint::new("https".into(), "localhost".into(), Some(57291));
//! let client: Client<RpoRandomCoin> = Client::new(
//!     Box::new(TonicRpcClient::new(&endpoint, 10_000)),
//!     rng,
//!     store,
//!     Arc::new(keystore),
//!     false, // Set to true for debug mode, if needed.
//! );
//!
//! # Ok(())
//! # }
//! ```
//!
//! For additional usage details, configuration options, and examples, consult the documentation for
//! each module.

#![no_std]

#[macro_use]
extern crate alloc;

use alloc::boxed::Box;

#[cfg(feature = "std")]
extern crate std;

pub mod account;
#[cfg(feature = "std")]
pub mod keystore;
pub mod note;
pub mod rpc;
pub mod store;
pub mod sync;
pub mod transaction;

#[cfg(test)]
pub mod mock;

#[cfg(test)]
pub mod tests;

#[cfg(feature = "std")]
pub mod builder;

#[cfg(feature = "std")]
pub use builder::ClientBuilder;

mod errors;

// RE-EXPORTS
// ================================================================================================

/// Provides types and utilities for working with assets within the Miden network.
pub mod asset {
    pub use miden_objects::{
        account::delta::{
            AccountVaultDelta, FungibleAssetDelta, NonFungibleAssetDelta, NonFungibleDeltaAction,
        },
        asset::{Asset, AssetVault, FungibleAsset, NonFungibleAsset, TokenSymbol},
    };
}

/// Provides authentication-related types and functionalities for the Miden
/// network.
pub mod auth {
    pub use miden_lib::AuthScheme;
    pub use miden_objects::account::AuthSecretKey;
    pub use miden_tx::auth::{BasicAuthenticator, TransactionAuthenticator};
}

/// Provides types for working with blocks within the Miden network.
pub mod block {
    pub use miden_objects::block::BlockHeader;
}

/// Provides cryptographic types and utilities used within the Miden rollup
/// network. It re-exports commonly used types and random number generators like `FeltRng` from
/// the `miden_objects` crate.
pub mod crypto {
    pub use miden_objects::{
        Digest,
        crypto::{
            dsa::rpo_falcon512::SecretKey,
            merkle::{
                InOrderIndex, LeafIndex, MerklePath, MmrDelta, MmrPeaks, MmrProof, SmtLeaf,
                SmtProof,
            },
            rand::{FeltRng, RpoRandomCoin},
        },
    };
}

<<<<<<< HEAD
pub use errors::{AuthenticationError, ClientError, IdPrefixFetchError};
pub use miden_objects::{Felt, StarkField, Word, ONE, ZERO};
=======
pub use errors::{ClientError, IdPrefixFetchError};
pub use miden_objects::{Felt, ONE, StarkField, Word, ZERO};
>>>>>>> be363f71
pub use miden_proving_service_client::proving_service::tx_prover::RemoteTransactionProver;

/// Provides various utilities that are commonly used throughout the Miden
/// client library.
pub mod utils {
    pub use miden_tx::utils::{
<<<<<<< HEAD
        bytes_to_hex_string,
        sync::{LazyLock, RwLock, RwLockReadGuard, RwLockWriteGuard},
        ByteReader, ByteWriter, Deserializable, DeserializationError, Serializable,
=======
        ByteReader, ByteWriter, Deserializable, DeserializationError, Serializable,
        bytes_to_hex_string,
>>>>>>> be363f71
    };
}

/// Provides test utilities for working with accounts and account IDs
/// within the Miden network. This module is only available when the `testing` feature is
/// enabled.
#[cfg(feature = "testing")]
pub mod testing {
    pub use miden_objects::testing::*;
}

use alloc::sync::Arc;

use miden_objects::crypto::rand::FeltRng;
use miden_tx::{
    DataStore, LocalTransactionProver, TransactionExecutor, auth::TransactionAuthenticator,
};
use rpc::NodeRpcClient;
use store::{Store, data_store::ClientDataStore};
use tracing::info;

// MIDEN CLIENT
// ================================================================================================

/// A light client for connecting to the Miden network.
///
/// Miden client is responsible for managing a set of accounts. Specifically, the client:
/// - Keeps track of the current and historical states of a set of accounts and related objects such
///   as notes and transactions.
/// - Connects to a Miden node to periodically sync with the current state of the network.
/// - Executes, proves, and submits transactions to the network as directed by the user.
pub struct Client<R: FeltRng> {
    /// The client's store, which provides a way to write and read entities to provide persistence.
    store: Arc<dyn Store>,
    /// An instance of [`FeltRng`] which provides randomness tools for generating new keys,
    /// serial numbers, etc.
    rng: R,
    /// An instance of [`NodeRpcClient`] which provides a way for the client to connect to the
    /// Miden node.
    rpc_api: Box<dyn NodeRpcClient + Send>,
    /// An instance of a [`LocalTransactionProver`] which will be the default prover for the
    /// client.
    tx_prover: Arc<LocalTransactionProver>,
    /// An instance of a [`TransactionExecutor`] that will be used to execute transactions.
    tx_executor: TransactionExecutor,
    /// Flag to enable the debug mode for scripts compilation and execution.
    in_debug_mode: bool,
}

/// Construction and access methods.
impl<R: FeltRng> Client<R> {
    // CONSTRUCTOR
    // --------------------------------------------------------------------------------------------

    /// Returns a new instance of [`Client`].
    ///
    /// ## Arguments
    ///
    /// - `api`: An instance of [`NodeRpcClient`] which provides a way for the client to connect to
    ///   the Miden node.
    /// - `store`: An instance of [`Store`], which provides a way to write and read entities to
    ///   provide persistence.
    /// - `executor_store`: An instance of [`Store`] that provides a way for [`TransactionExecutor`]
    ///   to retrieve relevant inputs at the moment of transaction execution. It should be the same
    ///   store as the one for `store`, but it doesn't have to be the **same instance**.
    /// - `authenticator`: Defines the transaction authenticator that will be used by the
    ///   transaction executor whenever a signature is requested from within the VM.
    /// - `in_debug_mode`: Instantiates the transaction executor (and in turn, its compiler) in
    ///   debug mode, which will enable debug logs for scripts compiled with this mode for easier
    ///   MASM debugging.
    ///
    /// # Errors
    ///
    /// Returns an error if the client couldn't be instantiated.
    pub fn new(
        rpc_api: Box<dyn NodeRpcClient + Send>,
        rng: R,
        store: Arc<dyn Store>,
        authenticator: Arc<dyn TransactionAuthenticator>,
        in_debug_mode: bool,
    ) -> Self {
        let data_store = Arc::new(ClientDataStore::new(store.clone())) as Arc<dyn DataStore>;
        let authenticator = Some(authenticator);
        let mut tx_executor = TransactionExecutor::new(data_store, authenticator);
        let tx_prover = Arc::new(LocalTransactionProver::default());

        if in_debug_mode {
            info!("Creating the Client in debug mode.");
            tx_executor = tx_executor.with_debug_mode();
        }

        Self {
            store,
            rng,
            rpc_api,
            tx_prover,
            tx_executor,
            in_debug_mode,
        }
    }

    /// Returns true if the client is in debug mode.
    pub fn is_in_debug_mode(&self) -> bool {
        self.in_debug_mode
    }

    /// Returns a reference to the client's random number generator. This can be used to generate
    /// randomness for various purposes such as serial numbers, keys, etc.
    pub fn rng(&mut self) -> &mut R {
        &mut self.rng
    }

    // TEST HELPERS
    // --------------------------------------------------------------------------------------------

    #[cfg(any(test, feature = "testing"))]
    pub fn test_rpc_api(&mut self) -> &mut Box<dyn NodeRpcClient + Send> {
        &mut self.rpc_api
    }

    #[cfg(any(test, feature = "testing"))]
    pub fn test_store(&mut self) -> &mut Arc<dyn Store> {
        &mut self.store
    }
}<|MERGE_RESOLUTION|>--- conflicted
+++ resolved
@@ -54,11 +54,6 @@
 //! use std::sync::Arc;
 //!
 //! use miden_client::{
-<<<<<<< HEAD
-=======
-//!     Client, Felt,
-//!     authenticator::{ClientAuthenticator, keystore::FilesystemKeyStore},
->>>>>>> be363f71
 //!     crypto::RpoRandomCoin,
 //!     keystore::FilesystemKeyStore,
 //!     rpc::{Endpoint, TonicRpcClient},
@@ -173,27 +168,17 @@
     };
 }
 
-<<<<<<< HEAD
 pub use errors::{AuthenticationError, ClientError, IdPrefixFetchError};
 pub use miden_objects::{Felt, StarkField, Word, ONE, ZERO};
-=======
-pub use errors::{ClientError, IdPrefixFetchError};
-pub use miden_objects::{Felt, ONE, StarkField, Word, ZERO};
->>>>>>> be363f71
 pub use miden_proving_service_client::proving_service::tx_prover::RemoteTransactionProver;
 
 /// Provides various utilities that are commonly used throughout the Miden
 /// client library.
 pub mod utils {
     pub use miden_tx::utils::{
-<<<<<<< HEAD
         bytes_to_hex_string,
         sync::{LazyLock, RwLock, RwLockReadGuard, RwLockWriteGuard},
         ByteReader, ByteWriter, Deserializable, DeserializationError, Serializable,
-=======
-        ByteReader, ByteWriter, Deserializable, DeserializationError, Serializable,
-        bytes_to_hex_string,
->>>>>>> be363f71
     };
 }
 
