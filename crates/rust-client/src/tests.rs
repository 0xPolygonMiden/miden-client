use alloc::vec::Vec;

// TESTS
// ================================================================================================
use miden_lib::{
    accounts::{auth::RpoFalcon512, faucets::BasicFungibleFaucet, wallets::BasicWallet},
    transaction::TransactionKernel,
};
use miden_objects::{
<<<<<<< HEAD
    accounts::{Account, AccountCode, AccountHeader, AccountId, AccountStorageMode, AuthSecretKey},
=======
    accounts::{
        account_id::testing::{
            ACCOUNT_ID_FUNGIBLE_FAUCET_ON_CHAIN_2,
            ACCOUNT_ID_REGULAR_ACCOUNT_UPDATABLE_CODE_OFF_CHAIN,
            ACCOUNT_ID_REGULAR_ACCOUNT_UPDATABLE_CODE_ON_CHAIN,
        },
        Account, AccountBuilder, AccountCode, AccountHeader, AccountId, AccountStorageMode,
        AccountType, AuthSecretKey,
    },
>>>>>>> e1040906
    assets::{FungibleAsset, TokenSymbol},
    crypto::{dsa::rpo_falcon512::SecretKey, rand::FeltRng},
    notes::{NoteFile, NoteTag},
    testing::account_id::{
        ACCOUNT_ID_FUNGIBLE_FAUCET_ON_CHAIN_1, ACCOUNT_ID_FUNGIBLE_FAUCET_ON_CHAIN_2,
        ACCOUNT_ID_REGULAR_ACCOUNT_IMMUTABLE_CODE_ON_CHAIN,
        ACCOUNT_ID_REGULAR_ACCOUNT_UPDATABLE_CODE_OFF_CHAIN,
        ACCOUNT_ID_REGULAR_ACCOUNT_UPDATABLE_CODE_ON_CHAIN,
    },
    Felt, FieldElement, Word,
};
use miden_tx::utils::{Deserializable, Serializable};

use crate::{
    mock::create_test_client,
    rpc::NodeRpcClient,
    store::{InputNoteRecord, NoteFilter, Store, StoreError},
    transactions::TransactionRequestBuilder,
    Client, ClientError,
};

async fn insert_new_wallet<R: FeltRng>(
    client: &mut Client<R>,
    storage_mode: AccountStorageMode,
) -> Result<(Account, Word), ClientError> {
    let key_pair = SecretKey::with_rng(&mut client.rng);

    let mut init_seed = [0u8; 32];
    client.rng.fill_bytes(&mut init_seed);

    let (account, seed) = AccountBuilder::new()
        .init_seed(init_seed)
        .account_type(AccountType::RegularAccountImmutableCode)
        .storage_mode(storage_mode)
        .with_component(RpoFalcon512::new(key_pair.public_key()))
        .with_component(BasicWallet)
        .build()
        .unwrap();

    client
        .add_account(&account, Some(seed), &AuthSecretKey::RpoFalcon512(key_pair.clone()), false)
        .await?;

    Ok((account, seed))
}

async fn insert_new_fungible_faucet<R: FeltRng>(
    client: &mut Client<R>,
    storage_mode: AccountStorageMode,
) -> Result<(Account, Word), ClientError> {
    let key_pair = SecretKey::with_rng(&mut client.rng);

    // we need to use an initial seed to create the wallet account
    let mut init_seed = [0u8; 32];
    client.rng.fill_bytes(&mut init_seed);

    let symbol = TokenSymbol::new("TEST").unwrap();
    let max_supply = Felt::try_from(9999999_u64.to_le_bytes().as_slice())
        .expect("u64 can be safely converted to a field element");

    let (account, seed) = AccountBuilder::new()
        .init_seed(init_seed)
        .account_type(AccountType::FungibleFaucet)
        .storage_mode(storage_mode)
        .with_component(RpoFalcon512::new(key_pair.public_key()))
        .with_component(BasicFungibleFaucet::new(symbol, 10, max_supply).unwrap())
        .build()
        .unwrap();

    client
        .add_account(&account, Some(seed), &AuthSecretKey::RpoFalcon512(key_pair), false)
        .await?;
    Ok((account, seed))
}

#[tokio::test]
async fn test_input_notes_round_trip() {
    // generate test client with a random store name
    let (mut client, rpc_api) = create_test_client().await;

    insert_new_wallet(&mut client, AccountStorageMode::Private).await.unwrap();
    // generate test data
    let available_notes = [rpc_api.get_note_at(0), rpc_api.get_note_at(1)];

    // insert notes into database
    for note in available_notes.iter() {
        client
            .import_note(NoteFile::NoteWithProof(
                note.note().clone(),
                note.proof().expect("These notes should be authenticated").clone(),
            ))
            .await
            .unwrap();
    }

    // retrieve notes from database
    // TODO: Once we get more specific filters this query should only get unverified notes.
    let retrieved_notes = client.get_input_notes(NoteFilter::All).await.unwrap();
    assert_eq!(retrieved_notes.len(), 2);

    let recorded_notes: Vec<InputNoteRecord> =
        available_notes.iter().map(|n| n.clone().into()).collect();
    // compare notes
    for (recorded_note, retrieved_note) in recorded_notes.iter().zip(retrieved_notes) {
        assert_eq!(recorded_note.id(), retrieved_note.id());
    }
}

#[tokio::test]
async fn test_get_input_note() {
    // generate test client with a random store name
    let (mut client, rpc_api) = create_test_client().await;
    // Get note from mocked RPC backend since any note works here
    let original_note = rpc_api.get_note_at(0).note().clone();

    // insert Note into database
    let note: InputNoteRecord = original_note.clone().into();
    client
        .import_note(NoteFile::NoteDetails {
            details: note.into(),
            tag: None,
            after_block_num: 0,
        })
        .await
        .unwrap();

    // retrieve note from database
    let retrieved_note = client.get_input_note(original_note.id()).await.unwrap();

    let recorded_note: InputNoteRecord = original_note.into();
    assert_eq!(recorded_note.id(), retrieved_note.id());
}

#[tokio::test]
async fn insert_basic_account() {
    // generate test client with a random store name
    let (mut client, _rpc_api) = create_test_client().await;

    // Insert Account
    let account_insert_result = insert_new_wallet(&mut client, AccountStorageMode::Private).await;
    assert!(account_insert_result.is_ok());

    let (account, account_seed) = account_insert_result.unwrap();

    // Fetch Account
    let fetched_account_data = client.get_account(account.id()).await;
    assert!(fetched_account_data.is_ok());

    let fetched_account = fetched_account_data.unwrap();
    let fetched_account_seed = fetched_account.seed().cloned();
    let fetched_account: Account = fetched_account.into();

    // Validate header has matching data
    assert_eq!(account.id(), fetched_account.id());
    assert_eq!(account.nonce(), fetched_account.nonce());
    assert_eq!(account.vault(), fetched_account.vault());
    assert_eq!(account.storage().commitment(), fetched_account.storage().commitment());
    assert_eq!(account.code().commitment(), fetched_account.code().commitment());

    // Validate seed matches
    assert_eq!(account_seed, fetched_account_seed.unwrap());
}

#[tokio::test]
async fn insert_faucet_account() {
    // generate test client with a random store name
    let (mut client, _rpc_api) = create_test_client().await;

    // Insert Account
    let account_insert_result =
        insert_new_fungible_faucet(&mut client, AccountStorageMode::Private).await;
    assert!(account_insert_result.is_ok());

    let (account, account_seed) = account_insert_result.unwrap();

    // Fetch Account
    let fetched_account_data = client.get_account(account.id()).await;
    assert!(fetched_account_data.is_ok());

    let fetched_account = fetched_account_data.unwrap();
    let fetched_account_seed = fetched_account.seed().cloned();
    let fetched_account: Account = fetched_account.into();

    // Validate header has matching data
    assert_eq!(account.id(), fetched_account.id());
    assert_eq!(account.nonce(), fetched_account.nonce());
    assert_eq!(account.vault(), fetched_account.vault());
    assert_eq!(account.storage(), fetched_account.storage());
    assert_eq!(account.code().commitment(), fetched_account.code().commitment());

    // Validate seed matches
    assert_eq!(account_seed, fetched_account_seed.unwrap());
}

#[tokio::test]
async fn insert_same_account_twice_fails() {
    // generate test client with a random store name
    let (mut client, _rpc_api) = create_test_client().await;

    let account = Account::mock(
        ACCOUNT_ID_FUNGIBLE_FAUCET_ON_CHAIN_2,
        Felt::new(2),
        TransactionKernel::testing_assembler(),
    );

    let key_pair = SecretKey::new();

    assert!(client
        .add_account(
            &account,
            Some(Word::default()),
            &AuthSecretKey::RpoFalcon512(key_pair.clone()),
            false
        )
        .await
        .is_ok());
    assert!(client
        .add_account(&account, Some(Word::default()), &AuthSecretKey::RpoFalcon512(key_pair), false)
        .await
        .is_err());
}

#[tokio::test]
async fn test_account_code() {
    // generate test client with a random store name
    let (mut client, _rpc_api) = create_test_client().await;

    let key_pair = SecretKey::new();

    let account = Account::mock(
        ACCOUNT_ID_REGULAR_ACCOUNT_UPDATABLE_CODE_OFF_CHAIN,
        Felt::ZERO,
        TransactionKernel::testing_assembler(),
    );

    let account_code = account.code();

    let account_code_bytes = account_code.to_bytes();

    let reconstructed_code = AccountCode::read_from_bytes(&account_code_bytes).unwrap();
    assert_eq!(*account_code, reconstructed_code);

    client
        .add_account(&account, Some(Word::default()), &AuthSecretKey::RpoFalcon512(key_pair), false)
        .await
        .unwrap();
    let retrieved_acc = client.get_account(account.id()).await.unwrap();
    assert_eq!(*account.code(), *retrieved_acc.account().code());
}

#[tokio::test]
async fn test_get_account_by_id() {
    // generate test client with a random store name
    let (mut client, _rpc_api) = create_test_client().await;

    let account = Account::mock(
        ACCOUNT_ID_REGULAR_ACCOUNT_UPDATABLE_CODE_ON_CHAIN,
        Felt::new(10),
        TransactionKernel::assembler(),
    );

    let key_pair = SecretKey::new();

    client
        .add_account(&account, Some(Word::default()), &AuthSecretKey::RpoFalcon512(key_pair), false)
        .await
        .unwrap();

    // Retrieving an existing account should succeed
    let (acc_from_db, _account_seed) = match client.get_account_header_by_id(account.id()).await {
        Ok(account) => account,
        Err(err) => panic!("Error retrieving account: {}", err),
    };
    assert_eq!(AccountHeader::from(account), acc_from_db);

    // Retrieving a non existing account should fail
    let invalid_id = AccountId::try_from(ACCOUNT_ID_FUNGIBLE_FAUCET_ON_CHAIN_2).unwrap();
    assert!(client.get_account_header_by_id(invalid_id).await.is_err());
}

#[tokio::test]
async fn test_sync_state() {
    // generate test client with a random store name
    let (mut client, rpc_api) = create_test_client().await;

    // Import first mockchain note as expected
    let expected_notes =
        rpc_api.notes.values().map(|n| n.note().clone().into()).collect::<Vec<_>>();
    Store::upsert_input_notes(client.store.as_ref(), &expected_notes).await.unwrap();

    // assert that we have no consumed nor expected notes prior to syncing state
    assert_eq!(client.get_input_notes(NoteFilter::Consumed).await.unwrap().len(), 0);
    assert_eq!(
        client.get_input_notes(NoteFilter::Expected).await.unwrap().len(),
        expected_notes.len()
    );
    assert_eq!(client.get_input_notes(NoteFilter::Committed).await.unwrap().len(), 0);

    // sync state
    let sync_details = client.sync_state().await.unwrap();

    // verify that the client is synced to the latest block
    assert_eq!(sync_details.block_num, rpc_api.blocks.last().unwrap().header().block_num());

    // verify that we now have one committed note after syncing state
    assert_eq!(client.get_input_notes(NoteFilter::Committed).await.unwrap().len(), 1);

    // verify that we now have one consumed note after syncing state
    assert_eq!(client.get_input_notes(NoteFilter::Consumed).await.unwrap().len(), 1);
    assert_eq!(sync_details.consumed_notes.len(), 1);

    // verify that the latest block number has been updated
    assert_eq!(
        client.get_sync_height().await.unwrap(),
        rpc_api.blocks.last().unwrap().header().block_num()
    );
}

#[tokio::test]
async fn test_sync_state_mmr() {
    // generate test client with a random store name
    let (mut client, mut rpc_api) = create_test_client().await;
    // Import note and create wallet so that synced notes do not get discarded (due to being
    // irrelevant)
    insert_new_wallet(&mut client, AccountStorageMode::Private).await.unwrap();

    let notes = rpc_api.notes.values().map(|n| n.note().clone().into()).collect::<Vec<_>>();
    Store::upsert_input_notes(client.store.as_ref(), &notes).await.unwrap();

    // sync state
    let sync_details = client.sync_state().await.unwrap();

    // verify that the client is synced to the latest block
    assert_eq!(sync_details.block_num, rpc_api.blocks.last().unwrap().header().block_num());

    // verify that the latest block number has been updated
    assert_eq!(
        client.get_sync_height().await.unwrap(),
        rpc_api.blocks.last().unwrap().header().block_num()
    );

    // verify that we inserted the latest block into the DB via the client
    let latest_block = client.get_sync_height().await.unwrap();
    assert_eq!(sync_details.block_num, latest_block);
    assert_eq!(
        rpc_api.blocks.last().unwrap().hash(),
        client.test_store().get_block_headers(&[latest_block]).await.unwrap()[0]
            .0
            .hash()
    );

    // Try reconstructing the chain_mmr from what's in the database
    let partial_mmr = client.build_current_partial_mmr(true).await.unwrap();
    assert_eq!(partial_mmr.forest(), 6);
    assert!(partial_mmr.open(0).unwrap().is_some()); // Account anchor block
    assert!(partial_mmr.open(1).unwrap().is_some());
    assert!(partial_mmr.open(2).unwrap().is_none());
    assert!(partial_mmr.open(3).unwrap().is_none());
    assert!(partial_mmr.open(4).unwrap().is_some());
    assert!(partial_mmr.open(5).unwrap().is_none());

    // Ensure the proofs are valid
    let mmr_proof = partial_mmr.open(1).unwrap().unwrap();
    let (block_1, _) = rpc_api.get_block_header_by_number(Some(1), false).await.unwrap();
    partial_mmr.peaks().verify(block_1.hash(), mmr_proof).unwrap();

    let mmr_proof = partial_mmr.open(4).unwrap().unwrap();
    let (block_4, _) = rpc_api.get_block_header_by_number(Some(4), false).await.unwrap();
    partial_mmr.peaks().verify(block_4.hash(), mmr_proof).unwrap();
}

#[tokio::test]
async fn test_tags() {
    // generate test client with a random store name
    let (mut client, _rpc_api) = create_test_client().await;

    // Assert that the store gets created with the tag 0 (used for notes consumable by any account)
    assert!(client.get_note_tags().await.unwrap().is_empty());

    // add a tag
    let tag_1: NoteTag = 1.into();
    let tag_2: NoteTag = 2.into();
    client.add_note_tag(tag_1).await.unwrap();
    client.add_note_tag(tag_2).await.unwrap();

    // verify that the tag is being tracked
    assert_eq!(client.get_note_tags().await.unwrap(), vec![tag_1, tag_2]);

    // attempt to add the same tag again
    client.add_note_tag(tag_1).await.unwrap();

    // verify that the tag is still being tracked only once
    assert_eq!(client.get_note_tags().await.unwrap(), vec![tag_1, tag_2]);

    // Try removing non-existent tag
    let tag_4: NoteTag = 4.into();
    client.remove_note_tag(tag_4).await.unwrap();

    // verify that the tracked tags are unchanged
    assert_eq!(client.get_note_tags().await.unwrap(), vec![tag_1, tag_2]);

    // remove second tag
    client.remove_note_tag(tag_1).await.unwrap();

    // verify that tag_1 is not tracked anymore
    assert_eq!(client.get_note_tags().await.unwrap(), vec![tag_2]);
}

#[tokio::test]
async fn test_mint_transaction() {
    // generate test client with a random store name
    let (mut client, _rpc_api) = create_test_client().await;

    // Faucet account generation
    let (faucet, _seed) = insert_new_fungible_faucet(&mut client, AccountStorageMode::Private)
        .await
        .unwrap();

    client.sync_state().await.unwrap();

    // Test submitting a mint transaction
    let transaction_request = TransactionRequestBuilder::mint_fungible_asset(
        FungibleAsset::new(faucet.id(), 5u64).unwrap(),
        AccountId::try_from(ACCOUNT_ID_FUNGIBLE_FAUCET_ON_CHAIN_1).unwrap(),
        miden_objects::notes::NoteType::Private,
        client.rng(),
    )
    .unwrap()
    .build();

    let transaction = client.new_transaction(faucet.id(), transaction_request).await.unwrap();

    assert!(transaction.executed_transaction().account_delta().nonce().is_some());
}

#[tokio::test]
async fn test_get_output_notes() {
    // generate test client with a random store name
    let (mut client, _rpc_api) = create_test_client().await;
    client.sync_state().await.unwrap();

    // Faucet account generation
    let (faucet, _seed) = insert_new_fungible_faucet(&mut client, AccountStorageMode::Private)
        .await
        .unwrap();

    // Test submitting a mint transaction
    let transaction_request = TransactionRequestBuilder::mint_fungible_asset(
        FungibleAsset::new(faucet.id(), 5u64).unwrap(),
        AccountId::try_from(ACCOUNT_ID_REGULAR_ACCOUNT_IMMUTABLE_CODE_ON_CHAIN).unwrap(),
        miden_objects::notes::NoteType::Private,
        client.rng(),
    )
    .unwrap()
    .build();

    //Before executing transaction, there are no output notes
    assert!(client.get_output_notes(NoteFilter::All).await.unwrap().is_empty());

    let transaction = client.new_transaction(faucet.id(), transaction_request).await.unwrap();
    client.submit_transaction(transaction).await.unwrap();

    // Check that there was an output note but it wasn't consumed
    assert!(client.get_output_notes(NoteFilter::Consumed).await.unwrap().is_empty());
    assert!(!client.get_output_notes(NoteFilter::All).await.unwrap().is_empty());
}

#[tokio::test]
async fn test_import_note_validation() {
    // generate test client
    let (mut client, rpc_api) = create_test_client().await;

    // generate test data
    let committed_note: InputNoteRecord = rpc_api.get_note_at(0).into();
    let expected_note: InputNoteRecord = rpc_api.get_note_at(1).note().clone().into();

    client
        .import_note(NoteFile::NoteDetails {
            details: committed_note.clone().into(),
            after_block_num: 0,
            tag: None,
        })
        .await
        .unwrap();
    assert!(client.import_note(NoteFile::NoteId(expected_note.id())).await.is_err());
    client
        .import_note(NoteFile::NoteDetails {
            details: expected_note.clone().into(),
            after_block_num: 0,
            tag: None,
        })
        .await
        .unwrap();

    assert!(expected_note.inclusion_proof().is_none());
    assert!(committed_note.inclusion_proof().is_some());
}

#[tokio::test]
async fn test_transaction_request_expiration() {
    let (mut client, _) = create_test_client().await;
    client.sync_state().await.unwrap();

    let current_height = client.get_sync_height().await.unwrap();
    let (faucet, _seed) = insert_new_fungible_faucet(&mut client, AccountStorageMode::Private)
        .await
        .unwrap();

    let transaction_request = TransactionRequestBuilder::mint_fungible_asset(
        FungibleAsset::new(faucet.id(), 5u64).unwrap(),
        AccountId::try_from(ACCOUNT_ID_REGULAR_ACCOUNT_IMMUTABLE_CODE_ON_CHAIN).unwrap(),
        miden_objects::notes::NoteType::Private,
        client.rng(),
    )
    .unwrap()
    .with_expiration_delta(5)
    .unwrap()
    .build();

    let transaction = client.new_transaction(faucet.id(), transaction_request).await.unwrap();

    let (_, tx_outputs, ..) = transaction.executed_transaction().clone().into_parts();

    assert_eq!(tx_outputs.expiration_block_num, current_height + 5);
}

#[tokio::test]
async fn test_import_processing_note_returns_error() {
    // generate test client with a random store name
    let (mut client, _rpc_api) = create_test_client().await;
    client.sync_state().await.unwrap();

    let (account, _seed) =
        insert_new_wallet(&mut client, AccountStorageMode::Private).await.unwrap();

    // Faucet account generation
    let (faucet, _seed) = insert_new_fungible_faucet(&mut client, AccountStorageMode::Private)
        .await
        .unwrap();

    // Test submitting a mint transaction
    let transaction_request = TransactionRequestBuilder::mint_fungible_asset(
        FungibleAsset::new(faucet.id(), 5u64).unwrap(),
        account.id(),
        miden_objects::notes::NoteType::Private,
        client.rng(),
    )
    .unwrap()
    .build();

    let transaction =
        client.new_transaction(faucet.id(), transaction_request.clone()).await.unwrap();
    client.submit_transaction(transaction).await.unwrap();

    let note_id = transaction_request.expected_output_notes().next().unwrap().id();
    let note = client.get_input_note(note_id).await.unwrap();

    let input = [(note.try_into().unwrap(), None)];
    let consume_note_request =
        TransactionRequestBuilder::new().with_unauthenticated_input_notes(input).build();
    let transaction = client
        .new_transaction(account.id(), consume_note_request.clone())
        .await
        .unwrap();
    client.submit_transaction(transaction.clone()).await.unwrap();

    let processing_notes = client.get_input_notes(NoteFilter::Processing).await.unwrap();

    assert!(matches!(
        client
            .import_note(NoteFile::NoteId(processing_notes[0].id()))
            .await
            .unwrap_err(),
        ClientError::NoteImportError { .. }
    ));
}

#[tokio::test]
async fn test_no_nonce_change_transaction_request() {
    let mut client = create_test_client().await.0;

    client.sync_state().await.unwrap();

    // Insert Account
    let (regular_account, _seed) =
        insert_new_wallet(&mut client, AccountStorageMode::Private).await.unwrap();

    // Prepare transaction

    let code = "
        begin
            push.1 push.2
            # => [1, 2]
            add push.3
            # => [1+2, 3]
            assert_eq
        end
        ";

    let tx_script = client.compile_tx_script(vec![], code).unwrap();

    let transaction_request =
        TransactionRequestBuilder::new().with_custom_script(tx_script).unwrap().build();

    let transaction_execution_result =
        client.new_transaction(regular_account.id(), transaction_request).await.unwrap();

    let result = client.testing_apply_transaction(transaction_execution_result).await;

    assert!(matches!(
        result,
        Err(ClientError::StoreError(StoreError::AccountHashAlreadyExists(_)))
    ));
}<|MERGE_RESOLUTION|>--- conflicted
+++ resolved
@@ -7,19 +7,10 @@
     transaction::TransactionKernel,
 };
 use miden_objects::{
-<<<<<<< HEAD
-    accounts::{Account, AccountCode, AccountHeader, AccountId, AccountStorageMode, AuthSecretKey},
-=======
     accounts::{
-        account_id::testing::{
-            ACCOUNT_ID_FUNGIBLE_FAUCET_ON_CHAIN_2,
-            ACCOUNT_ID_REGULAR_ACCOUNT_UPDATABLE_CODE_OFF_CHAIN,
-            ACCOUNT_ID_REGULAR_ACCOUNT_UPDATABLE_CODE_ON_CHAIN,
-        },
         Account, AccountBuilder, AccountCode, AccountHeader, AccountId, AccountStorageMode,
         AccountType, AuthSecretKey,
     },
->>>>>>> e1040906
     assets::{FungibleAsset, TokenSymbol},
     crypto::{dsa::rpo_falcon512::SecretKey, rand::FeltRng},
     notes::{NoteFile, NoteTag},
