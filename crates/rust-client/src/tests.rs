use alloc::vec::Vec;

// TESTS
// ================================================================================================
use miden_lib::{
    account::{auth::RpoFalcon512, faucets::BasicFungibleFaucet, wallets::BasicWallet},
    note::utils,
    transaction::TransactionKernel,
};
use miden_objects::{
    Felt, FieldElement, Word, ZERO,
    account::{
        Account, AccountBuilder, AccountCode, AccountHeader, AccountId, AccountStorageMode,
        AccountType, AuthSecretKey,
    },
    asset::{Asset, FungibleAsset, TokenSymbol},
    crypto::{dsa::rpo_falcon512::SecretKey, rand::FeltRng},
    note::{
        Note, NoteAssets, NoteExecutionHint, NoteExecutionMode, NoteFile, NoteMetadata, NoteTag,
        NoteType,
    },
    testing::account_id::{
        ACCOUNT_ID_FUNGIBLE_FAUCET_ON_CHAIN_1, ACCOUNT_ID_FUNGIBLE_FAUCET_ON_CHAIN_2,
        ACCOUNT_ID_REGULAR_ACCOUNT_IMMUTABLE_CODE_ON_CHAIN,
        ACCOUNT_ID_REGULAR_ACCOUNT_UPDATABLE_CODE_OFF_CHAIN,
        ACCOUNT_ID_REGULAR_ACCOUNT_UPDATABLE_CODE_ON_CHAIN,
    },
    transaction::OutputNote,
};
use miden_tx::utils::{Deserializable, Serializable};
use rand::rngs::StdRng;

use crate::{
<<<<<<< HEAD
    keystore::FilesystemKeyStore,
=======
    Client, ClientError,
    authenticator::keystore::{FilesystemKeyStore, KeyStore},
>>>>>>> be363f71
    mock::create_test_client,
    rpc::NodeRpcClient,
    store::{InputNoteRecord, NoteFilter, Store, StoreError},
    transaction::{
        PaymentTransactionData, TransactionRequestBuilder, TransactionRequestError,
        TransactionScriptBuilderError,
    },
};

async fn insert_new_wallet<R: FeltRng>(
    client: &mut Client<R>,
    storage_mode: AccountStorageMode,
    keystore: &FilesystemKeyStore<StdRng>,
) -> Result<(Account, Word), ClientError> {
    let key_pair = SecretKey::with_rng(&mut client.rng);
    let pub_key = key_pair.public_key();

    keystore.add_key(&AuthSecretKey::RpoFalcon512(key_pair)).await.unwrap();

    let mut init_seed = [0u8; 32];
    client.rng.fill_bytes(&mut init_seed);

    let anchor_block = client.get_latest_epoch_block().await.unwrap();

    let (account, seed) = AccountBuilder::new(init_seed)
        .anchor((&anchor_block).try_into().unwrap())
        .account_type(AccountType::RegularAccountImmutableCode)
        .storage_mode(storage_mode)
        .with_component(RpoFalcon512::new(pub_key))
        .with_component(BasicWallet)
        .build()
        .unwrap();

    client.add_account(&account, Some(seed), false).await?;

    Ok((account, seed))
}

async fn insert_new_fungible_faucet<R: FeltRng>(
    client: &mut Client<R>,
    storage_mode: AccountStorageMode,
    keystore: &FilesystemKeyStore<StdRng>,
) -> Result<(Account, Word), ClientError> {
    let key_pair = SecretKey::with_rng(&mut client.rng);
    let pub_key = key_pair.public_key();

    keystore.add_key(&AuthSecretKey::RpoFalcon512(key_pair)).await.unwrap();

    // we need to use an initial seed to create the wallet account
    let mut init_seed = [0u8; 32];
    client.rng.fill_bytes(&mut init_seed);

    let symbol = TokenSymbol::new("TEST").unwrap();
    let max_supply = Felt::try_from(9_999_999_u64.to_le_bytes().as_slice())
        .expect("u64 can be safely converted to a field element");

    let anchor_block = client.get_latest_epoch_block().await.unwrap();

    let (account, seed) = AccountBuilder::new(init_seed)
        .anchor((&anchor_block).try_into().unwrap())
        .account_type(AccountType::FungibleFaucet)
        .storage_mode(storage_mode)
        .with_component(RpoFalcon512::new(pub_key))
        .with_component(BasicFungibleFaucet::new(symbol, 10, max_supply).unwrap())
        .build()
        .unwrap();

    client.add_account(&account, Some(seed), false).await?;
    Ok((account, seed))
}

#[tokio::test]
async fn test_input_notes_round_trip() {
    // generate test client with a random store name
    let (mut client, rpc_api, keystore) = create_test_client().await;

    insert_new_wallet(&mut client, AccountStorageMode::Private, &keystore)
        .await
        .unwrap();
    // generate test data
    let available_notes = [rpc_api.get_note_at(0), rpc_api.get_note_at(1)];

    // insert notes into database
    for note in &available_notes {
        client
            .import_note(NoteFile::NoteWithProof(
                note.note().clone(),
                note.proof().expect("These notes should be authenticated").clone(),
            ))
            .await
            .unwrap();
    }

    // retrieve notes from database
    let retrieved_notes = client.get_input_notes(NoteFilter::Unverified).await.unwrap();
    assert_eq!(retrieved_notes.len(), 2);

    let recorded_notes: Vec<InputNoteRecord> =
        available_notes.iter().map(|n| n.clone().into()).collect();
    // compare notes
    for (recorded_note, retrieved_note) in recorded_notes.iter().zip(retrieved_notes) {
        assert_eq!(recorded_note.id(), retrieved_note.id());
    }
}

#[tokio::test]
async fn test_get_input_note() {
    // generate test client with a random store name
    let (mut client, rpc_api, _) = create_test_client().await;
    // Get note from mocked RPC backend since any note works here
    let original_note = rpc_api.get_note_at(0).note().clone();

    // insert Note into database
    let note: InputNoteRecord = original_note.clone().into();
    client
        .import_note(NoteFile::NoteDetails {
            details: note.into(),
            tag: None,
            after_block_num: 0.into(),
        })
        .await
        .unwrap();

    // retrieve note from database
    let retrieved_note = client.get_input_note(original_note.id()).await.unwrap().unwrap();

    let recorded_note: InputNoteRecord = original_note.into();
    assert_eq!(recorded_note.id(), retrieved_note.id());
}

#[tokio::test]
async fn insert_basic_account() {
    // generate test client with a random store name
    let (mut client, _rpc_api, keystore) = create_test_client().await;

    // Insert Account
    let account_insert_result =
        insert_new_wallet(&mut client, AccountStorageMode::Private, &keystore).await;
    assert!(account_insert_result.is_ok());

    let (account, account_seed) = account_insert_result.unwrap();

    // Fetch Account
    let fetched_account_data = client.get_account(account.id()).await;
    assert!(fetched_account_data.is_ok());

    let fetched_account = fetched_account_data.unwrap().unwrap();
    let fetched_account_seed = fetched_account.seed().copied();
    let fetched_account: Account = fetched_account.into();

    // Validate header has matching data
    assert_eq!(account.id(), fetched_account.id());
    assert_eq!(account.nonce(), fetched_account.nonce());
    assert_eq!(account.vault(), fetched_account.vault());
    assert_eq!(account.storage().commitment(), fetched_account.storage().commitment());
    assert_eq!(account.code().commitment(), fetched_account.code().commitment());

    // Validate seed matches
    assert_eq!(account_seed, fetched_account_seed.unwrap());
}

#[tokio::test]
async fn insert_faucet_account() {
    // generate test client with a random store name
    let (mut client, _rpc_api, keystore) = create_test_client().await;

    // Insert Account
    let account_insert_result =
        insert_new_fungible_faucet(&mut client, AccountStorageMode::Private, &keystore).await;
    assert!(account_insert_result.is_ok());

    let (account, account_seed) = account_insert_result.unwrap();

    // Fetch Account
    let fetched_account_data = client.get_account(account.id()).await;
    assert!(fetched_account_data.is_ok());

    let fetched_account = fetched_account_data.unwrap().unwrap();
    let fetched_account_seed = fetched_account.seed().copied();
    let fetched_account: Account = fetched_account.into();

    // Validate header has matching data
    assert_eq!(account.id(), fetched_account.id());
    assert_eq!(account.nonce(), fetched_account.nonce());
    assert_eq!(account.vault(), fetched_account.vault());
    assert_eq!(account.storage(), fetched_account.storage());
    assert_eq!(account.code().commitment(), fetched_account.code().commitment());

    // Validate seed matches
    assert_eq!(account_seed, fetched_account_seed.unwrap());
}

#[tokio::test]
async fn insert_same_account_twice_fails() {
    // generate test client with a random store name
    let (mut client, _rpc_api, _) = create_test_client().await;

    let account = Account::mock(
        ACCOUNT_ID_FUNGIBLE_FAUCET_ON_CHAIN_2,
        Felt::new(2),
        TransactionKernel::testing_assembler(),
    );

    assert!(client.add_account(&account, Some(Word::default()), false).await.is_ok());
    assert!(client.add_account(&account, Some(Word::default()), false).await.is_err());
}

#[tokio::test]
async fn test_account_code() {
    // generate test client with a random store name
    let (mut client, _rpc_api, _) = create_test_client().await;

    let account = Account::mock(
        ACCOUNT_ID_REGULAR_ACCOUNT_UPDATABLE_CODE_OFF_CHAIN,
        Felt::ZERO,
        TransactionKernel::testing_assembler(),
    );

    let account_code = account.code();

    let account_code_bytes = account_code.to_bytes();

    let reconstructed_code = AccountCode::read_from_bytes(&account_code_bytes).unwrap();
    assert_eq!(*account_code, reconstructed_code);

    client.add_account(&account, Some(Word::default()), false).await.unwrap();
    let retrieved_acc = client.get_account(account.id()).await.unwrap().unwrap();
    assert_eq!(*account.code(), *retrieved_acc.account().code());
}

#[tokio::test]
async fn test_get_account_by_id() {
    // generate test client with a random store name
    let (mut client, _rpc_api, _) = create_test_client().await;

    let account = Account::mock(
        ACCOUNT_ID_REGULAR_ACCOUNT_UPDATABLE_CODE_ON_CHAIN,
        Felt::new(10),
        TransactionKernel::assembler(),
    );

    client.add_account(&account, Some(Word::default()), false).await.unwrap();

    // Retrieving an existing account should succeed
    let (acc_from_db, _account_seed) = match client.get_account_header_by_id(account.id()).await {
        Ok(account) => account.unwrap(),
        Err(err) => panic!("Error retrieving account: {err}"),
    };
    assert_eq!(AccountHeader::from(account), acc_from_db);

    // Retrieving a non existing account should fail
    let invalid_id = AccountId::try_from(ACCOUNT_ID_FUNGIBLE_FAUCET_ON_CHAIN_2).unwrap();
    assert!(client.get_account_header_by_id(invalid_id).await.unwrap().is_none());
}

#[tokio::test]
async fn test_sync_state() {
    // generate test client with a random store name
    let (mut client, rpc_api, _) = create_test_client().await;

    // Import first mockchain note as expected
    let expected_notes =
        rpc_api.notes.values().map(|n| n.note().clone().into()).collect::<Vec<_>>();
    Store::upsert_input_notes(client.store.as_ref(), &expected_notes).await.unwrap();

    // assert that we have no consumed nor expected notes prior to syncing state
    assert_eq!(client.get_input_notes(NoteFilter::Consumed).await.unwrap().len(), 0);
    assert_eq!(
        client.get_input_notes(NoteFilter::Expected).await.unwrap().len(),
        expected_notes.len()
    );
    assert_eq!(client.get_input_notes(NoteFilter::Committed).await.unwrap().len(), 0);

    // sync state
    let sync_details = client.sync_state().await.unwrap();

    // verify that the client is synced to the latest block
    assert_eq!(sync_details.block_num, rpc_api.blocks.last().unwrap().header().block_num());

    // verify that we now have one committed note after syncing state
    // TODO: Review these next 3 asserts (see PR 758)
    assert_eq!(client.get_input_notes(NoteFilter::Committed).await.unwrap().len(), 2);
    assert_eq!(client.get_input_notes(NoteFilter::Consumed).await.unwrap().len(), 0);
    assert_eq!(sync_details.consumed_notes.len(), 0);

    // verify that the latest block number has been updated
    assert_eq!(
        client.get_sync_height().await.unwrap(),
        rpc_api.blocks.last().unwrap().header().block_num()
    );
}

#[tokio::test]
async fn test_sync_state_mmr() {
    // generate test client with a random store name
    let (mut client, mut rpc_api, keystore) = create_test_client().await;
    // Import note and create wallet so that synced notes do not get discarded (due to being
    // irrelevant)
    insert_new_wallet(&mut client, AccountStorageMode::Private, &keystore)
        .await
        .unwrap();

    let notes = rpc_api.notes.values().map(|n| n.note().clone().into()).collect::<Vec<_>>();
    Store::upsert_input_notes(client.store.as_ref(), &notes).await.unwrap();

    // sync state
    let sync_details = client.sync_state().await.unwrap();

    // verify that the client is synced to the latest block
    assert_eq!(sync_details.block_num, rpc_api.blocks.last().unwrap().header().block_num());

    // verify that the latest block number has been updated
    assert_eq!(
        client.get_sync_height().await.unwrap(),
        rpc_api.blocks.last().unwrap().header().block_num()
    );

    // verify that we inserted the latest block into the DB via the client
    let latest_block = client.get_sync_height().await.unwrap();
    assert_eq!(sync_details.block_num, latest_block);
    assert_eq!(
        rpc_api.blocks.last().unwrap().hash(),
        client.test_store().get_block_headers(&[latest_block]).await.unwrap()[0]
            .0
            .hash()
    );

    // Try reconstructing the chain_mmr from what's in the database
    let partial_mmr = client.build_current_partial_mmr(true).await.unwrap();
    assert_eq!(partial_mmr.forest(), 6);
    assert!(partial_mmr.open(0).unwrap().is_some()); // Account anchor block
    assert!(partial_mmr.open(1).unwrap().is_some());
    assert!(partial_mmr.open(2).unwrap().is_none());
    assert!(partial_mmr.open(3).unwrap().is_none());
    assert!(partial_mmr.open(4).unwrap().is_some());
    assert!(partial_mmr.open(5).unwrap().is_none());

    // Ensure the proofs are valid
    let mmr_proof = partial_mmr.open(1).unwrap().unwrap();
    let (block_1, _) = rpc_api.get_block_header_by_number(Some(1.into()), false).await.unwrap();
    partial_mmr.peaks().verify(block_1.hash(), mmr_proof).unwrap();

    let mmr_proof = partial_mmr.open(4).unwrap().unwrap();
    let (block_4, _) = rpc_api.get_block_header_by_number(Some(4.into()), false).await.unwrap();
    partial_mmr.peaks().verify(block_4.hash(), mmr_proof).unwrap();
}

#[tokio::test]
async fn test_tags() {
    // generate test client with a random store name
    let (mut client, _rpc_api, _) = create_test_client().await;

    // Assert that the store gets created with the tag 0 (used for notes consumable by any account)
    assert!(client.get_note_tags().await.unwrap().is_empty());

    // add a tag
    let tag_1: NoteTag = 1.into();
    let tag_2: NoteTag = 2.into();
    client.add_note_tag(tag_1).await.unwrap();
    client.add_note_tag(tag_2).await.unwrap();

    // verify that the tag is being tracked
    assert_eq!(client.get_note_tags().await.unwrap(), vec![tag_1, tag_2]);

    // attempt to add the same tag again
    client.add_note_tag(tag_1).await.unwrap();

    // verify that the tag is still being tracked only once
    assert_eq!(client.get_note_tags().await.unwrap(), vec![tag_1, tag_2]);

    // Try removing non-existent tag
    let tag_4: NoteTag = 4.into();
    client.remove_note_tag(tag_4).await.unwrap();

    // verify that the tracked tags are unchanged
    assert_eq!(client.get_note_tags().await.unwrap(), vec![tag_1, tag_2]);

    // remove second tag
    client.remove_note_tag(tag_1).await.unwrap();

    // verify that tag_1 is not tracked anymore
    assert_eq!(client.get_note_tags().await.unwrap(), vec![tag_2]);
}

#[tokio::test]
async fn test_mint_transaction() {
    // generate test client with a random store name
    let (mut client, _rpc_api, keystore) = create_test_client().await;

    // Faucet account generation
    let (faucet, _seed) =
        insert_new_fungible_faucet(&mut client, AccountStorageMode::Private, &keystore)
            .await
            .unwrap();

    client.sync_state().await.unwrap();

    // Test submitting a mint transaction
    let transaction_request = TransactionRequestBuilder::mint_fungible_asset(
        FungibleAsset::new(faucet.id(), 5u64).unwrap(),
        AccountId::try_from(ACCOUNT_ID_FUNGIBLE_FAUCET_ON_CHAIN_1).unwrap(),
        miden_objects::note::NoteType::Private,
        client.rng(),
    )
    .unwrap()
    .build()
    .unwrap();

    let transaction = client.new_transaction(faucet.id(), transaction_request).await.unwrap();

    assert!(transaction.executed_transaction().account_delta().nonce().is_some());
}

#[tokio::test]
async fn test_get_output_notes() {
    // generate test client with a random store name
    let (mut client, _rpc_api, keystore) = create_test_client().await;
    client.sync_state().await.unwrap();

    // Faucet account generation
    let (faucet, _seed) =
        insert_new_fungible_faucet(&mut client, AccountStorageMode::Private, &keystore)
            .await
            .unwrap();

    // Test submitting a mint transaction
    let transaction_request = TransactionRequestBuilder::mint_fungible_asset(
        FungibleAsset::new(faucet.id(), 5u64).unwrap(),
        AccountId::try_from(ACCOUNT_ID_REGULAR_ACCOUNT_IMMUTABLE_CODE_ON_CHAIN).unwrap(),
        miden_objects::note::NoteType::Private,
        client.rng(),
    )
    .unwrap()
    .build()
    .unwrap();

    //Before executing transaction, there are no output notes
    assert!(client.get_output_notes(NoteFilter::All).await.unwrap().is_empty());

    let transaction = client.new_transaction(faucet.id(), transaction_request).await.unwrap();
    client.submit_transaction(transaction).await.unwrap();

    // Check that there was an output note but it wasn't consumed
    assert!(client.get_output_notes(NoteFilter::Consumed).await.unwrap().is_empty());
    assert!(!client.get_output_notes(NoteFilter::All).await.unwrap().is_empty());
}

#[tokio::test]
async fn test_import_note_validation() {
    // generate test client
    let (mut client, rpc_api, _) = create_test_client().await;

    // generate test data
    let committed_note: InputNoteRecord = rpc_api.get_note_at(0).into();
    let expected_note: InputNoteRecord = rpc_api.get_note_at(1).note().clone().into();

    client
        .import_note(NoteFile::NoteDetails {
            details: committed_note.clone().into(),
            after_block_num: 0.into(),
            tag: None,
        })
        .await
        .unwrap();
    assert!(client.import_note(NoteFile::NoteId(expected_note.id())).await.is_err());
    client
        .import_note(NoteFile::NoteDetails {
            details: expected_note.clone().into(),
            after_block_num: 0.into(),
            tag: None,
        })
        .await
        .unwrap();

    assert!(expected_note.inclusion_proof().is_none());
    assert!(committed_note.inclusion_proof().is_some());
}

#[tokio::test]
async fn test_transaction_request_expiration() {
    let (mut client, _, keystore) = create_test_client().await;
    client.sync_state().await.unwrap();

    let current_height = client.get_sync_height().await.unwrap();
    let (faucet, _seed) =
        insert_new_fungible_faucet(&mut client, AccountStorageMode::Private, &keystore)
            .await
            .unwrap();

    let transaction_request = TransactionRequestBuilder::mint_fungible_asset(
        FungibleAsset::new(faucet.id(), 5u64).unwrap(),
        AccountId::try_from(ACCOUNT_ID_REGULAR_ACCOUNT_IMMUTABLE_CODE_ON_CHAIN).unwrap(),
        miden_objects::note::NoteType::Private,
        client.rng(),
    )
    .unwrap()
    .with_expiration_delta(5)
    .build()
    .unwrap();

    let transaction = client.new_transaction(faucet.id(), transaction_request).await.unwrap();

    let (_, tx_outputs, ..) = transaction.executed_transaction().clone().into_parts();

    assert_eq!(tx_outputs.expiration_block_num, current_height + 5);
}

#[tokio::test]
async fn test_import_processing_note_returns_error() {
    // generate test client with a random store name
    let (mut client, _rpc_api, keystore) = create_test_client().await;
    client.sync_state().await.unwrap();

    let (account, _seed) = insert_new_wallet(&mut client, AccountStorageMode::Private, &keystore)
        .await
        .unwrap();

    // Faucet account generation
    let (faucet, _seed) =
        insert_new_fungible_faucet(&mut client, AccountStorageMode::Private, &keystore)
            .await
            .unwrap();

    // Test submitting a mint transaction
    let transaction_request = TransactionRequestBuilder::mint_fungible_asset(
        FungibleAsset::new(faucet.id(), 5u64).unwrap(),
        account.id(),
        miden_objects::note::NoteType::Private,
        client.rng(),
    )
    .unwrap()
    .build()
    .unwrap();

    let transaction =
        client.new_transaction(faucet.id(), transaction_request.clone()).await.unwrap();
    client.submit_transaction(transaction).await.unwrap();

    let note_id = transaction_request.expected_output_notes().next().unwrap().id();
    let note = client.get_input_note(note_id).await.unwrap().unwrap();

    let input = [(note.try_into().unwrap(), None)];
    let consume_note_request = TransactionRequestBuilder::new()
        .with_unauthenticated_input_notes(input)
        .build()
        .unwrap();
    let transaction = client
        .new_transaction(account.id(), consume_note_request.clone())
        .await
        .unwrap();
    client.submit_transaction(transaction.clone()).await.unwrap();

    let processing_notes = client.get_input_notes(NoteFilter::Processing).await.unwrap();

    assert!(matches!(
        client
            .import_note(NoteFile::NoteId(processing_notes[0].id()))
            .await
            .unwrap_err(),
        ClientError::NoteImportError { .. }
    ));
}

#[tokio::test]
async fn test_no_nonce_change_transaction_request() {
    let (mut client, _, keystore) = create_test_client().await;

    client.sync_state().await.unwrap();

    // Insert Account
    let (regular_account, _seed) =
        insert_new_wallet(&mut client, AccountStorageMode::Private, &keystore)
            .await
            .unwrap();

    // Prepare transaction

    let code = "
        begin
            push.1 push.2
            # => [1, 2]
            add push.3
            # => [1+2, 3]
            assert_eq
        end
        ";

    let tx_script = client.compile_tx_script(vec![], code).unwrap();

    let transaction_request =
        TransactionRequestBuilder::new().with_custom_script(tx_script).build().unwrap();

    let transaction_execution_result =
        client.new_transaction(regular_account.id(), transaction_request).await.unwrap();

    let result = client.testing_apply_transaction(transaction_execution_result).await;

    assert!(matches!(
        result,
        Err(ClientError::StoreError(StoreError::AccountHashAlreadyExists(_)))
    ));
}

#[tokio::test]
async fn test_note_without_asset() {
    let (mut client, _rpc_api, keystore) = create_test_client().await;

    let (faucet, _seed) =
        insert_new_fungible_faucet(&mut client, AccountStorageMode::Private, &keystore)
            .await
            .unwrap();

    let (wallet, _seed) = insert_new_wallet(&mut client, AccountStorageMode::Private, &keystore)
        .await
        .unwrap();

    client.sync_state().await.unwrap();

    // Create note without assets
    let serial_num = client.rng().draw_word();
    let recipient = utils::build_p2id_recipient(wallet.id(), serial_num).unwrap();
    let tag = NoteTag::from_account_id(wallet.id(), NoteExecutionMode::Local).unwrap();
    let metadata =
        NoteMetadata::new(wallet.id(), NoteType::Private, tag, NoteExecutionHint::always(), ZERO)
            .unwrap();
    let vault = NoteAssets::new(vec![]).unwrap();

    let note = Note::new(vault.clone(), metadata, recipient.clone());

    // Create and execute transaction
    let transaction_request = TransactionRequestBuilder::new()
        .with_own_output_notes(vec![OutputNote::Full(note)])
        .build()
        .unwrap();

    let transaction = client.new_transaction(wallet.id(), transaction_request.clone()).await;

    assert!(transaction.is_ok());

    // Create the same transaction for the faucet
    let metadata =
        NoteMetadata::new(faucet.id(), NoteType::Private, tag, NoteExecutionHint::always(), ZERO)
            .unwrap();
    let note = Note::new(vault, metadata, recipient);

    let transaction_request = TransactionRequestBuilder::new()
        .with_own_output_notes(vec![OutputNote::Full(note)])
        .build()
        .unwrap();

    let error = client.new_transaction(faucet.id(), transaction_request).await.unwrap_err();

    assert!(matches!(
        error,
        ClientError::TransactionRequestError(
            TransactionRequestError::TransactionScriptBuilderError(
                TransactionScriptBuilderError::FaucetNoteWithoutAsset
            )
        )
    ));

    let error = TransactionRequestBuilder::pay_to_id(
        PaymentTransactionData::new(vec![], faucet.id(), wallet.id()),
        None,
        NoteType::Public,
        client.rng(),
    )
    .unwrap_err();

    assert!(matches!(
        error,
        TransactionRequestError::TransactionScriptBuilderError(
            TransactionScriptBuilderError::P2IDNoteWithoutAsset
        )
    ));

    let error = TransactionRequestBuilder::pay_to_id(
        PaymentTransactionData::new(
            vec![Asset::Fungible(FungibleAsset::new(faucet.id(), 0).unwrap())],
            faucet.id(),
            wallet.id(),
        ),
        None,
        NoteType::Public,
        client.rng(),
    )
    .unwrap_err();

    assert!(matches!(
        error,
        TransactionRequestError::TransactionScriptBuilderError(
            TransactionScriptBuilderError::P2IDNoteWithoutAsset
        )
    ));
}<|MERGE_RESOLUTION|>--- conflicted
+++ resolved
@@ -31,12 +31,7 @@
 use rand::rngs::StdRng;
 
 use crate::{
-<<<<<<< HEAD
     keystore::FilesystemKeyStore,
-=======
-    Client, ClientError,
-    authenticator::keystore::{FilesystemKeyStore, KeyStore},
->>>>>>> be363f71
     mock::create_test_client,
     rpc::NodeRpcClient,
     store::{InputNoteRecord, NoteFilter, Store, StoreError},
