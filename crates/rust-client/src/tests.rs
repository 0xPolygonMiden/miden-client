use alloc::vec::Vec;

// TESTS
// ================================================================================================
use miden_lib::{
    account::{auth::RpoFalcon512, faucets::BasicFungibleFaucet, wallets::BasicWallet},
    note::utils,
    transaction::TransactionKernel,
};
use miden_objects::{
    account::{
        Account, AccountBuilder, AccountCode, AccountHeader, AccountId, AccountStorageMode,
        AccountType, AuthSecretKey,
    },
    asset::{Asset, FungibleAsset, TokenSymbol},
    crypto::{dsa::rpo_falcon512::SecretKey, rand::FeltRng},
    note::{
        Note, NoteAssets, NoteExecutionHint, NoteExecutionMode, NoteFile, NoteMetadata, NoteTag,
        NoteType,
    },
    testing::account_id::{
        ACCOUNT_ID_FUNGIBLE_FAUCET_ON_CHAIN_1, ACCOUNT_ID_FUNGIBLE_FAUCET_ON_CHAIN_2,
        ACCOUNT_ID_REGULAR_ACCOUNT_IMMUTABLE_CODE_ON_CHAIN,
        ACCOUNT_ID_REGULAR_ACCOUNT_UPDATABLE_CODE_OFF_CHAIN,
        ACCOUNT_ID_REGULAR_ACCOUNT_UPDATABLE_CODE_ON_CHAIN,
    },
    transaction::OutputNote,
    Felt, FieldElement, Word, ZERO,
};
use miden_tx::utils::{Deserializable, Serializable};

use crate::{
    authenticator::keystore::{FilesystemKeyStore, KeyStore},
    mock::create_test_client,
    rpc::NodeRpcClient,
    store::{InputNoteRecord, NoteFilter, Store, StoreError},
    transaction::{
        PaymentTransactionData, TransactionRequestBuilder, TransactionRequestError,
        TransactionScriptBuilderError,
    },
    Client, ClientError,
};

async fn insert_new_wallet<R: FeltRng>(
    client: &mut Client<R>,
    storage_mode: AccountStorageMode,
    keystore: &FilesystemKeyStore,
) -> Result<(Account, Word), ClientError> {
    let key_pair = SecretKey::with_rng(&mut client.rng);
    let pub_key = key_pair.public_key();

    keystore.add_key(&AuthSecretKey::RpoFalcon512(key_pair)).unwrap();

    let mut init_seed = [0u8; 32];
    client.rng.fill_bytes(&mut init_seed);

    let anchor_block = client.get_latest_epoch_block().await.unwrap();

    let (account, seed) = AccountBuilder::new(init_seed)
        .anchor((&anchor_block).try_into().unwrap())
        .account_type(AccountType::RegularAccountImmutableCode)
        .storage_mode(storage_mode)
        .with_component(RpoFalcon512::new(pub_key))
        .with_component(BasicWallet)
        .build()
        .unwrap();

    client.add_account(&account, Some(seed), false).await?;

    Ok((account, seed))
}

async fn insert_new_fungible_faucet<R: FeltRng>(
    client: &mut Client<R>,
    storage_mode: AccountStorageMode,
    keystore: &FilesystemKeyStore,
) -> Result<(Account, Word), ClientError> {
    let key_pair = SecretKey::with_rng(&mut client.rng);
    let pub_key = key_pair.public_key();

    keystore.add_key(&AuthSecretKey::RpoFalcon512(key_pair)).unwrap();

    // we need to use an initial seed to create the wallet account
    let mut init_seed = [0u8; 32];
    client.rng.fill_bytes(&mut init_seed);

    let symbol = TokenSymbol::new("TEST").unwrap();
    let max_supply = Felt::try_from(9_999_999_u64.to_le_bytes().as_slice())
        .expect("u64 can be safely converted to a field element");

    let anchor_block = client.get_latest_epoch_block().await.unwrap();

    let (account, seed) = AccountBuilder::new(init_seed)
        .anchor((&anchor_block).try_into().unwrap())
        .account_type(AccountType::FungibleFaucet)
        .storage_mode(storage_mode)
        .with_component(RpoFalcon512::new(pub_key))
        .with_component(BasicFungibleFaucet::new(symbol, 10, max_supply).unwrap())
        .build()
        .unwrap();

    client.add_account(&account, Some(seed), false).await?;
    Ok((account, seed))
}

#[tokio::test]
async fn test_input_notes_round_trip() {
    // generate test client with a random store name
    let (mut client, rpc_api, keystore) = create_test_client().await;

    insert_new_wallet(&mut client, AccountStorageMode::Private, &keystore)
        .await
        .unwrap();
    // generate test data
    let available_notes = [rpc_api.get_note_at(0), rpc_api.get_note_at(1)];

    // insert notes into database
    for note in &available_notes {
        client
            .import_note(NoteFile::NoteWithProof(
                note.note().clone(),
                note.proof().expect("These notes should be authenticated").clone(),
            ))
            .await
            .unwrap();
    }

    // retrieve notes from database
    let retrieved_notes = client.get_input_notes(NoteFilter::Unverified).await.unwrap();
    assert_eq!(retrieved_notes.len(), 2);

    let recorded_notes: Vec<InputNoteRecord> =
        available_notes.iter().map(|n| n.clone().into()).collect();
    // compare notes
    for (recorded_note, retrieved_note) in recorded_notes.iter().zip(retrieved_notes) {
        assert_eq!(recorded_note.id(), retrieved_note.id());
    }
}

#[tokio::test]
async fn test_get_input_note() {
    // generate test client with a random store name
    let (mut client, rpc_api, _) = create_test_client().await;
    // Get note from mocked RPC backend since any note works here
    let original_note = rpc_api.get_note_at(0).note().clone();

    // insert Note into database
    let note: InputNoteRecord = original_note.clone().into();
    client
        .import_note(NoteFile::NoteDetails {
            details: note.into(),
            tag: None,
            after_block_num: 0.into(),
        })
        .await
        .unwrap();

    // retrieve note from database
    let retrieved_note = client.get_input_note(original_note.id()).await.unwrap().unwrap();

    let recorded_note: InputNoteRecord = original_note.into();
    assert_eq!(recorded_note.id(), retrieved_note.id());
}

#[tokio::test]
async fn insert_basic_account() {
    // generate test client with a random store name
    let (mut client, _rpc_api, keystore) = create_test_client().await;

    // Insert Account
    let account_insert_result =
        insert_new_wallet(&mut client, AccountStorageMode::Private, &keystore).await;
    assert!(account_insert_result.is_ok());

    let (account, account_seed) = account_insert_result.unwrap();

    // Fetch Account
    let fetched_account_data = client.get_account(account.id()).await;
    assert!(fetched_account_data.is_ok());

    let fetched_account = fetched_account_data.unwrap().unwrap();
    let fetched_account_seed = fetched_account.seed().copied();
    let fetched_account: Account = fetched_account.into();

    // Validate header has matching data
    assert_eq!(account.id(), fetched_account.id());
    assert_eq!(account.nonce(), fetched_account.nonce());
    assert_eq!(account.vault(), fetched_account.vault());
    assert_eq!(account.storage().commitment(), fetched_account.storage().commitment());
    assert_eq!(account.code().commitment(), fetched_account.code().commitment());

    // Validate seed matches
    assert_eq!(account_seed, fetched_account_seed.unwrap());
}

#[tokio::test]
async fn insert_faucet_account() {
    // generate test client with a random store name
    let (mut client, _rpc_api, keystore) = create_test_client().await;

    // Insert Account
    let account_insert_result =
        insert_new_fungible_faucet(&mut client, AccountStorageMode::Private, &keystore).await;
    assert!(account_insert_result.is_ok());

    let (account, account_seed) = account_insert_result.unwrap();

    // Fetch Account
    let fetched_account_data = client.get_account(account.id()).await;
    assert!(fetched_account_data.is_ok());

    let fetched_account = fetched_account_data.unwrap().unwrap();
    let fetched_account_seed = fetched_account.seed().copied();
    let fetched_account: Account = fetched_account.into();

    // Validate header has matching data
    assert_eq!(account.id(), fetched_account.id());
    assert_eq!(account.nonce(), fetched_account.nonce());
    assert_eq!(account.vault(), fetched_account.vault());
    assert_eq!(account.storage(), fetched_account.storage());
    assert_eq!(account.code().commitment(), fetched_account.code().commitment());

    // Validate seed matches
    assert_eq!(account_seed, fetched_account_seed.unwrap());
}

#[tokio::test]
async fn insert_same_account_twice_fails() {
    // generate test client with a random store name
    let (mut client, _rpc_api, _) = create_test_client().await;

    let account = Account::mock(
        ACCOUNT_ID_FUNGIBLE_FAUCET_ON_CHAIN_2,
        Felt::new(2),
        TransactionKernel::testing_assembler(),
    );

    assert!(client.add_account(&account, Some(Word::default()), false).await.is_ok());
    assert!(client.add_account(&account, Some(Word::default()), false).await.is_err());
}

#[tokio::test]
async fn test_account_code() {
    // generate test client with a random store name
    let (mut client, _rpc_api, _) = create_test_client().await;

    let account = Account::mock(
        ACCOUNT_ID_REGULAR_ACCOUNT_UPDATABLE_CODE_OFF_CHAIN,
        Felt::ZERO,
        TransactionKernel::testing_assembler(),
    );

    let account_code = account.code();

    let account_code_bytes = account_code.to_bytes();

    let reconstructed_code = AccountCode::read_from_bytes(&account_code_bytes).unwrap();
    assert_eq!(*account_code, reconstructed_code);

    client.add_account(&account, Some(Word::default()), false).await.unwrap();
    let retrieved_acc = client.get_account(account.id()).await.unwrap().unwrap();
    assert_eq!(*account.code(), *retrieved_acc.account().code());
}

#[tokio::test]
async fn test_get_account_by_id() {
    // generate test client with a random store name
    let (mut client, _rpc_api, _) = create_test_client().await;

    let account = Account::mock(
        ACCOUNT_ID_REGULAR_ACCOUNT_UPDATABLE_CODE_ON_CHAIN,
        Felt::new(10),
        TransactionKernel::assembler(),
    );

    client.add_account(&account, Some(Word::default()), false).await.unwrap();

    // Retrieving an existing account should succeed
    let (acc_from_db, _account_seed) = match client.get_account_header_by_id(account.id()).await {
        Ok(account) => account.unwrap(),
        Err(err) => panic!("Error retrieving account: {err}"),
    };
    assert_eq!(AccountHeader::from(account), acc_from_db);

    // Retrieving a non existing account should fail
    let invalid_id = AccountId::try_from(ACCOUNT_ID_FUNGIBLE_FAUCET_ON_CHAIN_2).unwrap();
    assert!(client.get_account_header_by_id(invalid_id).await.unwrap().is_none());
}

#[tokio::test]
async fn test_sync_state() {
    // generate test client with a random store name
    let (mut client, rpc_api, _) = create_test_client().await;

    // Import first mockchain note as expected
    let expected_notes =
        rpc_api.notes.values().map(|n| n.note().clone().into()).collect::<Vec<_>>();
    Store::upsert_input_notes(client.store.as_ref(), &expected_notes).await.unwrap();

    // assert that we have no consumed nor expected notes prior to syncing state
    assert_eq!(client.get_input_notes(NoteFilter::Consumed).await.unwrap().len(), 0);
    assert_eq!(
        client.get_input_notes(NoteFilter::Expected).await.unwrap().len(),
        expected_notes.len()
    );
    assert_eq!(client.get_input_notes(NoteFilter::Committed).await.unwrap().len(), 0);

    // sync state
    let sync_details = client.sync_state().await.unwrap();

    // verify that the client is synced to the latest block
    assert_eq!(sync_details.block_num, rpc_api.blocks.last().unwrap().header().block_num());

    // verify that we now have one committed note after syncing state
    assert_eq!(client.get_input_notes(NoteFilter::Committed).await.unwrap().len(), 1);

    // verify that we now have one consumed note after syncing state
    assert_eq!(client.get_input_notes(NoteFilter::Consumed).await.unwrap().len(), 1);
    assert_eq!(sync_details.consumed_notes.len(), 1);

    // verify that the latest block number has been updated
    assert_eq!(
        client.get_sync_height().await.unwrap(),
        rpc_api.blocks.last().unwrap().header().block_num()
    );
}

#[tokio::test]
async fn test_sync_state_mmr() {
    // generate test client with a random store name
<<<<<<< HEAD
    let (mut client, rpc_api) = create_test_client().await;
=======
    let (mut client, mut rpc_api, keystore) = create_test_client().await;
>>>>>>> 78964e69
    // Import note and create wallet so that synced notes do not get discarded (due to being
    // irrelevant)
    insert_new_wallet(&mut client, AccountStorageMode::Private, &keystore)
        .await
        .unwrap();

    let notes = rpc_api.notes.values().map(|n| n.note().clone().into()).collect::<Vec<_>>();
    Store::upsert_input_notes(client.store.as_ref(), &notes).await.unwrap();

    // sync state
    let sync_details = client.sync_state().await.unwrap();

    // verify that the client is synced to the latest block
    assert_eq!(sync_details.block_num, rpc_api.blocks.last().unwrap().header().block_num());

    // verify that the latest block number has been updated
    assert_eq!(
        client.get_sync_height().await.unwrap(),
        rpc_api.blocks.last().unwrap().header().block_num()
    );

    // verify that we inserted the latest block into the DB via the client
    let latest_block = client.get_sync_height().await.unwrap();
    assert_eq!(sync_details.block_num, latest_block);
    assert_eq!(
        rpc_api.blocks.last().unwrap().hash(),
        client.test_store().get_block_headers(&[latest_block]).await.unwrap()[0]
            .0
            .hash()
    );

    // Try reconstructing the chain_mmr from what's in the database
    let partial_mmr = client.build_current_partial_mmr(true).await.unwrap();
    assert_eq!(partial_mmr.forest(), 6);
    assert!(partial_mmr.open(0).unwrap().is_some()); // Account anchor block
    assert!(partial_mmr.open(1).unwrap().is_some());
    assert!(partial_mmr.open(2).unwrap().is_none());
    assert!(partial_mmr.open(3).unwrap().is_none());
    assert!(partial_mmr.open(4).unwrap().is_some());
    assert!(partial_mmr.open(5).unwrap().is_none());

    // Ensure the proofs are valid
    let mmr_proof = partial_mmr.open(1).unwrap().unwrap();
    let (block_1, _) = rpc_api.get_block_header_by_number(Some(1.into()), false).await.unwrap();
    partial_mmr.peaks().verify(block_1.hash(), mmr_proof).unwrap();

    let mmr_proof = partial_mmr.open(4).unwrap().unwrap();
    let (block_4, _) = rpc_api.get_block_header_by_number(Some(4.into()), false).await.unwrap();
    partial_mmr.peaks().verify(block_4.hash(), mmr_proof).unwrap();
}

#[tokio::test]
async fn test_tags() {
    // generate test client with a random store name
    let (mut client, _rpc_api, _) = create_test_client().await;

    // Assert that the store gets created with the tag 0 (used for notes consumable by any account)
    assert!(client.get_note_tags().await.unwrap().is_empty());

    // add a tag
    let tag_1: NoteTag = 1.into();
    let tag_2: NoteTag = 2.into();
    client.add_note_tag(tag_1).await.unwrap();
    client.add_note_tag(tag_2).await.unwrap();

    // verify that the tag is being tracked
    assert_eq!(client.get_note_tags().await.unwrap(), vec![tag_1, tag_2]);

    // attempt to add the same tag again
    client.add_note_tag(tag_1).await.unwrap();

    // verify that the tag is still being tracked only once
    assert_eq!(client.get_note_tags().await.unwrap(), vec![tag_1, tag_2]);

    // Try removing non-existent tag
    let tag_4: NoteTag = 4.into();
    client.remove_note_tag(tag_4).await.unwrap();

    // verify that the tracked tags are unchanged
    assert_eq!(client.get_note_tags().await.unwrap(), vec![tag_1, tag_2]);

    // remove second tag
    client.remove_note_tag(tag_1).await.unwrap();

    // verify that tag_1 is not tracked anymore
    assert_eq!(client.get_note_tags().await.unwrap(), vec![tag_2]);
}

#[tokio::test]
async fn test_mint_transaction() {
    // generate test client with a random store name
    let (mut client, _rpc_api, keystore) = create_test_client().await;

    // Faucet account generation
    let (faucet, _seed) =
        insert_new_fungible_faucet(&mut client, AccountStorageMode::Private, &keystore)
            .await
            .unwrap();

    client.sync_state().await.unwrap();

    // Test submitting a mint transaction
    let transaction_request = TransactionRequestBuilder::mint_fungible_asset(
        FungibleAsset::new(faucet.id(), 5u64).unwrap(),
        AccountId::try_from(ACCOUNT_ID_FUNGIBLE_FAUCET_ON_CHAIN_1).unwrap(),
        miden_objects::note::NoteType::Private,
        client.rng(),
    )
    .unwrap()
    .build();

    let transaction = client.new_transaction(faucet.id(), transaction_request).await.unwrap();

    assert!(transaction.executed_transaction().account_delta().nonce().is_some());
}

#[tokio::test]
async fn test_get_output_notes() {
    // generate test client with a random store name
    let (mut client, _rpc_api, keystore) = create_test_client().await;
    client.sync_state().await.unwrap();

    // Faucet account generation
    let (faucet, _seed) =
        insert_new_fungible_faucet(&mut client, AccountStorageMode::Private, &keystore)
            .await
            .unwrap();

    // Test submitting a mint transaction
    let transaction_request = TransactionRequestBuilder::mint_fungible_asset(
        FungibleAsset::new(faucet.id(), 5u64).unwrap(),
        AccountId::try_from(ACCOUNT_ID_REGULAR_ACCOUNT_IMMUTABLE_CODE_ON_CHAIN).unwrap(),
        miden_objects::note::NoteType::Private,
        client.rng(),
    )
    .unwrap()
    .build();

    //Before executing transaction, there are no output notes
    assert!(client.get_output_notes(NoteFilter::All).await.unwrap().is_empty());

    let transaction = client.new_transaction(faucet.id(), transaction_request).await.unwrap();
    client.submit_transaction(transaction).await.unwrap();

    // Check that there was an output note but it wasn't consumed
    assert!(client.get_output_notes(NoteFilter::Consumed).await.unwrap().is_empty());
    assert!(!client.get_output_notes(NoteFilter::All).await.unwrap().is_empty());
}

#[tokio::test]
async fn test_import_note_validation() {
    // generate test client
    let (mut client, rpc_api, _) = create_test_client().await;

    // generate test data
    let committed_note: InputNoteRecord = rpc_api.get_note_at(0).into();
    let expected_note: InputNoteRecord = rpc_api.get_note_at(1).note().clone().into();

    client
        .import_note(NoteFile::NoteDetails {
            details: committed_note.clone().into(),
            after_block_num: 0.into(),
            tag: None,
        })
        .await
        .unwrap();
    assert!(client.import_note(NoteFile::NoteId(expected_note.id())).await.is_err());
    client
        .import_note(NoteFile::NoteDetails {
            details: expected_note.clone().into(),
            after_block_num: 0.into(),
            tag: None,
        })
        .await
        .unwrap();

    assert!(expected_note.inclusion_proof().is_none());
    assert!(committed_note.inclusion_proof().is_some());
}

#[tokio::test]
async fn test_transaction_request_expiration() {
    let (mut client, _, keystore) = create_test_client().await;
    client.sync_state().await.unwrap();

    let current_height = client.get_sync_height().await.unwrap();
    let (faucet, _seed) =
        insert_new_fungible_faucet(&mut client, AccountStorageMode::Private, &keystore)
            .await
            .unwrap();

    let transaction_request = TransactionRequestBuilder::mint_fungible_asset(
        FungibleAsset::new(faucet.id(), 5u64).unwrap(),
        AccountId::try_from(ACCOUNT_ID_REGULAR_ACCOUNT_IMMUTABLE_CODE_ON_CHAIN).unwrap(),
        miden_objects::note::NoteType::Private,
        client.rng(),
    )
    .unwrap()
    .with_expiration_delta(5)
    .unwrap()
    .build();

    let transaction = client.new_transaction(faucet.id(), transaction_request).await.unwrap();

    let (_, tx_outputs, ..) = transaction.executed_transaction().clone().into_parts();

    assert_eq!(tx_outputs.expiration_block_num, current_height + 5);
}

#[tokio::test]
async fn test_import_processing_note_returns_error() {
    // generate test client with a random store name
    let (mut client, _rpc_api, keystore) = create_test_client().await;
    client.sync_state().await.unwrap();

    let (account, _seed) = insert_new_wallet(&mut client, AccountStorageMode::Private, &keystore)
        .await
        .unwrap();

    // Faucet account generation
    let (faucet, _seed) =
        insert_new_fungible_faucet(&mut client, AccountStorageMode::Private, &keystore)
            .await
            .unwrap();

    // Test submitting a mint transaction
    let transaction_request = TransactionRequestBuilder::mint_fungible_asset(
        FungibleAsset::new(faucet.id(), 5u64).unwrap(),
        account.id(),
        miden_objects::note::NoteType::Private,
        client.rng(),
    )
    .unwrap()
    .build();

    let transaction =
        client.new_transaction(faucet.id(), transaction_request.clone()).await.unwrap();
    client.submit_transaction(transaction).await.unwrap();

    let note_id = transaction_request.expected_output_notes().next().unwrap().id();
    let note = client.get_input_note(note_id).await.unwrap().unwrap();

    let input = [(note.try_into().unwrap(), None)];
    let consume_note_request =
        TransactionRequestBuilder::new().with_unauthenticated_input_notes(input).build();
    let transaction = client
        .new_transaction(account.id(), consume_note_request.clone())
        .await
        .unwrap();
    client.submit_transaction(transaction.clone()).await.unwrap();

    let processing_notes = client.get_input_notes(NoteFilter::Processing).await.unwrap();

    assert!(matches!(
        client
            .import_note(NoteFile::NoteId(processing_notes[0].id()))
            .await
            .unwrap_err(),
        ClientError::NoteImportError { .. }
    ));
}

#[tokio::test]
async fn test_no_nonce_change_transaction_request() {
    let (mut client, _, keystore) = create_test_client().await;

    client.sync_state().await.unwrap();

    // Insert Account
    let (regular_account, _seed) =
        insert_new_wallet(&mut client, AccountStorageMode::Private, &keystore)
            .await
            .unwrap();

    // Prepare transaction

    let code = "
        begin
            push.1 push.2
            # => [1, 2]
            add push.3
            # => [1+2, 3]
            assert_eq
        end
        ";

    let tx_script = client.compile_tx_script(vec![], code).unwrap();

    let transaction_request =
        TransactionRequestBuilder::new().with_custom_script(tx_script).unwrap().build();

    let transaction_execution_result =
        client.new_transaction(regular_account.id(), transaction_request).await.unwrap();

    let result = client.testing_apply_transaction(transaction_execution_result).await;

    assert!(matches!(
        result,
        Err(ClientError::StoreError(StoreError::AccountHashAlreadyExists(_)))
    ));
}

#[tokio::test]
async fn test_note_without_asset() {
    let (mut client, _rpc_api, keystore) = create_test_client().await;

    let (faucet, _seed) =
        insert_new_fungible_faucet(&mut client, AccountStorageMode::Private, &keystore)
            .await
            .unwrap();

    let (wallet, _seed) = insert_new_wallet(&mut client, AccountStorageMode::Private, &keystore)
        .await
        .unwrap();

    client.sync_state().await.unwrap();

    // Create note without assets
    let serial_num = client.rng().draw_word();
    let recipient = utils::build_p2id_recipient(wallet.id(), serial_num).unwrap();
    let tag = NoteTag::from_account_id(wallet.id(), NoteExecutionMode::Local).unwrap();
    let metadata =
        NoteMetadata::new(wallet.id(), NoteType::Private, tag, NoteExecutionHint::always(), ZERO)
            .unwrap();
    let vault = NoteAssets::new(vec![]).unwrap();

    let note = Note::new(vault.clone(), metadata, recipient.clone());

    // Create and execute transaction
    let transaction_request = TransactionRequestBuilder::new()
        .with_own_output_notes(vec![OutputNote::Full(note)])
        .unwrap()
        .build();

    let transaction = client.new_transaction(wallet.id(), transaction_request.clone()).await;

    assert!(transaction.is_ok());

    // Create the same transaction for the faucet
    let metadata =
        NoteMetadata::new(faucet.id(), NoteType::Private, tag, NoteExecutionHint::always(), ZERO)
            .unwrap();
    let note = Note::new(vault, metadata, recipient);

    let transaction_request = TransactionRequestBuilder::new()
        .with_own_output_notes(vec![OutputNote::Full(note)])
        .unwrap()
        .build();

    let error = client.new_transaction(faucet.id(), transaction_request).await.unwrap_err();

    assert!(matches!(
        error,
        ClientError::TransactionRequestError(
            TransactionRequestError::TransactionScriptBuilderError(
                TransactionScriptBuilderError::FaucetNoteWithoutAsset
            )
        )
    ));

    let error = TransactionRequestBuilder::pay_to_id(
        PaymentTransactionData::new(vec![], faucet.id(), wallet.id()),
        None,
        NoteType::Public,
        client.rng(),
    )
    .unwrap_err();

    assert!(matches!(
        error,
        TransactionRequestError::TransactionScriptBuilderError(
            TransactionScriptBuilderError::P2IDNoteWithoutAsset
        )
    ));

    let error = TransactionRequestBuilder::pay_to_id(
        PaymentTransactionData::new(
            vec![Asset::Fungible(FungibleAsset::new(faucet.id(), 0).unwrap())],
            faucet.id(),
            wallet.id(),
        ),
        None,
        NoteType::Public,
        client.rng(),
    )
    .unwrap_err();

    assert!(matches!(
        error,
        TransactionRequestError::TransactionScriptBuilderError(
            TransactionScriptBuilderError::P2IDNoteWithoutAsset
        )
    ));
}<|MERGE_RESOLUTION|>--- conflicted
+++ resolved
@@ -328,11 +328,7 @@
 #[tokio::test]
 async fn test_sync_state_mmr() {
     // generate test client with a random store name
-<<<<<<< HEAD
-    let (mut client, rpc_api) = create_test_client().await;
-=======
-    let (mut client, mut rpc_api, keystore) = create_test_client().await;
->>>>>>> 78964e69
+    let (mut client, rpc_api, keystore) = create_test_client().await;
     // Import note and create wallet so that synced notes do not get discarded (due to being
     // irrelevant)
     insert_new_wallet(&mut client, AccountStorageMode::Private, &keystore)
