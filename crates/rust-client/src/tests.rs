--- conflicted
+++ resolved
@@ -244,13 +244,8 @@
     let (mut client, rpc_api) = create_test_client();
 
     // Import first mockchain note as expected
-<<<<<<< HEAD
-    let expected_note = rpc_api.get_note_at(1).note().clone();
-    client.store.insert_input_note(expected_note.clone().into()).unwrap();
-=======
     let expected_note = client.rpc_api.get_note_at(1).note().clone();
     client.store.upsert_input_note(expected_note.clone().into()).unwrap();
->>>>>>> 2bef3454
 
     // assert that we have no consumed nor expected notes prior to syncing state
     assert_eq!(client.get_input_notes(NoteFilter::Consumed).unwrap().len(), 0);
@@ -291,13 +286,8 @@
             storage_mode: AccountStorageMode::Private,
         })
         .unwrap();
-<<<<<<< HEAD
-    for (_, n) in rpc_api.notes.iter() {
-        client.store.insert_input_note(n.note().clone().into()).unwrap();
-=======
     for (_, n) in client.rpc_api.notes.iter() {
         client.store.upsert_input_note(n.note().clone().into()).unwrap();
->>>>>>> 2bef3454
     }
 
     // sync state
