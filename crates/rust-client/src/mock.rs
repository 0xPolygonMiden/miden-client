use alloc::{
    collections::{BTreeMap, BTreeSet},
    sync::Arc,
    vec::Vec,
};
use std::env::temp_dir;

use async_trait::async_trait;
use miden_lib::transaction::TransactionKernel;
use miden_objects::{
    Felt, Word,
    account::{AccountCode, AccountDelta, AccountId},
    asset::{FungibleAsset, NonFungibleAsset},
    block::{BlockHeader, BlockNumber, ProvenBlock},
    crypto::{
        merkle::{Mmr, MmrProof, SmtProof},
        rand::RpoRandomCoin,
    },
    note::{Note, NoteId, NoteLocation, NoteTag, Nullifier},
    testing::{
        account_id::{ACCOUNT_ID_NON_FUNGIBLE_FAUCET_OFF_CHAIN, ACCOUNT_ID_OFF_CHAIN_SENDER},
        note::NoteBuilder,
    },
    transaction::{InputNote, ProvenTransaction},
};
use miden_tx::testing::MockChain;
use rand::{rngs::StdRng, Rng};
use tonic::Response;
use uuid::Uuid;

use crate::{
<<<<<<< HEAD
    keystore::FilesystemKeyStore,
=======
    Client,
    authenticator::{ClientAuthenticator, keystore::FilesystemKeyStore},
>>>>>>> be363f71
    rpc::{
        NodeRpcClient, RpcError,
        domain::{
            account::{AccountDetails, AccountProofs},
            note::{NetworkNote, NoteSyncInfo},
            nullifier::NullifierUpdate,
            sync::StateSyncInfo,
        },
        generated::{
            merkle::MerklePath,
            note::NoteSyncRecord,
            responses::{SyncNoteResponse, SyncStateResponse},
        },
    },
    store::sqlite_store::SqliteStore,
    transaction::ForeignAccount,
};

pub type MockClient = Client<RpoRandomCoin>;

/// Mock RPC API
///
/// This struct implements the RPC API used by the client to communicate with the node. It is
/// intended to be used for testing purposes only.
#[derive(Clone)]
pub struct MockRpcApi {
    pub notes: BTreeMap<NoteId, InputNote>,
    pub blocks: Vec<ProvenBlock>,
    pub mock_chain: MockChain,
}
impl Default for MockRpcApi {
    fn default() -> Self {
        Self::new()
    }
}
impl MockRpcApi {
    /// Creates a new `MockRpcApi` instance with pre-populated blocks and notes.
    pub fn new() -> Self {
        let mock_chain = MockChain::empty();
        let mut api = Self {
            notes: BTreeMap::new(),
            blocks: vec![],
            mock_chain,
        };

        let note_first = NoteBuilder::new(
            ACCOUNT_ID_OFF_CHAIN_SENDER.try_into().unwrap(),
            RpoRandomCoin::new(Word::default()),
        )
        .add_assets([FungibleAsset::mock(20)])
        .build(&TransactionKernel::testing_assembler())
        .unwrap();

        let note_second = NoteBuilder::new(
            ACCOUNT_ID_NON_FUNGIBLE_FAUCET_OFF_CHAIN.try_into().unwrap(),
            RpoRandomCoin::new(Word::default()),
        )
        .add_assets([NonFungibleAsset::mock(&[1, 2, 3])])
        .build(&TransactionKernel::testing_assembler())
        .unwrap();

        api.seal_block(vec![], vec![]); // Block 0
        api.seal_block(vec![note_first], vec![]); // Block 1 - First note
        api.seal_block(vec![], vec![]); // Block 2
        api.seal_block(vec![], vec![]); // Block 3
        api.seal_block(vec![note_second.clone()], vec![]); // Block 4 - Second note
        api.seal_block(vec![], vec![note_second.nullifier()]); // Block 5 - Second note nullifier

        // Collect the notes from the mock_chain
        api.notes = api.mock_chain.available_notes().iter().map(|n| (n.id(), n.clone())).collect();

        api
    }

    /// Seals a block with the given notes and nullifiers.
    fn seal_block(&mut self, notes: Vec<Note>, nullifiers: Vec<miden_objects::note::Nullifier>) {
        for note in notes {
            self.mock_chain.add_pending_note(note);
        }

        for nullifier in nullifiers {
            self.mock_chain.add_nullifier(nullifier);
        }

        let block = self.mock_chain.seal_block(None);
        self.blocks.push(block);
    }

    /// Returns the current MMR of the blockchain.
    pub fn get_mmr(&self) -> Mmr {
        self.blocks.iter().map(ProvenBlock::hash).into()
    }

    /// Retrieves the note at the specified position.
    pub fn get_note_at(&self, pos: usize) -> InputNote {
        self.notes.values().nth(pos).cloned().unwrap()
    }

    /// Returns the chain tip block number.
    fn get_chain_tip_block_num(&self) -> BlockNumber {
        self.blocks.last().map(|b| b.header().block_num()).unwrap()
    }

    /// Retrieves a block by its block number.
    fn get_block_by_num(&self, block_num: BlockNumber) -> Option<&ProvenBlock> {
        self.blocks.get(block_num.as_usize())
    }

    /// Generates a sync state response based on the request block number.
    pub fn get_sync_state_request(&self, request_block_num: BlockNumber) -> SyncStateResponse {
        // Determine the next block number to sync
        let next_block_num = self
            .notes
            .values()
            .filter_map(|n| n.location().map(NoteLocation::block_num))
            .filter(|&n| n > request_block_num)
            .min()
            .unwrap_or_else(|| self.get_chain_tip_block_num());

        // Retrieve the next block
        let Some(next_block) = self.get_block_by_num(next_block_num) else {
            return SyncStateResponse::default();
        };

        // Prepare the MMR delta
        let mmr_delta = self
            .get_mmr()
            .get_delta((request_block_num.as_u32() + 1) as usize, next_block_num.as_usize())
            .ok()
            .map(Into::into);

        // Collect notes that are in the next block
        let notes = self.get_notes_in_block(next_block_num).collect();

        SyncStateResponse {
            chain_tip: self.get_chain_tip_block_num().as_u32(),
            block_header: Some(next_block.header().into()),
            mmr_delta,
            accounts: vec![],
            transactions: vec![],
            notes,
        }
    }

    /// Retrieves notes that are included in the specified block number.
    fn get_notes_in_block(
        &self,
        block_num: BlockNumber,
    ) -> impl Iterator<Item = NoteSyncRecord> + '_ {
        self.notes.values().filter_map(move |note| {
            if note.location().is_some_and(|loc| loc.block_num() == block_num) {
                let proof = note.proof()?;
                Some(NoteSyncRecord {
                    note_index: 0,
                    note_id: Some(note.id().into()),
                    metadata: Some((*note.note().metadata()).into()),
                    merkle_path: Some(proof.note_path().clone().into()),
                })
            } else {
                None
            }
        })
    }
}
use alloc::boxed::Box;
#[async_trait(?Send)]
impl NodeRpcClient for MockRpcApi {
    async fn sync_notes(
        &mut self,
        _block_num: BlockNumber,
        _note_tags: &[NoteTag],
    ) -> Result<NoteSyncInfo, RpcError> {
        let response = SyncNoteResponse {
            chain_tip: u32::try_from(self.blocks.len()).expect("block number overflow"),
            notes: vec![],
            block_header: Some(self.blocks.last().unwrap().header().into()),
            mmr_path: Some(MerklePath::default()),
        };
        let response = Response::new(response.clone());
        response.into_inner().try_into()
    }

    /// Executes the specified sync state request and returns the response.
    async fn sync_state(
        &mut self,
        block_num: BlockNumber,
        _account_ids: &[AccountId],
        _note_tags: &[NoteTag],
    ) -> Result<StateSyncInfo, RpcError> {
        // Match request -> response through block_num
        let response = self.get_sync_state_request(block_num);

        Ok(response.try_into().unwrap())
    }

    /// Creates and executes a [GetBlockHeaderByNumberRequest].
    /// Only used for retrieving genesis block right now so that's the only case we need to cover.
    async fn get_block_header_by_number(
        &mut self,
        block_num: Option<BlockNumber>,
        include_mmr_proof: bool,
    ) -> Result<(BlockHeader, Option<MmrProof>), RpcError> {
        if block_num == Some(0.into()) {
            return Ok((self.blocks.first().unwrap().header().clone(), None));
        }
        let block = self
            .blocks
            .iter()
            .find(|b| b.header().block_num() == block_num.unwrap())
            .unwrap();

        let mmr_proof = if include_mmr_proof {
            Some(self.get_mmr().open(block_num.unwrap().as_usize()).unwrap())
        } else {
            None
        };

        Ok((block.header().clone(), mmr_proof))
    }

    async fn get_notes_by_id(&mut self, note_ids: &[NoteId]) -> Result<Vec<NetworkNote>, RpcError> {
        // assume all private notes for now
        let hit_notes = note_ids.iter().filter_map(|id| self.notes.get(id));
        let mut return_notes = vec![];
        for note in hit_notes {
            return_notes.push(NetworkNote::Private(
                note.id(),
                *note.note().metadata(),
                note.proof().expect("Note should have an inclusion proof").clone(),
            ));
        }
        Ok(return_notes)
    }

    async fn submit_proven_transaction(
        &mut self,
        _proven_transaction: ProvenTransaction,
    ) -> std::result::Result<(), RpcError> {
        // TODO: add some basic validations to test error cases
        Ok(())
    }

    async fn get_account_details(
        &mut self,
        _account_id: AccountId,
    ) -> Result<AccountDetails, RpcError> {
        unimplemented!("shouldn't be used for now")
    }

    async fn get_account_proofs(
        &mut self,
        _account_ids: &BTreeSet<ForeignAccount>,
        _code_commitments: Vec<AccountCode>,
    ) -> Result<AccountProofs, RpcError> {
        // TODO: Implement fully
        Ok((self.blocks.last().unwrap().header().block_num(), vec![]))
    }

    async fn check_nullifiers_by_prefix(
        &mut self,
        _prefix: &[u16],
        _block_num: BlockNumber,
    ) -> Result<Vec<NullifierUpdate>, RpcError> {
        // Always return an empty list for now since it's only used when importing
        Ok(vec![])
    }

    async fn check_nullifiers(
        &mut self,
        _nullifiers: &[Nullifier],
    ) -> Result<Vec<SmtProof>, RpcError> {
        unimplemented!("shouldn't be used for now")
    }

    async fn get_account_state_delta(
        &mut self,
        _account_id: AccountId,
        _from_block: BlockNumber,
        _to_block: BlockNumber,
    ) -> Result<AccountDelta, RpcError> {
        unimplemented!("shouldn't be used for now")
    }

    async fn get_block_by_number(
        &mut self,
        block_num: BlockNumber,
    ) -> Result<ProvenBlock, RpcError> {
        let block = self
            .blocks
            .iter()
            .find(|b| b.header().block_num() == block_num)
            .unwrap()
            .clone();

        Ok(block)
    }
}

// HELPERS
// ================================================================================================

pub async fn create_test_client() -> (MockClient, MockRpcApi, FilesystemKeyStore<StdRng>) {
    let store = SqliteStore::new(create_test_store_path()).await.unwrap();
    let store = Arc::new(store);

    let mut rng = rand::thread_rng();
    let coin_seed: [u64; 4] = rng.r#gen();

    let rng = RpoRandomCoin::new(coin_seed.map(Felt::new));

    let keystore: FilesystemKeyStore<StdRng> =
        FilesystemKeyStore::<StdRng>::new(temp_dir()).unwrap();

    let rpc_api = MockRpcApi::new();
    let boxed_rpc_api = Box::new(rpc_api.clone());

    let client = MockClient::new(boxed_rpc_api, rng, store, Arc::new(keystore.clone()), true);
    (client, rpc_api, keystore)
}

pub fn create_test_store_path() -> std::path::PathBuf {
    let mut temp_file = temp_dir();
    temp_file.push(format!("{}.sqlite3", Uuid::new_v4()));
    temp_file
}<|MERGE_RESOLUTION|>--- conflicted
+++ resolved
@@ -29,12 +29,7 @@
 use uuid::Uuid;
 
 use crate::{
-<<<<<<< HEAD
     keystore::FilesystemKeyStore,
-=======
-    Client,
-    authenticator::{ClientAuthenticator, keystore::FilesystemKeyStore},
->>>>>>> be363f71
     rpc::{
         NodeRpcClient, RpcError,
         domain::{
