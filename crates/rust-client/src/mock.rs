use alloc::{
    collections::{BTreeMap, BTreeSet},
    sync::Arc,
    vec::Vec,
};
use std::env::temp_dir;

use async_trait::async_trait;
use miden_lib::transaction::TransactionKernel;
use miden_objects::{
    account::{AccountCode, AccountId},
    asset::{FungibleAsset, NonFungibleAsset},
    block::{BlockHeader, BlockNumber, ProvenBlock},
    crypto::{
        merkle::{Mmr, MmrProof},
        rand::RpoRandomCoin,
    },
    note::{Note, NoteId, NoteLocation, NoteTag},
    testing::{
        account_id::{ACCOUNT_ID_NON_FUNGIBLE_FAUCET_OFF_CHAIN, ACCOUNT_ID_OFF_CHAIN_SENDER},
        note::NoteBuilder,
    },
    transaction::{InputNote, ProvenTransaction},
    Felt, Word,
};
use miden_tx::testing::MockChain;
use rand::Rng;
use tonic::{
    codec::{Codec, ProstCodec},
    Response, Streaming,
};
use uuid::Uuid;

use crate::{
    authenticator::{keystore::FilesystemKeyStore, ClientAuthenticator},
    rpc::{
        domain::{
            account::{AccountDetails, AccountProofs},
            note::{NetworkNote, NoteSyncInfo},
<<<<<<< HEAD
=======
            nullifier::NullifierUpdate,
            sync::StateSyncInfo,
>>>>>>> 9c995790
        },
        generated::{
            merkle::MerklePath,
            note::NoteSyncRecord,
            responses::{SyncNoteResponse, SyncStateResponse},
        },
        NodeRpcClient, RpcError,
    },
    store::sqlite_store::SqliteStore,
    sync::{on_note_received, StateSync},
    tonic_mock::MockBody,
    transaction::ForeignAccount,
    Client,
};

pub type MockClient = Client<RpoRandomCoin>;

/// Mock RPC API
///
/// This struct implements the RPC API used by the client to communicate with the node. It is
/// intended to be used for testing purposes only.
#[derive(Clone)]
pub struct MockRpcApi {
    pub notes: BTreeMap<NoteId, InputNote>,
    pub blocks: Vec<ProvenBlock>,
    pub mock_chain: MockChain,
}
impl Default for MockRpcApi {
    fn default() -> Self {
        Self::new()
    }
}
impl MockRpcApi {
    /// Creates a new `MockRpcApi` instance with pre-populated blocks and notes.
    pub fn new() -> Self {
        let mock_chain = MockChain::empty();
        let mut api = Self {
            notes: BTreeMap::new(),
            blocks: vec![],
            mock_chain,
        };

        let note_first = NoteBuilder::new(
            ACCOUNT_ID_OFF_CHAIN_SENDER.try_into().unwrap(),
            RpoRandomCoin::new(Word::default()),
        )
        .add_assets([FungibleAsset::mock(20)])
        .build(&TransactionKernel::testing_assembler())
        .unwrap();

        let note_second = NoteBuilder::new(
            ACCOUNT_ID_NON_FUNGIBLE_FAUCET_OFF_CHAIN.try_into().unwrap(),
            RpoRandomCoin::new(Word::default()),
        )
        .add_assets([NonFungibleAsset::mock(&[1, 2, 3])])
        .build(&TransactionKernel::testing_assembler())
        .unwrap();

        api.seal_block(vec![], vec![]); // Block 0
        api.seal_block(vec![note_first], vec![]); // Block 1 - First note
        api.seal_block(vec![], vec![]); // Block 2
        api.seal_block(vec![], vec![]); // Block 3
        api.seal_block(vec![note_second.clone()], vec![]); // Block 4 - Second note
        api.seal_block(vec![], vec![note_second.nullifier()]); // Block 5 - Second note nullifier

        // Collect the notes from the mock_chain
        api.notes = api.mock_chain.available_notes().iter().map(|n| (n.id(), n.clone())).collect();

        api
    }

    /// Seals a block with the given notes and nullifiers.
    fn seal_block(&mut self, notes: Vec<Note>, nullifiers: Vec<miden_objects::note::Nullifier>) {
        for note in notes {
            self.mock_chain.add_pending_note(note);
        }

        for nullifier in nullifiers {
            self.mock_chain.add_nullifier(nullifier);
        }

        let block = self.mock_chain.seal_block(None);
        self.blocks.push(block);
    }

    /// Returns the current MMR of the blockchain.
    pub fn get_mmr(&self) -> Mmr {
        self.blocks.iter().map(ProvenBlock::hash).into()
    }

    /// Retrieves the note at the specified position.
    pub fn get_note_at(&self, pos: usize) -> InputNote {
        self.notes.values().nth(pos).cloned().unwrap()
    }

    /// Returns the chain tip block number.
    fn get_chain_tip_block_num(&self) -> BlockNumber {
        self.blocks.last().map(|b| b.header().block_num()).unwrap()
    }

    /// Retrieves a block by its block number.
    fn get_block_by_num(&self, block_num: BlockNumber) -> Option<&ProvenBlock> {
        self.blocks.get(block_num.as_usize())
    }

    /// Generates a sync state response based on the request block number.
    pub fn get_sync_state_request(&self, request_block_num: BlockNumber) -> SyncStateResponse {
        // Determine the next block number to sync
        let next_block_num = self
            .notes
            .values()
            .filter_map(|n| n.location().map(NoteLocation::block_num))
            .filter(|&n| n > request_block_num)
            .min()
            .unwrap_or_else(|| self.get_chain_tip_block_num());

        // Retrieve the next block
        let Some(next_block) = self.get_block_by_num(next_block_num) else {
            return SyncStateResponse::default();
        };

        // Prepare the MMR delta
        let mmr_delta = self
            .get_mmr()
            .get_delta((request_block_num.as_u32() + 1) as usize, next_block_num.as_usize())
            .ok()
            .map(Into::into);

        // Collect notes that are in the next block
        let notes = self.get_notes_in_block(next_block_num).collect();

        SyncStateResponse {
            block_header: Some(next_block.header().into()),
            mmr_delta,
            accounts: vec![],
            transactions: vec![],
            notes,
        }
    }

    /// Retrieves notes that are included in the specified block number.
    fn get_notes_in_block(
        &self,
        block_num: BlockNumber,
    ) -> impl Iterator<Item = NoteSyncRecord> + '_ {
        self.notes.values().filter_map(move |note| {
            if note.location().is_some_and(|loc| loc.block_num() == block_num) {
                let proof = note.proof()?;
                Some(NoteSyncRecord {
                    note_index: 0,
                    note_id: Some(note.id().into()),
                    metadata: Some((*note.note().metadata()).into()),
                    merkle_path: Some(proof.note_path().clone().into()),
                })
            } else {
                None
            }
        })
    }
}
use alloc::boxed::Box;
#[async_trait(?Send)]
impl NodeRpcClient for MockRpcApi {
    async fn sync_notes(
        &self,
        _block_num: BlockNumber,
        _note_tags: &[NoteTag],
    ) -> Result<NoteSyncInfo, RpcError> {
        let response = SyncNoteResponse {
            chain_tip: u32::try_from(self.blocks.len()).expect("block number overflow"),
            notes: vec![],
            block_header: Some(self.blocks.last().unwrap().header().into()),
            mmr_path: Some(MerklePath::default()),
        };
        let response = Response::new(response.clone());
        response.into_inner().try_into()
    }

    /// Executes the specified sync state request and returns the response.
    async fn sync_state(
        &self,
        block_num: BlockNumber,
        _account_ids: &[AccountId],
        _note_tags: &[NoteTag],
<<<<<<< HEAD
    ) -> Result<Streaming<SyncStateResponse>, RpcError> {
        // Collect sync responses for each block until the chain tip
        let mut sync_responses = vec![];
        let mut next_block = block_num;

        for block in &self.blocks[block_num.as_usize()..] {
            let block_num = block.header().block_num();
            if block_num == self.get_chain_tip_block_num() {
                break;
            } else if block_num == next_block {
                let update = self.get_sync_state_request(block_num);
                next_block = update.block_header.unwrap().block_num.into();
                sync_responses.push(update);
            }
        }
        let mut codec = ProstCodec::<SyncStateResponse, _>::default();
        let body = MockBody::new(sync_responses);
=======
    ) -> Result<StateSyncInfo, RpcError> {
        // Match request -> response through block_num
        let response = self.get_sync_state_request(block_num);
>>>>>>> 9c995790

        Ok(Streaming::new_empty(codec.decoder(), body))
    }

    /// Creates and executes a [GetBlockHeaderByNumberRequest].
    /// Only used for retrieving genesis block right now so that's the only case we need to cover.
    async fn get_block_header_by_number(
        &self,
        block_num: Option<BlockNumber>,
        include_mmr_proof: bool,
    ) -> Result<(BlockHeader, Option<MmrProof>), RpcError> {
        if block_num == Some(0.into()) {
            return Ok((self.blocks.first().unwrap().header(), None));
        }
        let block = self
            .blocks
            .iter()
            .find(|b| b.header().block_num() == block_num.unwrap())
            .unwrap();

        let mmr_proof = if include_mmr_proof {
            Some(self.get_mmr().open(block_num.unwrap().as_usize()).unwrap())
        } else {
            None
        };

        Ok((block.header(), mmr_proof))
    }

    async fn get_notes_by_id(&self, note_ids: &[NoteId]) -> Result<Vec<NetworkNote>, RpcError> {
        // assume all private notes for now
        let hit_notes = note_ids.iter().filter_map(|id| self.notes.get(id));
        let mut return_notes = vec![];
        for note in hit_notes {
            return_notes.push(NetworkNote::Private(
                note.id(),
                *note.note().metadata(),
                note.proof().expect("Note should have an inclusion proof").clone(),
            ));
        }
        Ok(return_notes)
    }

    async fn submit_proven_transaction(
        &self,
        _proven_transaction: ProvenTransaction,
    ) -> std::result::Result<(), RpcError> {
        // TODO: add some basic validations to test error cases
        Ok(())
    }

    async fn get_account_update(&self, _account_id: AccountId) -> Result<AccountDetails, RpcError> {
        panic!("shouldn't be used for now")
    }

    async fn get_account_proofs(
        &self,
        _: &BTreeSet<ForeignAccount>,
        _code_commitments: Vec<AccountCode>,
    ) -> Result<AccountProofs, RpcError> {
        // TODO: Implement fully
        Ok((self.blocks.last().unwrap().header().block_num(), vec![]))
    }

    async fn check_nullifiers_by_prefix(
        &self,
<<<<<<< HEAD
        prefix: &[u16],
        block_num: BlockNumber,
    ) -> Result<Vec<(miden_objects::note::Nullifier, u32)>, RpcError> {
        let mut nullifiers = vec![];
        for block in &self.blocks[block_num.as_usize()..] {
            let new_nullifiers = block
                .created_nullifiers()
                .iter()
                .filter(|n| prefix.contains(&n.prefix()))
                .map(|n| (*n, block.header().block_num().as_u32()));
            nullifiers.extend(new_nullifiers);
        }
        Ok(nullifiers)
=======
        _prefix: &[u16],
        _block_num: BlockNumber,
    ) -> Result<Vec<NullifierUpdate>, RpcError> {
        // Always return an empty list for now since it's only used when importing
        Ok(vec![])
>>>>>>> 9c995790
    }
}

// HELPERS
// ================================================================================================

pub async fn create_test_client() -> (MockClient, MockRpcApi, FilesystemKeyStore) {
    let store = SqliteStore::new(create_test_store_path()).await.unwrap();
    let store = Arc::new(store);

    let mut rng = rand::thread_rng();
    let coin_seed: [u64; 4] = rng.gen();

    let rng = RpoRandomCoin::new(coin_seed.map(Felt::new));

    let keystore = FilesystemKeyStore::new(temp_dir()).unwrap();

    let authenticator = Arc::new(ClientAuthenticator::new(rng, keystore.clone()));
    let rpc_api = MockRpcApi::new();
    let arc_rpc_api = Arc::new(rpc_api.clone());

    let state_sync_component = StateSync::new(
        arc_rpc_api.clone(),
        Box::new({
            let store_clone = store.clone();
            move |committed_note, public_note| {
                Box::pin(on_note_received(store_clone.clone(), committed_note, public_note))
            }
        }),
    );

    let client =
        MockClient::new(arc_rpc_api, rng, store, authenticator, state_sync_component, true);
    (client, rpc_api, keystore)
}

pub fn create_test_store_path() -> std::path::PathBuf {
    let mut temp_file = temp_dir();
    temp_file.push(format!("{}.sqlite3", Uuid::new_v4()));
    temp_file
}<|MERGE_RESOLUTION|>--- conflicted
+++ resolved
@@ -37,11 +37,7 @@
         domain::{
             account::{AccountDetails, AccountProofs},
             note::{NetworkNote, NoteSyncInfo},
-<<<<<<< HEAD
-=======
             nullifier::NullifierUpdate,
-            sync::StateSyncInfo,
->>>>>>> 9c995790
         },
         generated::{
             merkle::MerklePath,
@@ -226,7 +222,6 @@
         block_num: BlockNumber,
         _account_ids: &[AccountId],
         _note_tags: &[NoteTag],
-<<<<<<< HEAD
     ) -> Result<Streaming<SyncStateResponse>, RpcError> {
         // Collect sync responses for each block until the chain tip
         let mut sync_responses = vec![];
@@ -244,11 +239,6 @@
         }
         let mut codec = ProstCodec::<SyncStateResponse, _>::default();
         let body = MockBody::new(sync_responses);
-=======
-    ) -> Result<StateSyncInfo, RpcError> {
-        // Match request -> response through block_num
-        let response = self.get_sync_state_request(block_num);
->>>>>>> 9c995790
 
         Ok(Streaming::new_empty(codec.decoder(), body))
     }
@@ -315,27 +305,19 @@
 
     async fn check_nullifiers_by_prefix(
         &self,
-<<<<<<< HEAD
         prefix: &[u16],
         block_num: BlockNumber,
-    ) -> Result<Vec<(miden_objects::note::Nullifier, u32)>, RpcError> {
+    ) -> Result<Vec<NullifierUpdate>, RpcError> {
         let mut nullifiers = vec![];
         for block in &self.blocks[block_num.as_usize()..] {
-            let new_nullifiers = block
-                .created_nullifiers()
-                .iter()
-                .filter(|n| prefix.contains(&n.prefix()))
-                .map(|n| (*n, block.header().block_num().as_u32()));
-            nullifiers.extend(new_nullifiers);
+            let new_nullifiers =
+                block.created_nullifiers().iter().filter(|n| prefix.contains(&n.prefix()));
+            nullifiers.extend(new_nullifiers.map(|n| NullifierUpdate {
+                nullifier: *n,
+                block_num: block.header().block_num().as_u32(),
+            }));
         }
         Ok(nullifiers)
-=======
-        _prefix: &[u16],
-        _block_num: BlockNumber,
-    ) -> Result<Vec<NullifierUpdate>, RpcError> {
-        // Always return an empty list for now since it's only used when importing
-        Ok(vec![])
->>>>>>> 9c995790
     }
 }
 
