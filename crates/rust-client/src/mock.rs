--- conflicted
+++ resolved
@@ -301,581 +301,6 @@
 // HELPERS
 // ================================================================================================
 
-<<<<<<< HEAD
-/// Generates genesis block header, mock sync state requests and responses
-fn create_mock_sync_state_request_for_account_and_notes(
-    account_id: AccountId,
-    output_notes: &[Note],
-    consumed_notes: &[InputNote],
-    genesis_block: &BlockHeader,
-    mmr_delta: Option<Vec<MmrDelta>>,
-    tracked_block_headers: Option<Vec<BlockHeader>>,
-) -> BTreeMap<u32, SyncStateResponse> {
-    let mut requests: BTreeMap<u32, SyncStateResponse> = BTreeMap::new();
-
-    let accounts = vec![ProtoAccountId { id: u64::from(account_id) }];
-
-    let nullifiers: Vec<u32> = consumed_notes
-        .iter()
-        .map(|note| get_nullifier_prefix(&note.note().nullifier()) as u32)
-        .collect();
-
-    let account = get_account_with_default_account_code(account_id, Word::default(), None);
-
-    // This assumes the callee provides either both `tracked_block_headers` and `mmr_delta` are
-    // provided or not provided
-    let (tracked_block_headers, mmr_delta) =
-        if let Some(tracked_block_headers) = tracked_block_headers {
-            (tracked_block_headers, mmr_delta.unwrap())
-        } else {
-            let mut mocked_tracked_headers = vec![
-                BlockHeader::mock(8, None, None, &[], TransactionKernel::kernel_root()),
-                BlockHeader::mock(10, None, None, &[], TransactionKernel::kernel_root()),
-            ];
-
-            let all_mocked_block_headers = vec![
-                *genesis_block,
-                BlockHeader::mock(1, None, None, &[], TransactionKernel::kernel_root()),
-                BlockHeader::mock(2, None, None, &[], TransactionKernel::kernel_root()),
-                BlockHeader::mock(3, None, None, &[], TransactionKernel::kernel_root()),
-                BlockHeader::mock(4, None, None, &[], TransactionKernel::kernel_root()),
-                BlockHeader::mock(5, None, None, &[], TransactionKernel::kernel_root()),
-                BlockHeader::mock(6, None, None, &[], TransactionKernel::kernel_root()),
-                BlockHeader::mock(7, None, None, &[], TransactionKernel::kernel_root()),
-                mocked_tracked_headers[0],
-                BlockHeader::mock(9, None, None, &[], TransactionKernel::kernel_root()),
-                mocked_tracked_headers[1],
-            ];
-
-            let mut mmr = Mmr::default();
-            let mut mocked_mmr_deltas = vec![];
-
-            for (block_num, block_header) in all_mocked_block_headers.iter().enumerate() {
-                if block_num == 8 {
-                    mocked_mmr_deltas.push(mmr.get_delta(1, mmr.forest()).unwrap());
-                }
-                if block_num == 10 {
-                    // Fix mocked block chain root
-                    mocked_tracked_headers[1] = BlockHeader::mock(
-                        10,
-                        Some(mmr.peaks(mmr.forest()).unwrap().hash_peaks()),
-                        None,
-                        &[],
-                        TransactionKernel::kernel_root(),
-                    );
-                    mocked_mmr_deltas.push(mmr.get_delta(9, mmr.forest()).unwrap());
-                }
-                mmr.add(block_header.hash());
-            }
-
-            (mocked_tracked_headers, mocked_mmr_deltas)
-        };
-
-    let chain_tip = tracked_block_headers.last().map(|header| header.block_num()).unwrap_or(10);
-    let mut deltas_iter = mmr_delta.into_iter();
-    let mut created_notes_iter = output_notes.iter();
-
-    for (block_order, block_header) in tracked_block_headers.iter().enumerate() {
-        let request = SyncStateRequest {
-            block_num: if block_order == 0 {
-                0
-            } else {
-                tracked_block_headers[block_order - 1].block_num()
-            },
-            account_ids: accounts.clone(),
-            note_tags: vec![],
-            nullifiers: nullifiers.clone(),
-        };
-
-        let metadata = generated::note::NoteMetadata {
-            sender: Some(account.id().into()),
-            note_type: NoteType::Private as u32,
-            execution_hint: NoteExecutionHint::none().into(),
-            tag: NoteTag::for_local_use_case(1u16, 0u16).unwrap().into(),
-            aux: Default::default(),
-        };
-
-        // create a state sync response
-        let response = SyncStateResponse {
-            chain_tip,
-            mmr_delta: deltas_iter.next().map(generated::mmr::MmrDelta::from),
-            block_header: Some(NodeBlockHeader::from(*block_header)),
-            accounts: vec![],
-            notes: vec![NoteSyncRecord {
-                note_index: 0,
-                note_id: Some(created_notes_iter.next().unwrap().id().into()),
-                metadata: Some(metadata),
-                merkle_path: Some(generated::merkle::MerklePath::default()),
-            }],
-            nullifiers: vec![NullifierUpdate {
-                nullifier: Some(consumed_notes.first().unwrap().note().nullifier().inner().into()),
-                block_num: 7,
-            }],
-            transactions: vec![],
-        };
-        requests.insert(request.block_num, response);
-    }
-
-    requests
-}
-
-/// Generates mock sync state requests and responses
-#[allow(clippy::type_complexity)]
-fn generate_state_sync_mock_requests() -> (
-    BlockHeader,
-    BTreeMap<u32, SyncStateResponse>,
-    BTreeMap<NoteId, InputNote>,
-    Mmr,
-    Vec<BlockHeader>,
-) {
-    let account_id = AccountId::try_from(ACCOUNT_ID_REGULAR).unwrap();
-
-    // create sync state requests
-    let assembler = TransactionKernel::assembler();
-    let (consumed_notes, created_notes) = mock_notes(assembler);
-    let (mmr, input_notes, blocks, ..) = mock_full_chain_mmr_and_notes(consumed_notes);
-
-    let genesis_block = BlockHeader::mock(0, None, None, &[], TransactionKernel::kernel_root());
-
-    let state_sync_request_responses = create_mock_sync_state_request_for_account_and_notes(
-        account_id,
-        &created_notes,
-        &input_notes,
-        &genesis_block,
-        None,
-        None,
-    );
-    let input_notes = input_notes.iter().map(|n| (n.note().id(), n.clone())).collect();
-    (genesis_block, state_sync_request_responses, input_notes, mmr, blocks)
-}
-
-pub fn mock_full_chain_mmr_and_notes(
-    consumed_notes: Vec<Note>,
-) -> (Mmr, Vec<InputNote>, Vec<BlockHeader>, Vec<MmrDelta>) {
-    // TODO: Consider how to better represent note authentication data.
-    // we use the index for both the block number and the leaf index in the note tree
-    let tree_entries = consumed_notes
-        .iter()
-        .enumerate()
-        .map(|(index, note)| (BlockNoteIndex::new(1, index).unwrap(), note.id(), *note.metadata()));
-    let note_tree = BlockNoteTree::with_entries(tree_entries).unwrap();
-
-    let mut mmr_deltas = Vec::new();
-
-    // create a dummy chain of block headers
-    let block_chain = vec![
-        BlockHeader::mock(0, None, None, &[], TransactionKernel::kernel_root()),
-        BlockHeader::mock(1, None, None, &[], TransactionKernel::kernel_root()),
-        BlockHeader::mock(2, None, Some(note_tree.root()), &[], TransactionKernel::kernel_root()),
-        BlockHeader::mock(3, None, None, &[], TransactionKernel::kernel_root()),
-        BlockHeader::mock(4, None, None, &[], TransactionKernel::kernel_root()),
-        BlockHeader::mock(5, None, None, &[], TransactionKernel::kernel_root()),
-        BlockHeader::mock(6, None, None, &[], TransactionKernel::kernel_root()),
-    ];
-
-    // instantiate and populate MMR
-    let mut mmr = Mmr::default();
-    for (block_num, block_header) in block_chain.iter().enumerate() {
-        if block_num == 2 {
-            mmr_deltas.push(mmr.get_delta(1, mmr.forest()).unwrap());
-        }
-        if block_num == 4 {
-            mmr_deltas.push(mmr.get_delta(3, mmr.forest()).unwrap());
-        }
-        if block_num == 6 {
-            mmr_deltas.push(mmr.get_delta(5, mmr.forest()).unwrap());
-        }
-        mmr.add(block_header.hash());
-    }
-
-    // set origin for consumed notes using chain and block data
-    let recorded_notes = consumed_notes
-        .into_iter()
-        .enumerate()
-        .map(|(index, note)| {
-            let block_header = &block_chain[2];
-            InputNote::authenticated(
-                note,
-                NoteInclusionProof::new(
-                    block_header.block_num(),
-                    index.try_into().unwrap(),
-                    note_tree.get_note_path(BlockNoteIndex::new(1, index).unwrap()),
-                )
-                .unwrap(),
-            )
-        })
-        .collect::<Vec<_>>();
-
-    (mmr, recorded_notes, block_chain, mmr_deltas)
-}
-
-/// inserts mock note and account data into the client and returns the last block header of mocked
-/// chain
-pub async fn insert_mock_data(client: &mut MockClient) -> Vec<BlockHeader> {
-    // mock notes
-    let account = get_account_with_default_account_code(
-        AccountId::try_from(ACCOUNT_ID_REGULAR_ACCOUNT_UPDATABLE_CODE_ON_CHAIN).unwrap(),
-        Word::default(),
-        None,
-    );
-
-    let init_seed: [u8; 32] = [0; 32];
-    let account_seed = get_account_seed_single(
-        init_seed,
-        account.account_type(),
-        miden_objects::accounts::AccountStorageMode::Private,
-        account.code().commitment(),
-        account.storage().commitment(),
-    )
-    .unwrap();
-
-    let assembler = TransactionKernel::assembler();
-    let (consumed_notes, created_notes) = mock_notes(assembler);
-    let (_mmr, consumed_notes, tracked_block_headers, mmr_deltas) =
-        mock_full_chain_mmr_and_notes(consumed_notes);
-
-    let tracked_block_headers =
-        vec![tracked_block_headers[2], tracked_block_headers[4], tracked_block_headers[6]];
-
-    // insert notes into database
-    for note in consumed_notes.clone() {
-        let note: InputNoteRecord = note.into();
-        client
-            .import_note(NoteFile::NoteWithProof(
-                note.clone().try_into().unwrap(),
-                note.inclusion_proof().unwrap().clone(),
-            ))
-            .await
-            .unwrap();
-    }
-
-    // insert notes into database
-    for note in created_notes.clone() {
-        let note: InputNoteRecord = note.into();
-        let tag = note.metadata().unwrap().tag();
-        client.add_note_tag(tag).unwrap();
-        client
-            .import_note(NoteFile::NoteDetails {
-                details: note.into(),
-                tag: Some(tag),
-                after_block_num: 0,
-            })
-            .await
-            .unwrap();
-    }
-
-    // insert account
-    let secret_key = SecretKey::new();
-    client
-        .insert_account(&account, Some(account_seed), &AuthSecretKey::RpoFalcon512(secret_key))
-        .unwrap();
-
-    let genesis_block = BlockHeader::mock(0, None, None, &[], TransactionKernel::kernel_root());
-
-    client.rpc_api().state_sync_requests = create_mock_sync_state_request_for_account_and_notes(
-        account.id(),
-        &created_notes,
-        &consumed_notes,
-        &genesis_block,
-        Some(mmr_deltas),
-        Some(tracked_block_headers.clone()),
-    );
-
-    tracked_block_headers
-}
-
-pub async fn create_mock_transaction(client: &mut MockClient) {
-    let key_pair = SecretKey::new();
-    let auth_scheme: miden_lib::AuthScheme =
-        miden_lib::AuthScheme::RpoFalcon512 { pub_key: key_pair.public_key() };
-
-    let mut rng = rand::thread_rng();
-    // we need to use an initial seed to create the wallet account
-    let init_seed: [u8; 32] = rand::Rng::gen(&mut rng);
-
-    let (sender_account, seed) = miden_lib::accounts::wallets::create_basic_wallet(
-        init_seed,
-        auth_scheme,
-        AccountType::RegularAccountImmutableCode,
-        AccountStorageMode::Private,
-    )
-    .unwrap();
-
-    client
-        .insert_account(&sender_account, Some(seed), &AuthSecretKey::RpoFalcon512(key_pair))
-        .unwrap();
-
-    let key_pair = SecretKey::new();
-    let auth_scheme: miden_lib::AuthScheme =
-        miden_lib::AuthScheme::RpoFalcon512 { pub_key: key_pair.public_key() };
-
-    let mut rng = rand::thread_rng();
-    // we need to use an initial seed to create the wallet account
-    let init_seed: [u8; 32] = rand::Rng::gen(&mut rng);
-
-    let (target_account, seed) = miden_lib::accounts::wallets::create_basic_wallet(
-        init_seed,
-        auth_scheme,
-        AccountType::RegularAccountImmutableCode,
-        AccountStorageMode::Private,
-    )
-    .unwrap();
-
-    client
-        .insert_account(&target_account, Some(seed), &AuthSecretKey::RpoFalcon512(key_pair))
-        .unwrap();
-
-    let key_pair = SecretKey::new();
-    let auth_scheme: miden_lib::AuthScheme =
-        miden_lib::AuthScheme::RpoFalcon512 { pub_key: key_pair.public_key() };
-
-    let mut rng = rand::thread_rng();
-    // we need to use an initial seed to create the wallet account
-    let init_seed: [u8; 32] = rand::Rng::gen(&mut rng);
-
-    let max_supply = 10000u64.to_le_bytes();
-
-    let (faucet, seed) = miden_lib::accounts::faucets::create_basic_fungible_faucet(
-        init_seed,
-        miden_objects::assets::TokenSymbol::new("MOCK").unwrap(),
-        4u8,
-        Felt::try_from(max_supply.as_slice()).unwrap(),
-        AccountStorageMode::Private,
-        auth_scheme,
-    )
-    .unwrap();
-
-    client
-        .insert_account(&faucet, Some(seed), &AuthSecretKey::RpoFalcon512(key_pair))
-        .unwrap();
-
-    let asset: miden_objects::assets::Asset = FungibleAsset::new(faucet.id(), 5u64).unwrap().into();
-    let payment_data =
-        PaymentTransactionData::new(vec![asset], sender_account.id(), target_account.id());
-    // Insert a P2ID transaction object
-
-    let transaction_request =
-        TransactionRequest::pay_to_id(payment_data, None, NoteType::Private, client.rng()).unwrap();
-    let transaction_execution_result =
-        client.new_transaction(sender_account.id(), transaction_request).unwrap();
-
-    client.submit_transaction(transaction_execution_result).await.unwrap();
-}
-
-pub fn mock_notes(assembler: Assembler) -> (Vec<Note>, Vec<Note>) {
-    const ACCOUNT_ID_FUNGIBLE_FAUCET_ON_CHAIN_1: u64 =
-        0b1010010001111111010110100011011110101011010001101111110110111100u64;
-    const ACCOUNT_ID_FUNGIBLE_FAUCET_ON_CHAIN_2: u64 =
-        0b1010000101101010101101000110111101010110100011011110100011011101u64;
-    const ACCOUNT_ID_FUNGIBLE_FAUCET_ON_CHAIN_3: u64 =
-        0b1010011001011010101101000110111101010110100011011101000110111100u64;
-    // Note Assets
-    let faucet_id_1 = AccountId::try_from(ACCOUNT_ID_FUNGIBLE_FAUCET_ON_CHAIN_1).unwrap();
-    let faucet_id_2 = AccountId::try_from(ACCOUNT_ID_FUNGIBLE_FAUCET_ON_CHAIN_2).unwrap();
-    let faucet_id_3 = AccountId::try_from(ACCOUNT_ID_FUNGIBLE_FAUCET_ON_CHAIN_3).unwrap();
-    let fungible_asset_1: Asset = FungibleAsset::new(faucet_id_1, 100).unwrap().into();
-    let fungible_asset_2: Asset = FungibleAsset::new(faucet_id_2, 150).unwrap().into();
-    let fungible_asset_3: Asset = FungibleAsset::new(faucet_id_3, 7).unwrap().into();
-
-    // Sender account
-    let sender = AccountId::try_from(ACCOUNT_ID_REGULAR).unwrap();
-
-    // CREATED NOTES
-    // --------------------------------------------------------------------------------------------
-    // create note script
-    let note_script = NoteScript::compile("begin push.1 drop end", assembler.clone()).unwrap();
-
-    let note_tag: NoteTag =
-        NoteTag::from_account_id(sender, miden_objects::notes::NoteExecutionMode::Local).unwrap();
-
-    // Created Notes
-    const SERIAL_NUM_4: Word = [Felt::new(13), Felt::new(14), Felt::new(15), Felt::new(16)];
-    let note_metadata = NoteMetadata::new(
-        sender,
-        NoteType::Private,
-        note_tag,
-        NoteExecutionHint::None,
-        Default::default(),
-    )
-    .unwrap();
-    let note_assets = NoteAssets::new(vec![fungible_asset_1]).unwrap();
-    let note_recipient =
-        NoteRecipient::new(SERIAL_NUM_4, note_script.clone(), NoteInputs::new(vec![]).unwrap());
-
-    let created_note_1 = Note::new(note_assets, note_metadata, note_recipient);
-
-    const SERIAL_NUM_5: Word = [Felt::new(17), Felt::new(18), Felt::new(19), Felt::new(20)];
-    let note_metadata = NoteMetadata::new(
-        sender,
-        NoteType::Private,
-        note_tag,
-        NoteExecutionHint::None,
-        Default::default(),
-    )
-    .unwrap();
-    let note_recipient =
-        NoteRecipient::new(SERIAL_NUM_5, note_script.clone(), NoteInputs::new(vec![]).unwrap());
-    let note_assets = NoteAssets::new(vec![fungible_asset_2]).unwrap();
-    let created_note_2 = Note::new(note_assets, note_metadata, note_recipient);
-
-    const SERIAL_NUM_6: Word = [Felt::new(21), Felt::new(22), Felt::new(23), Felt::new(24)];
-    let note_metadata = NoteMetadata::new(
-        sender,
-        NoteType::Private,
-        note_tag,
-        NoteExecutionHint::None,
-        Default::default(),
-    )
-    .unwrap();
-    let note_assets = NoteAssets::new(vec![fungible_asset_3]).unwrap();
-    let note_recipient =
-        NoteRecipient::new(SERIAL_NUM_6, note_script, NoteInputs::new(vec![Felt::new(2)]).unwrap());
-    let created_note_3 = Note::new(note_assets, note_metadata, note_recipient);
-
-    let created_notes = vec![created_note_1, created_note_2, created_note_3];
-
-    // CONSUMED NOTES
-    // --------------------------------------------------------------------------------------------
-
-    // create note 1 script
-    let note_1_script_src = format!(
-        "\
-        begin
-            # create note 0
-            push.{created_note_0_recipient}
-            push.{created_note_0_tag}
-            push.{created_note_0_asset}
-            # MAST root of the `create_note` mock account procedure
-            # call.0xacb46cadec8d1721934827ed161b851f282f1f4b88b72391a67fed668b1a00ba
-            drop dropw dropw
-
-            # create note 1
-            push.{created_note_1_recipient}
-            push.{created_note_1_tag}
-            push.{created_note_1_asset}
-            # MAST root of the `create_note` mock account procedure
-            # call.0xacb46cadec8d1721934827ed161b851f282f1f4b88b72391a67fed668b1a00ba
-            drop dropw dropw
-        end
-    ",
-        created_note_0_recipient = prepare_word(&created_notes[0].recipient().digest()),
-        created_note_0_tag = created_notes[0].metadata().tag(),
-        created_note_0_asset = prepare_assets(created_notes[0].assets())[0],
-        created_note_1_recipient = prepare_word(&created_notes[1].recipient().digest()),
-        created_note_1_tag = created_notes[1].metadata().tag(),
-        created_note_1_asset = prepare_assets(created_notes[1].assets())[0],
-    );
-    let _note_1_script = NoteScript::compile(note_1_script_src, assembler.clone()).unwrap();
-
-    // create note 2 script
-    let note_2_script_src = format!(
-        "\
-        begin
-            # create note 2
-            push.{created_note_2_recipient}
-            push.{created_note_2_tag}
-            push.{created_note_2_asset}
-            # MAST root of the `create_note` mock account procedure
-            # call.0xacb46cadec8d1721934827ed161b851f282f1f4b88b72391a67fed668b1a00ba
-            drop dropw dropw
-        end
-        ",
-        created_note_2_recipient = prepare_word(&created_notes[2].recipient().digest()),
-        created_note_2_tag = created_notes[2].metadata().tag(),
-        created_note_2_asset = prepare_assets(created_notes[2].assets())[0],
-    );
-    let note_2_script = NoteScript::compile(note_2_script_src, assembler.clone()).unwrap();
-
-    // Consumed Notes
-    const SERIAL_NUM_1: Word = [Felt::new(1), Felt::new(2), Felt::new(3), Felt::new(4)];
-    let note_metadata = NoteMetadata::new(
-        sender,
-        NoteType::Private,
-        note_tag,
-        NoteExecutionHint::None,
-        Default::default(),
-    )
-    .unwrap();
-    let note_recipient = NoteRecipient::new(
-        SERIAL_NUM_1,
-        note_2_script.clone(),
-        NoteInputs::new(vec![Felt::new(1)]).unwrap(),
-    );
-    let note_assets = NoteAssets::new(vec![fungible_asset_1]).unwrap();
-    let consumed_note_1 = Note::new(note_assets, note_metadata, note_recipient);
-
-    const SERIAL_NUM_2: Word = [Felt::new(5), Felt::new(6), Felt::new(7), Felt::new(8)];
-    let note_metadata = NoteMetadata::new(
-        sender,
-        NoteType::Private,
-        note_tag,
-        NoteExecutionHint::None,
-        Default::default(),
-    )
-    .unwrap();
-    let note_assets = NoteAssets::new(vec![fungible_asset_2, fungible_asset_3]).unwrap();
-    let note_recipient = NoteRecipient::new(
-        SERIAL_NUM_2,
-        note_2_script,
-        NoteInputs::new(vec![Felt::new(2)]).unwrap(),
-    );
-
-    let consumed_note_2 = Note::new(note_assets, note_metadata, note_recipient);
-
-    let consumed_notes = vec![consumed_note_1, consumed_note_2];
-
-    (consumed_notes, created_notes)
-}
-
-fn get_account_with_nonce(
-    account_id: AccountId,
-    public_key: Word,
-    assets: Option<Asset>,
-    nonce: u64,
-) -> Account {
-    let account_code_src = DEFAULT_ACCOUNT_CODE;
-    let account_assembler = TransactionKernel::assembler();
-
-    let account_code = AccountCode::compile(account_code_src, account_assembler, false).unwrap();
-    let slot_item = StorageSlot::Value(public_key);
-    let account_storage = AccountStorage::new(vec![slot_item]).unwrap();
-
-    let asset_vault = match assets {
-        Some(asset) => AssetVault::new(&[asset]).unwrap(),
-        None => AssetVault::new(&[]).unwrap(),
-    };
-
-    Account::from_parts(account_id, asset_vault, account_storage, account_code, Felt::new(nonce))
-}
-
-pub fn get_account_with_default_account_code(
-    account_id: AccountId,
-    public_key: Word,
-    assets: Option<Asset>,
-) -> Account {
-    get_account_with_nonce(account_id, public_key, assets, 1)
-}
-
-pub fn get_new_account_with_default_account_code(
-    account_id: AccountId,
-    public_key: Word,
-    assets: Option<Asset>,
-) -> Account {
-    get_account_with_nonce(account_id, public_key, assets, 0)
-}
-
-fn prepare_assets(note_assets: &NoteAssets) -> Vec<String> {
-    let mut assets = Vec::new();
-    for &asset in note_assets.iter() {
-        let asset_word: Word = asset.into();
-        let asset_str = prepare_word(&asset_word);
-        assets.push(asset_str);
-    }
-    assets
-}
-
-=======
->>>>>>> 3bd4f555
 pub fn create_test_client() -> MockClient {
     let store: SqliteStoreConfig = create_test_store_path()
         .into_os_string()
