--- conflicted
+++ resolved
@@ -4,30 +4,23 @@
     sync::Arc,
 };
 
-<<<<<<< HEAD
-use miden_objects::crypto::rand::{FeltRng, RpoRandomCoin};
-=======
-use miden_objects::{Felt, crypto::rand::RpoRandomCoin};
+use miden_objects::{
+    Felt,
+    crypto::rand::{FeltRng, RpoRandomCoin},
+};
 use miden_tx::auth::TransactionAuthenticator;
->>>>>>> a5fad270
 use rand::Rng;
 
 #[cfg(feature = "std")]
-use crate::authenticator::keystore::FilesystemKeyStore;
+use crate::keystore::FilesystemKeyStore;
 #[cfg(not(feature = "std"))]
-use crate::authenticator::keystore::WebKeyStore;
+use crate::keystore::WebKeyStore;
 #[cfg(feature = "sqlite")]
 use crate::store::sqlite_store::SqliteStore;
 #[cfg(feature = "idxdb")]
 use crate::store::{StoreError, web_store::WebStore};
 use crate::{
-<<<<<<< HEAD
-    Client, ClientError, Felt,
-    authenticator::{ClientAuthenticator, keystore::KeyStore},
-=======
     Client, ClientError,
-    keystore::FilesystemKeyStore,
->>>>>>> a5fad270
     rpc::{Endpoint, NodeRpcClient, TonicRpcClient},
     store::Store,
 };
@@ -37,36 +30,18 @@
 /// This enum defers authenticator instantiation until the build phase. The builder can accept
 /// either:
 ///
-<<<<<<< HEAD
-/// - A direct instance of an [`Arc<dyn KeyStore>`], or
-/// - A keystore path as a string which is then used to initialize the keystore during `build()`.
-///
-/// Without this enum, we are forced to perform the initialization immediately, which would
-/// require unwrapping (and potentially panicking) if initialization fails. By deferring it, we
-/// allow error handling during `build()`.
-enum KeystoreConfig {
-    Path(String),
-    Instance(Arc<dyn KeyStore>),
-=======
 /// - A direct instance of an authenticator, or
 /// - A keystore path as a string which is then used as an authenticator.
 enum AuthenticatorConfig {
     Path(String),
     Instance(Arc<dyn TransactionAuthenticator>),
->>>>>>> a5fad270
 }
 
 /// A builder for constructing a Miden client.
 ///
 /// This builder allows you to configure the various components required by the client, such as the
-<<<<<<< HEAD
-/// RPC endpoint, store, and RNG. It provides flexibility by letting you supply your own
-/// implementations or falling back to default implementations (e.g. using a default `SQLite` store
-/// and `RpoRandomCoin` for randomness) when the respective feature flags are enabled.
-=======
 /// RPC endpoint, store, RNG, and keystore. It is generic over the keystore type. By default, it
 /// uses `FilesystemKeyStore<rand::rngs::StdRng>`.
->>>>>>> a5fad270
 pub struct ClientBuilder {
     /// An optional RPC endpoint.
     rpc_endpoint: Option<Endpoint>,
@@ -159,13 +134,8 @@
 
     /// Optionally provide a custom authenticator instance.
     #[must_use]
-<<<<<<< HEAD
-    pub fn with_keystore(mut self, keystore: Arc<dyn KeyStore>) -> Self {
-        self.keystore = Some(KeystoreConfig::Instance(keystore));
-=======
     pub fn with_authenticator(mut self, authenticator: Arc<dyn TransactionAuthenticator>) -> Self {
         self.keystore = Some(AuthenticatorConfig::Instance(authenticator));
->>>>>>> a5fad270
         self
     }
 }
@@ -231,11 +201,10 @@
             Box::new(RpoRandomCoin::new(coin_seed.map(Felt::new)))
         };
 
-<<<<<<< HEAD
-        // Require a keystore to be specified.
-        let keystore = match self.keystore {
-            Some(KeystoreConfig::Instance(k)) => k,
-            Some(KeystoreConfig::Path(ref path)) => {
+        // Initialize the authenticator.
+        let authenticator = match self.keystore {
+            Some(AuthenticatorConfig::Instance(authenticator)) => authenticator,
+            Some(AuthenticatorConfig::Path(ref path)) => {
                 #[cfg(feature="std")]
                 let keystore = FilesystemKeyStore::new(path.into())
                 .map_err(|err| ClientError::ClientInitializationError(err.to_string()))?;
@@ -247,16 +216,6 @@
                 };
 
                 Arc::new(keystore)
-=======
-        // Initialize the authenticator.
-        let authenticator = match self.keystore {
-            Some(AuthenticatorConfig::Instance(authenticator)) => authenticator,
-            Some(AuthenticatorConfig::Path(ref path)) => {
-                let fs_keystore = FilesystemKeyStore::new(path.into())
-                    .map_err(|err| ClientError::ClientInitializationError(err.to_string()))?;
-
-                Arc::new(fs_keystore)
->>>>>>> a5fad270
             },
             None => {
                 return Err(ClientError::ClientInitializationError(
@@ -266,22 +225,6 @@
             }
         };
 
-<<<<<<< HEAD
-        let mut seed_rng = rand::thread_rng();
-        let coin_seed: [u64; 4] = seed_rng.r#gen();
-
-        let authenticator =
-            ClientAuthenticator::new(RpoRandomCoin::new(coin_seed.map(Felt::new)), keystore);
-
-        Ok(Client::new(
-            rpc_api,
-            rng,
-            arc_store,
-            Arc::new(authenticator),
-            self.in_debug_mode,
-        ))
-=======
         Ok(Client::new(rpc_api, rng, arc_store, authenticator, self.in_debug_mode))
->>>>>>> a5fad270
     }
 }