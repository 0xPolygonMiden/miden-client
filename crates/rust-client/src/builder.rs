--- conflicted
+++ resolved
@@ -1,4 +1,5 @@
 use alloc::{
+    boxed::Box,
     string::{String, ToString},
     sync::Arc,
 };
@@ -35,13 +36,7 @@
 /// uses `FilesystemKeyStore<rand::rngs::StdRng>`.
 pub struct ClientBuilder {
     /// An optional custom RPC client. If provided, this takes precedence over `rpc_endpoint`.
-<<<<<<< HEAD
     rpc_api: Option<Arc<dyn NodeRpcClient + Send>>,
-    /// The timeout (in milliseconds) used when constructing the RPC client.
-    timeout_ms: u64,
-=======
-    rpc_api: Option<Box<dyn NodeRpcClient + Send>>,
->>>>>>> 370dc7bc
     /// An optional store provided by the user.
     store: Option<Arc<dyn Store>>,
     /// An optional RNG provided by the user.
@@ -94,7 +89,7 @@
     #[cfg(feature = "tonic")]
     #[must_use]
     pub fn with_tonic_rpc_client(mut self, endpoint: &Endpoint, timeout_ms: Option<u64>) -> Self {
-        self.rpc_api = Some(Box::new(TonicRpcClient::new(endpoint, timeout_ms.unwrap_or(10_000))));
+        self.rpc_api = Some(Arc::new(TonicRpcClient::new(endpoint, timeout_ms.unwrap_or(10_000))));
         self
     }
 
@@ -153,11 +148,6 @@
         // Determine the RPC client to use.
         let rpc_api: Arc<dyn NodeRpcClient + Send> = if let Some(client) = self.rpc_api {
             client
-<<<<<<< HEAD
-        } else if let Some(endpoint) = self.rpc_endpoint {
-            Arc::new(TonicRpcClient::new(&endpoint, self.timeout_ms))
-=======
->>>>>>> 370dc7bc
         } else {
             return Err(ClientError::ClientInitializationError(
                 "RPC client or endpoint is required. Call `.with_rpc(...)` or `.with_tonic_rpc_client(...)` if `tonic` is enabled."
