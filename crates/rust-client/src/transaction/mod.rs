//! Provides APIs for creating, executing, proving, and submitting transactions to the Miden
//! network.
//!
//! ## Overview
//!
//! This module enables clients to:
//!
//! - Build transaction requests using the [`TransactionRequestBuilder`].
//!   - [`TransactionRequestBuilder`] contains simple builders for standard transaction types, such
//!     as `p2id` (pay-to-id)
//! - Execute transactions via the local transaction executor and generate a [`TransactionResult`]
//!   that includes execution details and relevant notes for state tracking.
//! - Prove transactions (locally or remotely) using a [`TransactionProver`] and submit the proven
//!   transactions to the network.
//! - Track and update the state of transactions, including their status (e.g., `Pending`,
//!   `Committed`, or `Discarded`).
//!
//! ## Example
//!
//! The following example demonstrates how to create and submit a transaction:
//!
//! ```rust
//! use miden_client::{
//!     Client,
//!     crypto::FeltRng,
//!     transaction::{PaymentTransactionData, TransactionRequestBuilder, TransactionResult},
//! };
//! use miden_objects::{account::AccountId, asset::FungibleAsset, note::NoteType};
//! # use std::error::Error;
//!
//! /// Executes, proves and submits a P2ID transaction.
//! ///
//! /// This transaction is executed by `sender_id`, and creates an output note
//! /// containing 100 tokens of `faucet_id`'s fungible asset.
//! async fn create_and_submit_transaction<R: rand::Rng>(
//!     client: &mut Client<impl FeltRng>,
//!     sender_id: AccountId,
//!     target_id: AccountId,
//!     faucet_id: AccountId,
//! ) -> Result<(), Box<dyn Error>> {
//!     // Create an asset representing the amount to be transferred.
//!     let asset = FungibleAsset::new(faucet_id, 100)?;
//!
//!     // Build a transaction request for a pay-to-id transaction.
//!     let tx_request = TransactionRequestBuilder::pay_to_id(
//!         PaymentTransactionData::new(vec![asset.into()], sender_id, target_id),
//!         None, // No recall height
//!         NoteType::Private,
//!         client.rng(),
//!     )?
//!     .build()?;
//!
//!     // Execute the transaction. This returns a TransactionResult.
//!     let tx_result: TransactionResult = client.new_transaction(sender_id, tx_request).await?;
//!
//!     // Prove and submit the transaction, persisting its details to the local store.
//!     client.submit_transaction(tx_result).await?;
//!
//!     Ok(())
//! }
//! ```
//!
//! For more detailed information about each function and error type, refer to the specific API
//! documentation.

use alloc::{
    collections::{BTreeMap, BTreeSet},
    string::{String, ToString},
    sync::Arc,
    vec::Vec,
};
use core::fmt::{self};

pub use miden_lib::transaction::TransactionKernel;
use miden_objects::{
    AccountError, AssetError, Digest, Felt, Word, ZERO,
    account::{Account, AccountCode, AccountDelta, AccountId, AccountType, AuthSecretKey},
    asset::{Asset, NonFungibleAsset},
    block::BlockNumber,
    crypto::{dsa::rpo_falcon512::SecretKey, merkle::MerklePath},
    note::{Note, NoteDetails, NoteId, NoteTag},
    transaction::{InputNotes, TransactionArgs},
<<<<<<< HEAD
    vm::AdviceInputs,
    AccountError, AssetError, Digest, Felt, Word, ZERO,
};
use miden_tx::{
    utils::{ByteReader, ByteWriter, Deserializable, DeserializationError, Serializable},
    TransactionExecutor,
=======
>>>>>>> be363f71
};
pub use miden_tx::{
    LocalTransactionProver, ProvingOptions, TransactionProver, TransactionProverError,
};
use miden_tx::{
    TransactionExecutor,
    utils::{ByteReader, ByteWriter, Deserializable, DeserializationError, Serializable},
};
use script_builder::{AccountCapabilities, AccountInterface};
use tracing::info;

use super::{Client, FeltRng};
use crate::{
    ClientError,
    account::procedure_roots::RPO_FALCON_512_AUTH,
    note::{NoteScreener, NoteUpdates},
    rpc::domain::account::AccountProof,
    store::{
        InputNoteRecord, InputNoteState, NoteFilter, OutputNoteRecord, StoreError,
        TransactionFilter, input_note_states::ExpectedNoteState,
    },
    sync::NoteTagRecord,
};

mod request;
pub use request::{
    ForeignAccount, ForeignAccountInputs, NoteArgs, PaymentTransactionData, SwapTransactionData,
    TransactionRequest, TransactionRequestBuilder, TransactionRequestError,
    TransactionScriptTemplate,
};

mod script_builder;
pub use miden_objects::transaction::{
    ExecutedTransaction, InputNote, OutputNote, OutputNotes, ProvenTransaction, TransactionId,
    TransactionScript,
};
pub use miden_tx::{DataStoreError, TransactionExecutorError};
pub use script_builder::TransactionScriptBuilderError;

// TRANSACTION RESULT
// --------------------------------------------------------------------------------------------

/// Represents the result of executing a transaction by the client.
///
/// It contains an [`ExecutedTransaction`], and a list of `relevant_notes` that contains the
/// `output_notes` that the client has to store as input notes, based on the `NoteScreener`
/// output from filtering the transaction's output notes or some partial note we expect to receive
/// in the future (you can check at swap notes for an example of this).
#[derive(Clone, Debug, PartialEq)]
pub struct TransactionResult {
    transaction: ExecutedTransaction,
    relevant_notes: Vec<InputNoteRecord>,
}

impl TransactionResult {
    /// Screens the output notes to store and track the relevant ones, and instantiates a
    /// [`TransactionResult`].
    pub async fn new(
        transaction: ExecutedTransaction,
        note_screener: NoteScreener,
        partial_notes: Vec<(NoteDetails, NoteTag)>,
        current_block_num: BlockNumber,
        current_timestamp: Option<u64>,
    ) -> Result<Self, ClientError> {
        let mut relevant_notes = vec![];

        for note in notes_from_output(transaction.output_notes()) {
            let account_relevance = note_screener.check_relevance(note).await?;

            if !account_relevance.is_empty() {
                let metadata = *note.metadata();
                relevant_notes.push(InputNoteRecord::new(
                    note.into(),
                    current_timestamp,
                    ExpectedNoteState {
                        metadata: Some(metadata),
                        after_block_num: current_block_num,
                        tag: Some(metadata.tag()),
                    }
                    .into(),
                ));
            }
        }

        // Include partial output notes into the relevant notes
        relevant_notes.extend(partial_notes.iter().map(|(note_details, tag)| {
            InputNoteRecord::new(
                note_details.clone(),
                None,
                ExpectedNoteState {
                    metadata: None,
                    after_block_num: current_block_num,
                    tag: Some(*tag),
                }
                .into(),
            )
        }));

        let tx_result = Self { transaction, relevant_notes };

        Ok(tx_result)
    }

    /// Returns the [`ExecutedTransaction`].
    pub fn executed_transaction(&self) -> &ExecutedTransaction {
        &self.transaction
    }

    /// Returns the output notes that were generated as a result of the transaction execution.
    pub fn created_notes(&self) -> &OutputNotes {
        self.transaction.output_notes()
    }

    /// Returns the list of notes that are relevant to the client, based on [`NoteScreener`].
    pub fn relevant_notes(&self) -> &[InputNoteRecord] {
        &self.relevant_notes
    }

    /// Returns the block against which the transaction was executed.
    pub fn block_num(&self) -> BlockNumber {
        self.transaction.block_header().block_num()
    }

    /// Returns transaction's [`TransactionArgs`].
    pub fn transaction_arguments(&self) -> &TransactionArgs {
        self.transaction.tx_args()
    }

    /// Returns the [`AccountDelta`] that describes the change of state for the executing [Account].
    pub fn account_delta(&self) -> &AccountDelta {
        self.transaction.account_delta()
    }

    /// Returns input notes that were consumed as part of the transaction.
    pub fn consumed_notes(&self) -> &InputNotes<InputNote> {
        self.transaction.tx_inputs().input_notes()
    }
}

impl From<TransactionResult> for ExecutedTransaction {
    fn from(tx_result: TransactionResult) -> ExecutedTransaction {
        tx_result.transaction
    }
}

impl Serializable for TransactionResult {
    fn write_into<W: ByteWriter>(&self, target: &mut W) {
        self.transaction.write_into(target);
        self.relevant_notes.write_into(target);
    }
}

impl Deserializable for TransactionResult {
    fn read_from<R: ByteReader>(source: &mut R) -> Result<Self, DeserializationError> {
        let transaction = ExecutedTransaction::read_from(source)?;
        let relevant_notes = Vec::<InputNoteRecord>::read_from(source)?;

        Ok(Self { transaction, relevant_notes })
    }
}

// TRANSACTION RECORD
// --------------------------------------------------------------------------------------------

/// Describes a transaction that has been executed and is being tracked on the Client.
///
/// Currently, the `commit_height` (and `committed` status) is set based on the height
/// at which the transaction's output notes are committed.
#[derive(Debug, Clone)]
pub struct TransactionRecord {
    pub id: TransactionId,
    pub account_id: AccountId,
    pub init_account_state: Digest,
    pub final_account_state: Digest,
    pub input_note_nullifiers: Vec<Digest>,
    pub output_notes: OutputNotes,
    pub transaction_script: Option<TransactionScript>,
    pub block_num: BlockNumber,
    pub transaction_status: TransactionStatus,
}

impl TransactionRecord {
    #[allow(clippy::too_many_arguments)]
    pub fn new(
        id: TransactionId,
        account_id: AccountId,
        init_account_state: Digest,
        final_account_state: Digest,
        input_note_nullifiers: Vec<Digest>,
        output_notes: OutputNotes,
        transaction_script: Option<TransactionScript>,
        block_num: BlockNumber,
        transaction_status: TransactionStatus,
    ) -> TransactionRecord {
        TransactionRecord {
            id,
            account_id,
            init_account_state,
            final_account_state,
            input_note_nullifiers,
            output_notes,
            transaction_script,
            block_num,
            transaction_status,
        }
    }
}

/// Represents the status of a transaction.
#[derive(Debug, Clone, PartialEq)]
pub enum TransactionStatus {
    /// Transaction has been submitted but not yet committed.
    Pending,
    /// Transaction has been committed and included at the specified block number.
    Committed(BlockNumber),
    /// Transaction has been discarded and isn't included in the node.
    Discarded,
}

impl fmt::Display for TransactionStatus {
    fn fmt(&self, f: &mut fmt::Formatter<'_>) -> fmt::Result {
        match self {
            TransactionStatus::Pending => write!(f, "Pending"),
            TransactionStatus::Committed(block_number) => {
                write!(f, "Committed (Block: {block_number})")
            },
            TransactionStatus::Discarded => write!(f, "Discarded"),
        }
    }
}

// TRANSACTION STORE UPDATE
// --------------------------------------------------------------------------------------------

/// Represents the changes that need to be applied to the client store as a result of a
/// transaction execution.
pub struct TransactionStoreUpdate {
    /// Details of the executed transaction to be inserted.
    executed_transaction: ExecutedTransaction,
    /// Updated account state after the [`AccountDelta`] has been applied.
    updated_account: Account,
    /// Information about note changes after the transaction execution.
    note_updates: NoteUpdates,
    /// New note tags to be tracked.
    new_tags: Vec<NoteTagRecord>,
}

impl TransactionStoreUpdate {
    /// Creates a new [`TransactionStoreUpdate`] instance.
    pub fn new(
        executed_transaction: ExecutedTransaction,
        updated_account: Account,
        created_input_notes: Vec<InputNoteRecord>,
        created_output_notes: Vec<OutputNoteRecord>,
        updated_input_notes: Vec<InputNoteRecord>,
        new_tags: Vec<NoteTagRecord>,
    ) -> Self {
        Self {
            executed_transaction,
            updated_account,
            note_updates: NoteUpdates::new(
                created_input_notes,
                created_output_notes,
                updated_input_notes,
                vec![],
            ),
            new_tags,
        }
    }

    /// Returns the executed transaction.
    pub fn executed_transaction(&self) -> &ExecutedTransaction {
        &self.executed_transaction
    }

    /// Returns the updated account.
    pub fn updated_account(&self) -> &Account {
        &self.updated_account
    }

    /// Returns the note updates that need to be applied after the transaction execution.
    pub fn note_updates(&self) -> &NoteUpdates {
        &self.note_updates
    }

    /// Returns the new tags that were created as part of the transaction.
    pub fn new_tags(&self) -> &[NoteTagRecord] {
        &self.new_tags
    }
}

/// Transaction management methods
impl<R: FeltRng> Client<R> {
    // TRANSACTION DATA RETRIEVAL
    // --------------------------------------------------------------------------------------------

    /// Retrieves tracked transactions, filtered by [`TransactionFilter`].
    pub async fn get_transactions(
        &self,
        filter: TransactionFilter,
    ) -> Result<Vec<TransactionRecord>, ClientError> {
        self.store.get_transactions(filter).await.map_err(Into::into)
    }

    // TRANSACTION
    // --------------------------------------------------------------------------------------------

    /// Creates and executes a transaction specified by the request against the specified account,
    /// but doesn't change the local database.
    ///
    /// If the transaction utilizes foreign account data, there is a chance that the client doesn't
    /// have the required block header in the local database. In these scenarios, a sync to
    /// the chain tip is performed, and the required block header is retrieved.
    ///
    /// # Errors
    ///
    /// - Returns [`ClientError::MissingOutputNotes`] if the [`TransactionRequest`] ouput notes are
    ///   not a subset of executor's output notes.
    /// - Returns a [`ClientError::TransactionExecutorError`] if the execution fails.
    /// - Returns a [`ClientError::TransactionRequestError`] if the request is invalid.
    pub async fn new_transaction(
        &mut self,
        account_id: AccountId,
        transaction_request: TransactionRequest,
    ) -> Result<TransactionResult, ClientError> {
        // Validates the transaction request before executing
        self.validate_request(account_id, &transaction_request).await?;

        // Ensure authenticated notes have their inclusion proofs (a.k.a they're in a committed
        // state). TODO: we should consider refactoring this in a way we can handle this in
        // `get_transaction_inputs`
        let authenticated_input_note_ids: Vec<NoteId> =
            transaction_request.authenticated_input_note_ids().collect::<Vec<_>>();

        let authenticated_note_records = self
            .store
            .get_input_notes(NoteFilter::List(authenticated_input_note_ids))
            .await?;

        for authenticated_note_record in authenticated_note_records {
            if !authenticated_note_record.is_authenticated() {
                return Err(ClientError::TransactionRequestError(
                    TransactionRequestError::InputNoteNotAuthenticated,
                ));
            }
        }

        // If tx request contains unauthenticated_input_notes we should insert them
        let unauthenticated_input_notes = transaction_request
            .unauthenticated_input_notes()
            .iter()
            .cloned()
            .map(Into::into)
            .collect::<Vec<_>>();

        self.store.upsert_input_notes(&unauthenticated_input_notes).await?;

        let note_ids = transaction_request.get_input_note_ids();

        let output_notes: Vec<Note> =
            transaction_request.expected_output_notes().cloned().collect();

        let future_notes: Vec<(NoteDetails, NoteTag)> =
            transaction_request.expected_future_notes().cloned().collect();

        let tx_script = transaction_request.build_transaction_script(
            self.get_account_capabilities(account_id).await?,
            self.in_debug_mode,
        )?;

        let foreign_accounts = transaction_request.foreign_accounts().clone();
        let mut tx_args = transaction_request.into_transaction_args(tx_script);

        // Inject state and code of foreign accounts
        let fpi_block_num =
            self.inject_foreign_account_inputs(foreign_accounts, &mut tx_args).await?;

        let block_num = if let Some(block_num) = fpi_block_num {
            block_num
        } else {
            self.store.get_sync_height().await?
        };

        // Execute the transaction and get the witness
        let executed_transaction = self
            .tx_executor
            .execute_transaction(account_id, block_num, &note_ids, tx_args)
            .await?;

        // Check that the expected output notes matches the transaction outcome.
        // We compare authentication hashes where possible since that involves note IDs + metadata
        // (as opposed to just note ID which remains the same regardless of metadata)
        // We also do the check for partial output notes

        let tx_note_auth_hashes: BTreeSet<Digest> =
            notes_from_output(executed_transaction.output_notes()).map(Note::hash).collect();

        let missing_note_ids: Vec<NoteId> = output_notes
            .iter()
            .filter_map(|n| (!tx_note_auth_hashes.contains(&n.hash())).then_some(n.id()))
            .collect();

        if !missing_note_ids.is_empty() {
            return Err(ClientError::MissingOutputNotes(missing_note_ids));
        }

        let screener = NoteScreener::new(self.store.clone());

        TransactionResult::new(
            executed_transaction,
            screener,
            future_notes,
            self.get_sync_height().await?,
            self.store.get_current_timestamp(),
        )
        .await
    }

    /// Proves the specified transaction using a local prover, submits it to the network, and saves
    /// the transaction into the local database for tracking.
    pub async fn submit_transaction(
        &mut self,
        tx_result: TransactionResult,
    ) -> Result<(), ClientError> {
        self.submit_transaction_with_prover(tx_result, self.tx_prover.clone()).await
    }

    /// Proves the specified transaction using the provided prover, submits it to the network, and
    /// saves the transaction into the local database for tracking.
    pub async fn submit_transaction_with_prover(
        &mut self,
        tx_result: TransactionResult,
        tx_prover: Arc<dyn TransactionProver>,
    ) -> Result<(), ClientError> {
        let proven_transaction = self.prove_transaction(&tx_result, tx_prover).await?;
        self.submit_proven_transaction(proven_transaction).await?;
        self.apply_transaction(tx_result).await
    }

    /// Proves the specified transaction result using the provided prover.
    async fn prove_transaction(
        &mut self,
        tx_result: &TransactionResult,
        tx_prover: Arc<dyn TransactionProver>,
    ) -> Result<ProvenTransaction, ClientError> {
        info!("Proving transaction...");

        let proven_transaction =
            tx_prover.prove(tx_result.executed_transaction().clone().into()).await?;

        info!("Transaction proven.");

        Ok(proven_transaction)
    }

    async fn submit_proven_transaction(
        &mut self,
        proven_transaction: ProvenTransaction,
    ) -> Result<(), ClientError> {
        info!("Submitting transaction to the network...");
        self.rpc_api.submit_proven_transaction(proven_transaction).await?;
        info!("Transaction submitted.");

        Ok(())
    }

    async fn apply_transaction(&self, tx_result: TransactionResult) -> Result<(), ClientError> {
        let transaction_id = tx_result.executed_transaction().id();
        let sync_height = self.get_sync_height().await?;

        // Transaction was proven and submitted to the node correctly, persist note details and
        // update account
        info!("Applying transaction to the local store...");

        let account_id = tx_result.executed_transaction().account_id();
        let account_delta = tx_result.account_delta();
        let account_record = self.try_get_account(account_id).await?;

        if account_record.is_locked() {
            return Err(ClientError::AccountLocked(account_id));
        }

        let mut account: Account = account_record.into();
        account.apply_delta(account_delta)?;

        if self.store.get_account_header_by_hash(account.hash()).await?.is_some() {
            return Err(ClientError::StoreError(StoreError::AccountHashAlreadyExists(
                account.hash(),
            )));
        }

        // Save only input notes that we care for (based on the note screener assessment)
        let created_input_notes = tx_result.relevant_notes().to_vec();
        let new_tags = created_input_notes
            .iter()
            .filter_map(|note| {
                if let InputNoteState::Expected(ExpectedNoteState { tag: Some(tag), .. }) =
                    note.state()
                {
                    Some(NoteTagRecord::with_note_source(*tag, note.id()))
                } else {
                    None
                }
            })
            .collect();

        // Save all output notes
        let created_output_notes = tx_result
            .created_notes()
            .iter()
            .cloned()
            .filter_map(|output_note| {
                OutputNoteRecord::try_from_output_note(output_note, sync_height).ok()
            })
            .collect::<Vec<_>>();

        let consumed_note_ids = tx_result.consumed_notes().iter().map(InputNote::id).collect();
        let consumed_notes = self.get_input_notes(NoteFilter::List(consumed_note_ids)).await?;

        let mut updated_input_notes = vec![];
        for mut input_note_record in consumed_notes {
            if input_note_record.consumed_locally(
                account_id,
                transaction_id,
                self.store.get_current_timestamp(),
            )? {
                updated_input_notes.push(input_note_record);
            }
        }

        let tx_update = TransactionStoreUpdate::new(
            tx_result.into(),
            account,
            created_input_notes,
            created_output_notes,
            updated_input_notes,
            new_tags,
        );

        self.store.apply_transaction(tx_update).await?;
        info!("Transaction stored.");
        Ok(())
    }

    /// Compiles the provided transaction script source and inputs into a [`TransactionScript`].
    pub fn compile_tx_script<T>(
        &self,
        inputs: T,
        program: &str,
    ) -> Result<TransactionScript, ClientError>
    where
        T: IntoIterator<Item = (Word, Vec<Felt>)>,
    {
        let assembler = TransactionKernel::assembler().with_debug_mode(self.in_debug_mode);
        TransactionScript::compile(program, inputs, assembler)
            .map_err(ClientError::TransactionScriptError)
    }

    // HELPERS
    // --------------------------------------------------------------------------------------------

    /// Helper to get the account outgoing assets.
    ///
    /// Any outgoing assets resulting from executing note scripts but not present in expected output
    /// notes wouldn't be included.
    fn get_outgoing_assets(
        transaction_request: &TransactionRequest,
    ) -> (BTreeMap<AccountId, u64>, BTreeSet<NonFungibleAsset>) {
        // Get own notes assets
        let mut own_notes_assets = match transaction_request.script_template() {
            Some(TransactionScriptTemplate::SendNotes(notes)) => {
                notes.iter().map(|note| (note.id(), note.assets())).collect::<BTreeMap<_, _>>()
            },
            _ => BTreeMap::default(),
        };
        // Get transaction output notes assets
        let mut output_notes_assets = transaction_request
            .expected_output_notes()
            .map(|note| (note.id(), note.assets()))
            .collect::<BTreeMap<_, _>>();

        // Merge with own notes assets and delete duplicates
        output_notes_assets.append(&mut own_notes_assets);

        // Create a map of the fungible and non-fungible assets in the output notes
        let outgoing_assets =
            output_notes_assets.values().flat_map(|note_assets| note_assets.iter());

        collect_assets(outgoing_assets)
    }

    /// Helper to get the account incoming assets.
    async fn get_incoming_assets(
        &self,
        transaction_request: &TransactionRequest,
    ) -> Result<(BTreeMap<AccountId, u64>, BTreeSet<NonFungibleAsset>), TransactionRequestError>
    {
        // Get incoming asset notes excluding unauthenticated ones
        let incoming_notes_ids: Vec<_> = transaction_request
            .input_notes()
            .iter()
            .filter_map(|(note_id, _)| {
                if transaction_request
                    .unauthenticated_input_notes()
                    .iter()
                    .any(|note| note.id() == *note_id)
                {
                    None
                } else {
                    Some(*note_id)
                }
            })
            .collect();

        let store_input_notes = self
            .get_input_notes(NoteFilter::List(incoming_notes_ids))
            .await
            .map_err(|err| TransactionRequestError::NoteNotFound(err.to_string()))?;

        let all_incoming_assets =
            store_input_notes.iter().flat_map(|note| note.assets().iter()).chain(
                transaction_request
                    .unauthenticated_input_notes()
                    .iter()
                    .flat_map(|note| note.assets().iter()),
            );

        Ok(collect_assets(all_incoming_assets))
    }

    async fn validate_basic_account_request(
        &self,
        transaction_request: &TransactionRequest,
        account: &Account,
    ) -> Result<(), ClientError> {
        // Get outgoing assets
        let (fungible_balance_map, non_fungible_set) =
            <Client<R>>::get_outgoing_assets(transaction_request);

        // Get incoming assets
        let (incoming_fungible_balance_map, incoming_non_fungible_balance_set) =
            self.get_incoming_assets(transaction_request).await?;

        // Check if the account balance plus incoming assets is greater than or equal to the
        // outgoing fungible assets
        for (faucet_id, amount) in fungible_balance_map {
            let account_asset_amount = account.vault().get_balance(faucet_id).unwrap_or(0);
            let incoming_balance = incoming_fungible_balance_map.get(&faucet_id).unwrap_or(&0);
            if account_asset_amount + incoming_balance < amount {
                return Err(ClientError::AssetError(
                    AssetError::FungibleAssetAmountNotSufficient {
                        minuend: account_asset_amount,
                        subtrahend: amount,
                    },
                ));
            }
        }

        // Check if the account balance plus incoming assets is greater than or equal to the
        // outgoing non fungible assets
        for non_fungible in non_fungible_set {
            match account.vault().has_non_fungible_asset(non_fungible) {
                Ok(true) => (),
                Ok(false) => {
                    // Check if the non fungible asset is in the incoming assets
                    if !incoming_non_fungible_balance_set.contains(&non_fungible) {
                        return Err(ClientError::AssetError(
                            AssetError::NonFungibleFaucetIdTypeMismatch(
                                non_fungible.faucet_id_prefix(),
                            ),
                        ));
                    }
                },
                _ => {
                    return Err(ClientError::AssetError(
                        AssetError::NonFungibleFaucetIdTypeMismatch(
                            non_fungible.faucet_id_prefix(),
                        ),
                    ));
                },
            }
        }

        Ok(())
    }

    /// Validates that the specified transaction request can be executed by the specified account.
    ///
    /// This function checks that the account has enough balance to cover the outgoing assets. This
    /// does't guarantee that the transaction will succeed, but it's useful to avoid submitting
    /// transactions that are guaranteed to fail.
    pub async fn validate_request(
        &self,
        account_id: AccountId,
        transaction_request: &TransactionRequest,
    ) -> Result<(), ClientError> {
        let account: Account = self.try_get_account(account_id).await?.into();

        if account.is_faucet() {
            // TODO(SantiagoPittella): Add faucet validations.
            Ok(())
        } else {
            self.validate_basic_account_request(transaction_request, &account).await
        }
    }

    /// Retrieves the account capabilities for the specified account.
    async fn get_account_capabilities(
        &mut self,
        account_id: AccountId,
    ) -> Result<AccountCapabilities, ClientError> {
        let account: Account = self.try_get_account(account_id).await?.into();

        // TODO: we should check if the account actually exposes the interfaces we're trying to use
        let interfaces = match account.account_type() {
            AccountType::FungibleFaucet => AccountInterface::BasicFungibleFaucet,
            AccountType::NonFungibleFaucet => todo!("Non fungible faucet not supported yet"),
            AccountType::RegularAccountImmutableCode | AccountType::RegularAccountUpdatableCode => {
                AccountInterface::BasicWallet
            },
        };

        let auth = if account
            .code()
            .procedure_roots()
            .any(|root| root.to_hex() == RPO_FALCON_512_AUTH)
        {
            AuthSecretKey::RpoFalcon512(SecretKey::with_rng(self.rng()))
        } else {
            return Err(ClientError::AccountError(AccountError::AssumptionViolated(
                "Account doesn't have authentication procedure".to_string(),
            )));
        };

        Ok(AccountCapabilities { account_id, auth, interfaces })
    }

    /// Injects foreign account data inputs into `tx_args` (account proof, code commitment and
    /// storage data). Additionally loads the account code into the transaction executor.
    ///
    /// For any [`ForeignAccount::Public`] in `foreing_accounts`, these pieces of data are retrieved
    /// from the network. For any [`ForeignAccount::Private`] account, inner data is used.
    ///
    /// Account data is retrieved for the node's current chain tip, so we need to check whether we
    /// currently have the corresponding block header data. Otherwise, we additionally need to
    /// retrieve it.
    async fn inject_foreign_account_inputs(
        &mut self,
        foreign_accounts: BTreeSet<ForeignAccount>,
        tx_args: &mut TransactionArgs,
    ) -> Result<Option<BlockNumber>, ClientError> {
        if foreign_accounts.is_empty() {
            return Ok(None);
        }

        let account_ids = foreign_accounts.iter().map(ForeignAccount::account_id);
        let known_account_codes =
            self.store.get_foreign_account_code(account_ids.collect()).await?;

        let known_account_codes: Vec<AccountCode> = known_account_codes.into_values().collect();

        // Fetch account proofs
        let (block_num, account_proofs) =
            self.rpc_api.get_account_proofs(&foreign_accounts, known_account_codes).await?;

        let mut account_proofs: BTreeMap<AccountId, AccountProof> =
            account_proofs.into_iter().map(|proof| (proof.account_id(), proof)).collect();

        for foreign_account in &foreign_accounts {
            let (foreign_account_inputs, merkle_path) = match foreign_account {
                ForeignAccount::Public(account_id, ..) => {
                    let account_proof = account_proofs
                        .remove(account_id)
                        .expect("Proof was requested and received");

                    let (foreign_account_inputs, merkle_path) = account_proof.try_into()?;

                    // Update  our foreign account code cache
                    self.store
                        .upsert_foreign_account_code(
                            *account_id,
                            foreign_account_inputs.account_code().clone(),
                        )
                        .await?;

                    (foreign_account_inputs, merkle_path)
                },
                ForeignAccount::Private(foreign_account_inputs) => {
                    let account_id = foreign_account_inputs.account_header().id();
                    let proof = account_proofs
                        .remove(&account_id)
                        .expect("Proof was requested and received");
                    let merkle_path = proof.merkle_proof();

                    (foreign_account_inputs.clone(), merkle_path.clone())
                },
            };

            extend_advice_inputs_for_foreign_account(
                tx_args,
                &mut self.tx_executor,
                foreign_account_inputs,
                &merkle_path,
            )?;
        }

        // Optionally retrieve block header if we don't have it
        if self.store.get_block_headers(&[block_num]).await?.is_empty() {
            info!(
                "Getting current block header data to execute transaction with foreign account requirements"
            );
            let summary = self.sync_state().await?;

            if summary.block_num != block_num {
                let mut current_partial_mmr = self.build_current_partial_mmr(true).await?;
                self.get_and_store_authenticated_block(block_num, &mut current_partial_mmr)
                    .await?;
            }
        }

        Ok(Some(block_num))
    }

    pub async fn execute_program(
        &mut self,
        account_id: AccountId,
        tx_script: TransactionScript,
        advice_inputs: AdviceInputs,
        foreign_accounts: BTreeSet<ForeignAccount>,
    ) -> Result<[Felt; 16], ClientError> {
        let block_ref = self.get_sync_height().await?;

        let mut tx_args =
            TransactionArgs::with_tx_script(tx_script).with_advice_inputs(advice_inputs);
        self.inject_foreign_account_inputs(foreign_accounts, &mut tx_args).await?;

        Ok(self
            .tx_executor
            .execute_program(
                account_id,
                block_ref,
                tx_args.tx_script().expect("Transaction script should be present").clone(),
                tx_args.advice_inputs().clone(),
            )
            .await?)
    }
}

// TESTING HELPERS
// ================================================================================================

#[cfg(feature = "testing")]
impl<R: FeltRng> Client<R> {
    pub async fn testing_prove_transaction(
        &mut self,
        tx_result: &TransactionResult,
    ) -> Result<ProvenTransaction, ClientError> {
        self.prove_transaction(tx_result, self.tx_prover.clone()).await
    }

    pub async fn testing_submit_proven_transaction(
        &mut self,
        proven_transaction: ProvenTransaction,
    ) -> Result<(), ClientError> {
        self.submit_proven_transaction(proven_transaction).await
    }

    pub async fn testing_apply_transaction(
        &self,
        tx_result: TransactionResult,
    ) -> Result<(), ClientError> {
        self.apply_transaction(tx_result).await
    }
}

/// Extends the advice inputs with account data and Merkle proofs, and loads the necessary
/// [code](AccountCode) in `tx_executor`.
fn extend_advice_inputs_for_foreign_account(
    tx_args: &mut TransactionArgs,
    tx_executor: &mut TransactionExecutor,
    foreign_account_inputs: ForeignAccountInputs,
    merkle_path: &MerklePath,
) -> Result<(), ClientError> {
    let (account_header, storage_header, account_code, proofs) =
        foreign_account_inputs.into_parts();

    let account_id = account_header.id();
    let foreign_id_root =
        Digest::from([account_id.suffix(), account_id.prefix().as_felt(), ZERO, ZERO]);

    // Extend the advice inputs with the new data
    tx_args.extend_advice_map([
        // ACCOUNT_ID -> [ID_AND_NONCE, VAULT_ROOT, STORAGE_ROOT, CODE_ROOT]
        (foreign_id_root, account_header.as_elements()),
        // STORAGE_ROOT -> [STORAGE_SLOT_DATA]
        (account_header.storage_commitment(), storage_header.as_elements()),
        // CODE_ROOT -> [ACCOUNT_CODE_DATA]
        (account_header.code_commitment(), account_code.as_elements()),
    ]);

    // Load merkle nodes for storage maps
    for proof in proofs {
        // Extend the merkle store and map with the storage maps
        tx_args.extend_merkle_store(
            proof.path().inner_nodes(proof.leaf().index().value(), proof.leaf().hash())?,
        );
        // Populate advice map with Sparse Merkle Tree leaf nodes
        tx_args
            .extend_advice_map(core::iter::once((proof.leaf().hash(), proof.leaf().to_elements())));
    }

    // Extend the advice inputs with Merkle store data
    tx_args.extend_merkle_store(
        merkle_path.inner_nodes(account_id.prefix().as_u64(), account_header.hash())?,
    );

    tx_executor.load_account_code(&account_code);

    Ok(())
}

// HELPERS
// ================================================================================================

fn collect_assets<'a>(
    assets: impl Iterator<Item = &'a Asset>,
) -> (BTreeMap<AccountId, u64>, BTreeSet<NonFungibleAsset>) {
    let mut fungible_balance_map = BTreeMap::new();
    let mut non_fungible_set = BTreeSet::new();

    assets.for_each(|asset| match asset {
        Asset::Fungible(fungible) => {
            fungible_balance_map
                .entry(fungible.faucet_id())
                .and_modify(|balance| *balance += fungible.amount())
                .or_insert(fungible.amount());
        },
        Asset::NonFungible(non_fungible) => {
            non_fungible_set.insert(*non_fungible);
        },
    });

    (fungible_balance_map, non_fungible_set)
}

pub(crate) fn prepare_word(word: &Word) -> String {
    word.iter().map(|x| x.as_int().to_string()).collect::<Vec<_>>().join(".")
}

/// Extracts notes from [`OutputNotes`].
/// Used for:
/// - Checking the relevance of notes to save them as input notes.
/// - Validate hashes versus expected output notes after a transaction is executed.
pub fn notes_from_output(output_notes: &OutputNotes) -> impl Iterator<Item = &Note> {
    output_notes
        .iter()
        .filter(|n| matches!(n, OutputNote::Full(_)))
        .map(|n| match n {
            OutputNote::Full(n) => n,
            // The following todo!() applies until we have a way to support flows where we have
            // partial details of the note
            OutputNote::Header(_) | OutputNote::Partial(_) => {
                todo!("For now, all details should be held in OutputNote::Fulls")
            },
        })
}

#[cfg(test)]
mod test {
    use miden_lib::{account::auth::RpoFalcon512, transaction::TransactionKernel};
    use miden_objects::{
        Word,
        account::{AccountBuilder, AccountComponent, AuthSecretKey, StorageMap, StorageSlot},
        asset::{Asset, FungibleAsset},
        crypto::dsa::rpo_falcon512::SecretKey,
        note::NoteType,
        testing::{
            account_component::BASIC_WALLET_CODE,
            account_id::{
                ACCOUNT_ID_FUNGIBLE_FAUCET_OFF_CHAIN, ACCOUNT_ID_FUNGIBLE_FAUCET_ON_CHAIN,
                ACCOUNT_ID_REGULAR_ACCOUNT_IMMUTABLE_CODE_ON_CHAIN,
            },
        },
    };
    use miden_tx::utils::{Deserializable, Serializable};

    use super::PaymentTransactionData;
    use crate::{
        authenticator::keystore::KeyStore,
        mock::create_test_client,
        transaction::{TransactionRequestBuilder, TransactionResult},
    };

    #[tokio::test]
    async fn test_transaction_creates_two_notes() {
        let (mut client, _, keystore) = create_test_client().await;
        let asset_1: Asset =
            FungibleAsset::new(ACCOUNT_ID_FUNGIBLE_FAUCET_OFF_CHAIN.try_into().unwrap(), 123)
                .unwrap()
                .into();
        let asset_2: Asset =
            FungibleAsset::new(ACCOUNT_ID_FUNGIBLE_FAUCET_ON_CHAIN.try_into().unwrap(), 500)
                .unwrap()
                .into();

        let secret_key = SecretKey::new();
        let pub_key = secret_key.public_key();
        keystore.add_key(&AuthSecretKey::RpoFalcon512(secret_key)).await.unwrap();

        let wallet_component = AccountComponent::compile(
            BASIC_WALLET_CODE,
            TransactionKernel::assembler(),
            vec![StorageSlot::Value(Word::default()), StorageSlot::Map(StorageMap::default())],
        )
        .unwrap()
        .with_supports_all_types();

        let anchor_block = client.get_latest_epoch_block().await.unwrap();

        let account = AccountBuilder::new(Default::default())
            .anchor((&anchor_block).try_into().unwrap())
            .with_component(wallet_component)
            .with_component(RpoFalcon512::new(pub_key))
            .with_assets([asset_1, asset_2])
            .build_existing()
            .unwrap();

        client.add_account(&account, None, false).await.unwrap();
        client.sync_state().await.unwrap();
        let tx_request = TransactionRequestBuilder::pay_to_id(
            PaymentTransactionData::new(
                vec![asset_1, asset_2],
                account.id(),
                ACCOUNT_ID_REGULAR_ACCOUNT_IMMUTABLE_CODE_ON_CHAIN.try_into().unwrap(),
            ),
            None,
            NoteType::Private,
            client.rng(),
        )
        .unwrap()
        .build()
        .unwrap();

        let tx_result = client.new_transaction(account.id(), tx_request).await.unwrap();
        assert!(
            tx_result
                .created_notes()
                .get_note(0)
                .assets()
                .is_some_and(|assets| assets.num_assets() == 2)
        );
        // Prove and apply transaction
        client.testing_apply_transaction(tx_result.clone()).await.unwrap();

        // Test serialization
        let bytes: std::vec::Vec<u8> = tx_result.to_bytes();
        let decoded = TransactionResult::read_from_bytes(&bytes).unwrap();

        assert_eq!(tx_result, decoded);
    }
}<|MERGE_RESOLUTION|>--- conflicted
+++ resolved
@@ -80,15 +80,7 @@
     crypto::{dsa::rpo_falcon512::SecretKey, merkle::MerklePath},
     note::{Note, NoteDetails, NoteId, NoteTag},
     transaction::{InputNotes, TransactionArgs},
-<<<<<<< HEAD
     vm::AdviceInputs,
-    AccountError, AssetError, Digest, Felt, Word, ZERO,
-};
-use miden_tx::{
-    utils::{ByteReader, ByteWriter, Deserializable, DeserializationError, Serializable},
-    TransactionExecutor,
-=======
->>>>>>> be363f71
 };
 pub use miden_tx::{
     LocalTransactionProver, ProvingOptions, TransactionProver, TransactionProverError,
@@ -927,7 +919,7 @@
 
         Ok(self
             .tx_executor
-            .execute_program(
+            .execute_tx_view_script(
                 account_id,
                 block_ref,
                 tx_args.tx_script().expect("Transaction script should be present").clone(),
