//! Provides APIs for creating, executing, proving, and submitting transactions to the Miden
//! network.
//!
//! ## Overview
//!
//! This module enables clients to:
//!
//! - Build transaction requests using the [`TransactionRequestBuilder`].
//!   - [`TransactionRequestBuilder`] contains simple builders for standard transaction types, such
//!     as `p2id` (pay-to-id)
//! - Execute transactions via the local transaction executor and generate a [`TransactionResult`]
//!   that includes execution details and relevant notes for state tracking.
//! - Prove transactions (locally or remotely) using a [`TransactionProver`] and submit the proven
//!   transactions to the network.
//! - Track and update the state of transactions, including their status (e.g., `Pending`,
//!   `Committed`, or `Discarded`).
//!
//! ## Example
//!
//! The following example demonstrates how to create and submit a transaction:
//!
//! ```rust
//! use miden_client::{
//!     Client,
//!     crypto::FeltRng,
//!     transaction::{PaymentTransactionData, TransactionRequestBuilder, TransactionResult},
//! };
//! use miden_objects::{account::AccountId, asset::FungibleAsset, note::NoteType};
//! # use std::error::Error;
//!
//! /// Executes, proves and submits a P2ID transaction.
//! ///
//! /// This transaction is executed by `sender_id`, and creates an output note
//! /// containing 100 tokens of `faucet_id`'s fungible asset.
//! async fn create_and_submit_transaction<R: rand::Rng>(
//!     client: &mut Client<impl FeltRng>,
//!     sender_id: AccountId,
//!     target_id: AccountId,
//!     faucet_id: AccountId,
//! ) -> Result<(), Box<dyn Error>> {
//!     // Create an asset representing the amount to be transferred.
//!     let asset = FungibleAsset::new(faucet_id, 100)?;
//!
//!     // Build a transaction request for a pay-to-id transaction.
//!     let tx_request = TransactionRequestBuilder::pay_to_id(
//!         PaymentTransactionData::new(vec![asset.into()], sender_id, target_id),
//!         None, // No recall height
//!         NoteType::Private,
//!         client.rng(),
//!     )?
//!     .build()?;
//!
//!     // Execute the transaction. This returns a TransactionResult.
//!     let tx_result: TransactionResult = client.new_transaction(sender_id, tx_request).await?;
//!
//!     // Prove and submit the transaction, persisting its details to the local store.
//!     client.submit_transaction(tx_result).await?;
//!
//!     Ok(())
//! }
//! ```
//!
//! For more detailed information about each function and error type, refer to the specific API
//! documentation.

use alloc::{
    collections::{BTreeMap, BTreeSet},
    string::{String, ToString},
    sync::Arc,
    vec::Vec,
};
use core::fmt::{self};

pub use miden_lib::transaction::TransactionKernel;
use miden_objects::{
    AccountError, AssetError, Digest, Felt, Word, ZERO,
    account::{Account, AccountCode, AccountDelta, AccountId, AccountType, AuthSecretKey},
    asset::{Asset, NonFungibleAsset},
    block::BlockNumber,
    crypto::{dsa::rpo_falcon512::SecretKey, merkle::MerklePath},
    note::{Note, NoteDetails, NoteId, NoteTag},
    transaction::{InputNotes, TransactionArgs},
};
pub use miden_tx::{
    LocalTransactionProver, ProvingOptions, TransactionProver, TransactionProverError,
};
use miden_tx::{
    TransactionExecutor,
    utils::{ByteReader, ByteWriter, Deserializable, DeserializationError, Serializable},
};
use script_builder::{AccountCapabilities, AccountInterface};
use tracing::info;

use super::{Client, FeltRng};
use crate::{
    ClientError,
    account::procedure_roots::RPO_FALCON_512_AUTH,
    note::{NoteScreener, NoteUpdates},
    rpc::domain::account::AccountProof,
    store::{
        InputNoteRecord, InputNoteState, NoteFilter, OutputNoteRecord, StoreError,
        TransactionFilter, input_note_states::ExpectedNoteState,
    },
<<<<<<< HEAD
    sync::{NoteTagRecord, MAX_BLOCK_NUMBER_DELTA},
    ClientError,
=======
    sync::NoteTagRecord,
>>>>>>> be363f71
};

mod request;
pub use request::{
    ForeignAccount, ForeignAccountInputs, NoteArgs, PaymentTransactionData, SwapTransactionData,
    TransactionRequest, TransactionRequestBuilder, TransactionRequestError,
    TransactionScriptTemplate,
};

mod script_builder;
pub use miden_objects::transaction::{
    ExecutedTransaction, InputNote, OutputNote, OutputNotes, ProvenTransaction, TransactionId,
    TransactionScript,
};
pub use miden_tx::{DataStoreError, TransactionExecutorError};
pub use script_builder::TransactionScriptBuilderError;

// TRANSACTION RESULT
// --------------------------------------------------------------------------------------------

/// Represents the result of executing a transaction by the client.
///
/// It contains an [`ExecutedTransaction`], and a list of `relevant_notes` that contains the
/// `output_notes` that the client has to store as input notes, based on the `NoteScreener`
/// output from filtering the transaction's output notes or some partial note we expect to receive
/// in the future (you can check at swap notes for an example of this).
#[derive(Clone, Debug, PartialEq)]
pub struct TransactionResult {
    transaction: ExecutedTransaction,
    relevant_notes: Vec<InputNoteRecord>,
}

impl TransactionResult {
    /// Screens the output notes to store and track the relevant ones, and instantiates a
    /// [`TransactionResult`].
    pub async fn new(
        transaction: ExecutedTransaction,
        note_screener: NoteScreener,
        partial_notes: Vec<(NoteDetails, NoteTag)>,
        current_block_num: BlockNumber,
        current_timestamp: Option<u64>,
    ) -> Result<Self, ClientError> {
        let mut relevant_notes = vec![];

        for note in notes_from_output(transaction.output_notes()) {
            let account_relevance = note_screener.check_relevance(note).await?;

            if !account_relevance.is_empty() {
                let metadata = *note.metadata();
                relevant_notes.push(InputNoteRecord::new(
                    note.into(),
                    current_timestamp,
                    ExpectedNoteState {
                        metadata: Some(metadata),
                        after_block_num: current_block_num,
                        tag: Some(metadata.tag()),
                    }
                    .into(),
                ));
            }
        }

        // Include partial output notes into the relevant notes
        relevant_notes.extend(partial_notes.iter().map(|(note_details, tag)| {
            InputNoteRecord::new(
                note_details.clone(),
                None,
                ExpectedNoteState {
                    metadata: None,
                    after_block_num: current_block_num,
                    tag: Some(*tag),
                }
                .into(),
            )
        }));

        let tx_result = Self { transaction, relevant_notes };

        Ok(tx_result)
    }

    /// Returns the [`ExecutedTransaction`].
    pub fn executed_transaction(&self) -> &ExecutedTransaction {
        &self.transaction
    }

    /// Returns the output notes that were generated as a result of the transaction execution.
    pub fn created_notes(&self) -> &OutputNotes {
        self.transaction.output_notes()
    }

    /// Returns the list of notes that are relevant to the client, based on [`NoteScreener`].
    pub fn relevant_notes(&self) -> &[InputNoteRecord] {
        &self.relevant_notes
    }

    /// Returns the block against which the transaction was executed.
    pub fn block_num(&self) -> BlockNumber {
        self.transaction.block_header().block_num()
    }

    /// Returns transaction's [`TransactionArgs`].
    pub fn transaction_arguments(&self) -> &TransactionArgs {
        self.transaction.tx_args()
    }

    /// Returns the [`AccountDelta`] that describes the change of state for the executing [Account].
    pub fn account_delta(&self) -> &AccountDelta {
        self.transaction.account_delta()
    }

    /// Returns input notes that were consumed as part of the transaction.
    pub fn consumed_notes(&self) -> &InputNotes<InputNote> {
        self.transaction.tx_inputs().input_notes()
    }
}

impl From<TransactionResult> for ExecutedTransaction {
    fn from(tx_result: TransactionResult) -> ExecutedTransaction {
        tx_result.transaction
    }
}

impl Serializable for TransactionResult {
    fn write_into<W: ByteWriter>(&self, target: &mut W) {
        self.transaction.write_into(target);
        self.relevant_notes.write_into(target);
    }
}

impl Deserializable for TransactionResult {
    fn read_from<R: ByteReader>(source: &mut R) -> Result<Self, DeserializationError> {
        let transaction = ExecutedTransaction::read_from(source)?;
        let relevant_notes = Vec::<InputNoteRecord>::read_from(source)?;

        Ok(Self { transaction, relevant_notes })
    }
}

// TRANSACTION RECORD
// --------------------------------------------------------------------------------------------

/// Describes a transaction that has been executed and is being tracked on the Client.
///
/// Currently, the `commit_height` (and `committed` status) is set based on the height
/// at which the transaction's output notes are committed.
#[derive(Debug, Clone)]
pub struct TransactionRecord {
    pub id: TransactionId,
    pub account_id: AccountId,
    pub init_account_state: Digest,
    pub final_account_state: Digest,
    pub input_note_nullifiers: Vec<Digest>,
    pub output_notes: OutputNotes,
    pub transaction_script: Option<TransactionScript>,
    pub block_num: BlockNumber,
    pub transaction_status: TransactionStatus,
}

impl TransactionRecord {
    #[allow(clippy::too_many_arguments)]
    pub fn new(
        id: TransactionId,
        account_id: AccountId,
        init_account_state: Digest,
        final_account_state: Digest,
        input_note_nullifiers: Vec<Digest>,
        output_notes: OutputNotes,
        transaction_script: Option<TransactionScript>,
        block_num: BlockNumber,
        transaction_status: TransactionStatus,
    ) -> TransactionRecord {
        TransactionRecord {
            id,
            account_id,
            init_account_state,
            final_account_state,
            input_note_nullifiers,
            output_notes,
            transaction_script,
            block_num,
            transaction_status,
        }
    }
}

/// Represents the status of a transaction.
#[derive(Debug, Clone, PartialEq)]
pub enum TransactionStatus {
    /// Transaction has been submitted but not yet committed.
    Pending,
    /// Transaction has been committed and included at the specified block number.
    Committed(BlockNumber),
    /// Transaction has been discarded and isn't included in the node.
    Discarded,
}

impl fmt::Display for TransactionStatus {
    fn fmt(&self, f: &mut fmt::Formatter<'_>) -> fmt::Result {
        match self {
            TransactionStatus::Pending => write!(f, "Pending"),
            TransactionStatus::Committed(block_number) => {
                write!(f, "Committed (Block: {block_number})")
            },
            TransactionStatus::Discarded => write!(f, "Discarded"),
        }
    }
}

// TRANSACTION STORE UPDATE
// --------------------------------------------------------------------------------------------

/// Represents the changes that need to be applied to the client store as a result of a
/// transaction execution.
pub struct TransactionStoreUpdate {
    /// Details of the executed transaction to be inserted.
    executed_transaction: ExecutedTransaction,
    /// Updated account state after the [`AccountDelta`] has been applied.
    updated_account: Account,
    /// Information about note changes after the transaction execution.
    note_updates: NoteUpdates,
    /// New note tags to be tracked.
    new_tags: Vec<NoteTagRecord>,
}

impl TransactionStoreUpdate {
    /// Creates a new [`TransactionStoreUpdate`] instance.
    pub fn new(
        executed_transaction: ExecutedTransaction,
        updated_account: Account,
        created_input_notes: Vec<InputNoteRecord>,
        created_output_notes: Vec<OutputNoteRecord>,
        updated_input_notes: Vec<InputNoteRecord>,
        new_tags: Vec<NoteTagRecord>,
    ) -> Self {
        Self {
            executed_transaction,
            updated_account,
            note_updates: NoteUpdates::new(
                created_input_notes,
                created_output_notes,
                updated_input_notes,
                vec![],
            ),
            new_tags,
        }
    }

    /// Returns the executed transaction.
    pub fn executed_transaction(&self) -> &ExecutedTransaction {
        &self.executed_transaction
    }

    /// Returns the updated account.
    pub fn updated_account(&self) -> &Account {
        &self.updated_account
    }

    /// Returns the note updates that need to be applied after the transaction execution.
    pub fn note_updates(&self) -> &NoteUpdates {
        &self.note_updates
    }

    /// Returns the new tags that were created as part of the transaction.
    pub fn new_tags(&self) -> &[NoteTagRecord] {
        &self.new_tags
    }
}

/// Transaction management methods
impl<R: FeltRng> Client<R> {
    // TRANSACTION DATA RETRIEVAL
    // --------------------------------------------------------------------------------------------

    /// Retrieves tracked transactions, filtered by [`TransactionFilter`].
    pub async fn get_transactions(
        &self,
        filter: TransactionFilter,
    ) -> Result<Vec<TransactionRecord>, ClientError> {
        self.store.get_transactions(filter).await.map_err(Into::into)
    }

    // TRANSACTION
    // --------------------------------------------------------------------------------------------

    /// Creates and executes a transaction specified by the request against the specified account,
    /// but doesn't change the local database.
    ///
    /// If the transaction utilizes foreign account data, there is a chance that the client doesn't
    /// have the required block header in the local database. In these scenarios, a sync to
    /// the chain tip is performed, and the required block header is retrieved.
    ///
    /// # Errors
    ///
    /// - Returns [`ClientError::MissingOutputNotes`] if the [`TransactionRequest`] ouput notes are
    ///   not a subset of executor's output notes.
    /// - Returns a [`ClientError::TransactionExecutorError`] if the execution fails.
    /// - Returns a [`ClientError::TransactionRequestError`] if the request is invalid.
    pub async fn new_transaction(
        &mut self,
        account_id: AccountId,
        transaction_request: TransactionRequest,
    ) -> Result<TransactionResult, ClientError> {
        // Validates the transaction request before executing
        self.validate_request(account_id, &transaction_request).await?;

        // Ensure authenticated notes have their inclusion proofs (a.k.a they're in a committed
        // state). TODO: we should consider refactoring this in a way we can handle this in
        // `get_transaction_inputs`
        let authenticated_input_note_ids: Vec<NoteId> =
            transaction_request.authenticated_input_note_ids().collect::<Vec<_>>();

        let authenticated_note_records = self
            .store
            .get_input_notes(NoteFilter::List(authenticated_input_note_ids))
            .await?;

        for authenticated_note_record in authenticated_note_records {
            if !authenticated_note_record.is_authenticated() {
                return Err(ClientError::TransactionRequestError(
                    TransactionRequestError::InputNoteNotAuthenticated,
                ));
            }
        }

        // If tx request contains unauthenticated_input_notes we should insert them
        let unauthenticated_input_notes = transaction_request
            .unauthenticated_input_notes()
            .iter()
            .cloned()
            .map(Into::into)
            .collect::<Vec<_>>();

        self.store.upsert_input_notes(&unauthenticated_input_notes).await?;

        let note_ids = transaction_request.get_input_note_ids();

        let output_notes: Vec<Note> =
            transaction_request.expected_output_notes().cloned().collect();

        let future_notes: Vec<(NoteDetails, NoteTag)> =
            transaction_request.expected_future_notes().cloned().collect();

        let tx_script = transaction_request.build_transaction_script(
            self.get_account_capabilities(account_id).await?,
            self.in_debug_mode,
        )?;

        let foreign_accounts = transaction_request.foreign_accounts().clone();
        let mut tx_args = transaction_request.into_transaction_args(tx_script);

        // Inject state and code of foreign accounts
        let fpi_block_num =
            self.inject_foreign_account_inputs(foreign_accounts, &mut tx_args).await?;

        let block_num = if let Some(block_num) = fpi_block_num {
            block_num
        } else {
            self.store.get_sync_height().await?
        };

        // Execute the transaction and get the witness
        let executed_transaction = self
            .tx_executor
            .execute_transaction(account_id, block_num, &note_ids, tx_args)
            .await?;

        // Check that the expected output notes matches the transaction outcome.
        // We compare authentication hashes where possible since that involves note IDs + metadata
        // (as opposed to just note ID which remains the same regardless of metadata)
        // We also do the check for partial output notes

        let tx_note_auth_hashes: BTreeSet<Digest> =
            notes_from_output(executed_transaction.output_notes()).map(Note::hash).collect();

        let missing_note_ids: Vec<NoteId> = output_notes
            .iter()
            .filter_map(|n| (!tx_note_auth_hashes.contains(&n.hash())).then_some(n.id()))
            .collect();

        if !missing_note_ids.is_empty() {
            return Err(ClientError::MissingOutputNotes(missing_note_ids));
        }

        let screener = NoteScreener::new(self.store.clone());

        TransactionResult::new(
            executed_transaction,
            screener,
            future_notes,
            self.get_sync_height().await?,
            self.store.get_current_timestamp(),
        )
        .await
    }

    /// Proves the specified transaction using a local prover, submits it to the network, and saves
    /// the transaction into the local database for tracking.
    pub async fn submit_transaction(
        &mut self,
        tx_result: TransactionResult,
    ) -> Result<(), ClientError> {
        self.submit_transaction_with_prover(tx_result, self.tx_prover.clone()).await
    }

    /// Proves the specified transaction using the provided prover, submits it to the network, and
    /// saves the transaction into the local database for tracking.
    pub async fn submit_transaction_with_prover(
        &mut self,
        tx_result: TransactionResult,
        tx_prover: Arc<dyn TransactionProver>,
    ) -> Result<(), ClientError> {
        let proven_transaction = self.prove_transaction(&tx_result, tx_prover).await?;
        self.submit_proven_transaction(proven_transaction).await?;
        self.apply_transaction(tx_result).await
    }

    /// Proves the specified transaction result using the provided prover.
    async fn prove_transaction(
        &mut self,
        tx_result: &TransactionResult,
        tx_prover: Arc<dyn TransactionProver>,
    ) -> Result<ProvenTransaction, ClientError> {
        info!("Proving transaction...");

        let proven_transaction =
            tx_prover.prove(tx_result.executed_transaction().clone().into()).await?;

        info!("Transaction proven.");

        Ok(proven_transaction)
    }

    async fn submit_proven_transaction(
        &mut self,
        proven_transaction: ProvenTransaction,
    ) -> Result<(), ClientError> {
        info!("Submitting transaction to the network...");
        self.rpc_api.submit_proven_transaction(proven_transaction).await?;
        info!("Transaction submitted.");

        Ok(())
    }

    async fn apply_transaction(&self, tx_result: TransactionResult) -> Result<(), ClientError> {
        let transaction_id = tx_result.executed_transaction().id();
        let sync_height = self.get_sync_height().await?;

        // Transaction was proven and submitted to the node correctly, persist note details and
        // update account
        info!("Applying transaction to the local store...");

        let account_id = tx_result.executed_transaction().account_id();
        let account_delta = tx_result.account_delta();
        let account_record = self.try_get_account(account_id).await?;

        if account_record.is_locked() {
            return Err(ClientError::AccountLocked(account_id));
        }

        let mut account: Account = account_record.into();
        account.apply_delta(account_delta)?;

        if self.store.get_account_header_by_hash(account.hash()).await?.is_some() {
            return Err(ClientError::StoreError(StoreError::AccountHashAlreadyExists(
                account.hash(),
            )));
        }

        // Save only input notes that we care for (based on the note screener assessment)
        let created_input_notes = tx_result.relevant_notes().to_vec();
        let new_tags = created_input_notes
            .iter()
            .filter_map(|note| {
                if let InputNoteState::Expected(ExpectedNoteState { tag: Some(tag), .. }) =
                    note.state()
                {
                    Some(NoteTagRecord::with_note_source(*tag, note.id()))
                } else {
                    None
                }
            })
            .collect();

        // Save all output notes
        let created_output_notes = tx_result
            .created_notes()
            .iter()
            .cloned()
            .filter_map(|output_note| {
                OutputNoteRecord::try_from_output_note(output_note, sync_height).ok()
            })
            .collect::<Vec<_>>();

        let consumed_note_ids = tx_result.consumed_notes().iter().map(InputNote::id).collect();
        let consumed_notes = self.get_input_notes(NoteFilter::List(consumed_note_ids)).await?;

        let mut updated_input_notes = vec![];
        for mut input_note_record in consumed_notes {
            if input_note_record.consumed_locally(
                account_id,
                transaction_id,
                self.store.get_current_timestamp(),
            )? {
                updated_input_notes.push(input_note_record);
            }
        }

        let tx_update = TransactionStoreUpdate::new(
            tx_result.into(),
            account,
            created_input_notes,
            created_output_notes,
            updated_input_notes,
            new_tags,
        );

        self.store.apply_transaction(tx_update).await?;
        info!("Transaction stored.");
        Ok(())
    }

    /// Compiles the provided transaction script source and inputs into a [`TransactionScript`].
    pub fn compile_tx_script<T>(
        &self,
        inputs: T,
        program: &str,
    ) -> Result<TransactionScript, ClientError>
    where
        T: IntoIterator<Item = (Word, Vec<Felt>)>,
    {
        let assembler = TransactionKernel::assembler().with_debug_mode(self.in_debug_mode);
        TransactionScript::compile(program, inputs, assembler)
            .map_err(ClientError::TransactionScriptError)
    }

    // HELPERS
    // --------------------------------------------------------------------------------------------

    /// Helper to get the account outgoing assets.
    ///
    /// Any outgoing assets resulting from executing note scripts but not present in expected output
    /// notes wouldn't be included.
    fn get_outgoing_assets(
        transaction_request: &TransactionRequest,
    ) -> (BTreeMap<AccountId, u64>, BTreeSet<NonFungibleAsset>) {
        // Get own notes assets
        let mut own_notes_assets = match transaction_request.script_template() {
            Some(TransactionScriptTemplate::SendNotes(notes)) => {
                notes.iter().map(|note| (note.id(), note.assets())).collect::<BTreeMap<_, _>>()
            },
            _ => BTreeMap::default(),
        };
        // Get transaction output notes assets
        let mut output_notes_assets = transaction_request
            .expected_output_notes()
            .map(|note| (note.id(), note.assets()))
            .collect::<BTreeMap<_, _>>();

        // Merge with own notes assets and delete duplicates
        output_notes_assets.append(&mut own_notes_assets);

        // Create a map of the fungible and non-fungible assets in the output notes
        let outgoing_assets =
            output_notes_assets.values().flat_map(|note_assets| note_assets.iter());

        collect_assets(outgoing_assets)
    }

    /// Helper to get the account incoming assets.
    async fn get_incoming_assets(
        &self,
        transaction_request: &TransactionRequest,
    ) -> Result<(BTreeMap<AccountId, u64>, BTreeSet<NonFungibleAsset>), TransactionRequestError>
    {
        // Get incoming asset notes excluding unauthenticated ones
        let incoming_notes_ids: Vec<_> = transaction_request
            .input_notes()
            .iter()
            .filter_map(|(note_id, _)| {
                if transaction_request
                    .unauthenticated_input_notes()
                    .iter()
                    .any(|note| note.id() == *note_id)
                {
                    None
                } else {
                    Some(*note_id)
                }
            })
            .collect();

        let store_input_notes = self
            .get_input_notes(NoteFilter::List(incoming_notes_ids))
            .await
            .map_err(|err| TransactionRequestError::NoteNotFound(err.to_string()))?;

        let all_incoming_assets =
            store_input_notes.iter().flat_map(|note| note.assets().iter()).chain(
                transaction_request
                    .unauthenticated_input_notes()
                    .iter()
                    .flat_map(|note| note.assets().iter()),
            );

        Ok(collect_assets(all_incoming_assets))
    }

    async fn validate_basic_account_request(
        &self,
        transaction_request: &TransactionRequest,
        account: &Account,
    ) -> Result<(), ClientError> {
        // Get outgoing assets
        let (fungible_balance_map, non_fungible_set) =
            <Client<R>>::get_outgoing_assets(transaction_request);

        // Get incoming assets
        let (incoming_fungible_balance_map, incoming_non_fungible_balance_set) =
            self.get_incoming_assets(transaction_request).await?;

        // Check if the account balance plus incoming assets is greater than or equal to the
        // outgoing fungible assets
        for (faucet_id, amount) in fungible_balance_map {
            let account_asset_amount = account.vault().get_balance(faucet_id).unwrap_or(0);
            let incoming_balance = incoming_fungible_balance_map.get(&faucet_id).unwrap_or(&0);
            if account_asset_amount + incoming_balance < amount {
                return Err(ClientError::AssetError(
                    AssetError::FungibleAssetAmountNotSufficient {
                        minuend: account_asset_amount,
                        subtrahend: amount,
                    },
                ));
            }
        }

        // Check if the account balance plus incoming assets is greater than or equal to the
        // outgoing non fungible assets
        for non_fungible in non_fungible_set {
            match account.vault().has_non_fungible_asset(non_fungible) {
                Ok(true) => (),
                Ok(false) => {
                    // Check if the non fungible asset is in the incoming assets
                    if !incoming_non_fungible_balance_set.contains(&non_fungible) {
                        return Err(ClientError::AssetError(
                            AssetError::NonFungibleFaucetIdTypeMismatch(
                                non_fungible.faucet_id_prefix(),
                            ),
                        ));
                    }
                },
                _ => {
                    return Err(ClientError::AssetError(
                        AssetError::NonFungibleFaucetIdTypeMismatch(
                            non_fungible.faucet_id_prefix(),
                        ),
                    ));
                },
            }
        }

        Ok(())
    }

    /// Validates that the specified transaction request can be executed by the specified account.
    ///
    /// This function checks that the account has enough balance to cover the outgoing assets. This
    /// does't guarantee that the transaction will succeed, but it's useful to avoid submitting
    /// transactions that are guaranteed to fail.
    pub async fn validate_request(
        &mut self,
        account_id: AccountId,
        transaction_request: &TransactionRequest,
    ) -> Result<(), ClientError> {
        let current_chain_tip =
            self.rpc_api.get_block_header_by_number(None, false).await?.0.block_num();

        if current_chain_tip > self.store.get_sync_height().await? + MAX_BLOCK_NUMBER_DELTA {
            return Err(ClientError::RecencyConditionError(
                "The client is too far behind the chain tip to execute the transaction".to_string(),
            ));
        }

        let account: Account = self.try_get_account(account_id).await?.into();

        if account.is_faucet() {
            // TODO(SantiagoPittella): Add faucet validations.
            Ok(())
        } else {
            self.validate_basic_account_request(transaction_request, &account).await
        }
    }

    /// Retrieves the account capabilities for the specified account.
    async fn get_account_capabilities(
        &mut self,
        account_id: AccountId,
    ) -> Result<AccountCapabilities, ClientError> {
        let account: Account = self.try_get_account(account_id).await?.into();

        // TODO: we should check if the account actually exposes the interfaces we're trying to use
        let interfaces = match account.account_type() {
            AccountType::FungibleFaucet => AccountInterface::BasicFungibleFaucet,
            AccountType::NonFungibleFaucet => todo!("Non fungible faucet not supported yet"),
            AccountType::RegularAccountImmutableCode | AccountType::RegularAccountUpdatableCode => {
                AccountInterface::BasicWallet
            },
        };

        let auth = if account
            .code()
            .procedure_roots()
            .any(|root| root.to_hex() == RPO_FALCON_512_AUTH)
        {
            AuthSecretKey::RpoFalcon512(SecretKey::with_rng(self.rng()))
        } else {
            return Err(ClientError::AccountError(AccountError::AssumptionViolated(
                "Account doesn't have authentication procedure".to_string(),
            )));
        };

        Ok(AccountCapabilities { account_id, auth, interfaces })
    }

    /// Injects foreign account data inputs into `tx_args` (account proof, code commitment and
    /// storage data). Additionally loads the account code into the transaction executor.
    ///
    /// For any [`ForeignAccount::Public`] in `foreing_accounts`, these pieces of data are retrieved
    /// from the network. For any [`ForeignAccount::Private`] account, inner data is used.
    ///
    /// Account data is retrieved for the node's current chain tip, so we need to check whether we
    /// currently have the corresponding block header data. Otherwise, we additionally need to
    /// retrieve it.
    ///
    /// # Errors
    /// - Returns a [`ClientError::RecencyConditionError`] if the foreign account proofs are too far
    ///   in the future.
    async fn inject_foreign_account_inputs(
        &mut self,
        foreign_accounts: BTreeSet<ForeignAccount>,
        tx_args: &mut TransactionArgs,
    ) -> Result<Option<BlockNumber>, ClientError> {
        if foreign_accounts.is_empty() {
            return Ok(None);
        }

        let account_ids = foreign_accounts.iter().map(ForeignAccount::account_id);
        let known_account_codes =
            self.store.get_foreign_account_code(account_ids.collect()).await?;

        let known_account_codes: Vec<AccountCode> = known_account_codes.into_values().collect();

        // Fetch account proofs
        let (block_num, account_proofs) =
            self.rpc_api.get_account_proofs(&foreign_accounts, known_account_codes).await?;

        if block_num > self.store.get_sync_height().await? + MAX_BLOCK_NUMBER_DELTA {
            return Err(ClientError::RecencyConditionError(
                "Foreign account proofs are too far in the future".to_string(),
            ));
        }

        let mut account_proofs: BTreeMap<AccountId, AccountProof> =
            account_proofs.into_iter().map(|proof| (proof.account_id(), proof)).collect();

        for foreign_account in &foreign_accounts {
            let (foreign_account_inputs, merkle_path) = match foreign_account {
                ForeignAccount::Public(account_id, ..) => {
                    let account_proof = account_proofs
                        .remove(account_id)
                        .expect("Proof was requested and received");

                    let (foreign_account_inputs, merkle_path) = account_proof.try_into()?;

                    // Update  our foreign account code cache
                    self.store
                        .upsert_foreign_account_code(
                            *account_id,
                            foreign_account_inputs.account_code().clone(),
                        )
                        .await?;

                    (foreign_account_inputs, merkle_path)
                },
                ForeignAccount::Private(foreign_account_inputs) => {
                    let account_id = foreign_account_inputs.account_header().id();
                    let proof = account_proofs
                        .remove(&account_id)
                        .expect("Proof was requested and received");
                    let merkle_path = proof.merkle_proof();

                    (foreign_account_inputs.clone(), merkle_path.clone())
                },
            };

            extend_advice_inputs_for_foreign_account(
                tx_args,
                &mut self.tx_executor,
                foreign_account_inputs,
                &merkle_path,
            )?;
        }

        // Optionally retrieve block header if we don't have it
        if self.store.get_block_headers(&[block_num]).await?.is_empty() {
            info!(
                "Getting current block header data to execute transaction with foreign account requirements"
            );
            let summary = self.sync_state().await?;

            if summary.block_num != block_num {
                let mut current_partial_mmr = self.build_current_partial_mmr(true).await?;
                self.get_and_store_authenticated_block(block_num, &mut current_partial_mmr)
                    .await?;
            }
        }

        Ok(Some(block_num))
    }
}

// TESTING HELPERS
// ================================================================================================

#[cfg(feature = "testing")]
impl<R: FeltRng> Client<R> {
    pub async fn testing_prove_transaction(
        &mut self,
        tx_result: &TransactionResult,
    ) -> Result<ProvenTransaction, ClientError> {
        self.prove_transaction(tx_result, self.tx_prover.clone()).await
    }

    pub async fn testing_submit_proven_transaction(
        &mut self,
        proven_transaction: ProvenTransaction,
    ) -> Result<(), ClientError> {
        self.submit_proven_transaction(proven_transaction).await
    }

    pub async fn testing_apply_transaction(
        &self,
        tx_result: TransactionResult,
    ) -> Result<(), ClientError> {
        self.apply_transaction(tx_result).await
    }
}

/// Extends the advice inputs with account data and Merkle proofs, and loads the necessary
/// [code](AccountCode) in `tx_executor`.
fn extend_advice_inputs_for_foreign_account(
    tx_args: &mut TransactionArgs,
    tx_executor: &mut TransactionExecutor,
    foreign_account_inputs: ForeignAccountInputs,
    merkle_path: &MerklePath,
) -> Result<(), ClientError> {
    let (account_header, storage_header, account_code, proofs) =
        foreign_account_inputs.into_parts();

    let account_id = account_header.id();
    let foreign_id_root =
        Digest::from([account_id.suffix(), account_id.prefix().as_felt(), ZERO, ZERO]);

    // Extend the advice inputs with the new data
    tx_args.extend_advice_map([
        // ACCOUNT_ID -> [ID_AND_NONCE, VAULT_ROOT, STORAGE_ROOT, CODE_ROOT]
        (foreign_id_root, account_header.as_elements()),
        // STORAGE_ROOT -> [STORAGE_SLOT_DATA]
        (account_header.storage_commitment(), storage_header.as_elements()),
        // CODE_ROOT -> [ACCOUNT_CODE_DATA]
        (account_header.code_commitment(), account_code.as_elements()),
    ]);

    // Load merkle nodes for storage maps
    for proof in proofs {
        // Extend the merkle store and map with the storage maps
        tx_args.extend_merkle_store(
            proof.path().inner_nodes(proof.leaf().index().value(), proof.leaf().hash())?,
        );
        // Populate advice map with Sparse Merkle Tree leaf nodes
        tx_args
            .extend_advice_map(core::iter::once((proof.leaf().hash(), proof.leaf().to_elements())));
    }

    // Extend the advice inputs with Merkle store data
    tx_args.extend_merkle_store(
        merkle_path.inner_nodes(account_id.prefix().as_u64(), account_header.hash())?,
    );

    tx_executor.load_account_code(&account_code);

    Ok(())
}

// HELPERS
// ================================================================================================

fn collect_assets<'a>(
    assets: impl Iterator<Item = &'a Asset>,
) -> (BTreeMap<AccountId, u64>, BTreeSet<NonFungibleAsset>) {
    let mut fungible_balance_map = BTreeMap::new();
    let mut non_fungible_set = BTreeSet::new();

    assets.for_each(|asset| match asset {
        Asset::Fungible(fungible) => {
            fungible_balance_map
                .entry(fungible.faucet_id())
                .and_modify(|balance| *balance += fungible.amount())
                .or_insert(fungible.amount());
        },
        Asset::NonFungible(non_fungible) => {
            non_fungible_set.insert(*non_fungible);
        },
    });

    (fungible_balance_map, non_fungible_set)
}

pub(crate) fn prepare_word(word: &Word) -> String {
    word.iter().map(|x| x.as_int().to_string()).collect::<Vec<_>>().join(".")
}

/// Extracts notes from [`OutputNotes`].
/// Used for:
/// - Checking the relevance of notes to save them as input notes.
/// - Validate hashes versus expected output notes after a transaction is executed.
pub fn notes_from_output(output_notes: &OutputNotes) -> impl Iterator<Item = &Note> {
    output_notes
        .iter()
        .filter(|n| matches!(n, OutputNote::Full(_)))
        .map(|n| match n {
            OutputNote::Full(n) => n,
            // The following todo!() applies until we have a way to support flows where we have
            // partial details of the note
            OutputNote::Header(_) | OutputNote::Partial(_) => {
                todo!("For now, all details should be held in OutputNote::Fulls")
            },
        })
}

#[cfg(test)]
mod test {
    use miden_lib::{account::auth::RpoFalcon512, transaction::TransactionKernel};
    use miden_objects::{
        Word,
        account::{AccountBuilder, AccountComponent, AuthSecretKey, StorageMap, StorageSlot},
        asset::{Asset, FungibleAsset},
        crypto::dsa::rpo_falcon512::SecretKey,
        note::NoteType,
        testing::{
            account_component::BASIC_WALLET_CODE,
            account_id::{
                ACCOUNT_ID_FUNGIBLE_FAUCET_OFF_CHAIN, ACCOUNT_ID_FUNGIBLE_FAUCET_ON_CHAIN,
                ACCOUNT_ID_REGULAR_ACCOUNT_IMMUTABLE_CODE_ON_CHAIN,
            },
        },
    };
    use miden_tx::utils::{Deserializable, Serializable};

    use super::PaymentTransactionData;
    use crate::{
        authenticator::keystore::KeyStore,
        mock::create_test_client,
        transaction::{TransactionRequestBuilder, TransactionResult},
    };

    #[tokio::test]
    async fn test_transaction_creates_two_notes() {
        let (mut client, _, keystore) = create_test_client().await;
        let asset_1: Asset =
            FungibleAsset::new(ACCOUNT_ID_FUNGIBLE_FAUCET_OFF_CHAIN.try_into().unwrap(), 123)
                .unwrap()
                .into();
        let asset_2: Asset =
            FungibleAsset::new(ACCOUNT_ID_FUNGIBLE_FAUCET_ON_CHAIN.try_into().unwrap(), 500)
                .unwrap()
                .into();

        let secret_key = SecretKey::new();
        let pub_key = secret_key.public_key();
        keystore.add_key(&AuthSecretKey::RpoFalcon512(secret_key)).await.unwrap();

        let wallet_component = AccountComponent::compile(
            BASIC_WALLET_CODE,
            TransactionKernel::assembler(),
            vec![StorageSlot::Value(Word::default()), StorageSlot::Map(StorageMap::default())],
        )
        .unwrap()
        .with_supports_all_types();

        let anchor_block = client.get_latest_epoch_block().await.unwrap();

        let account = AccountBuilder::new(Default::default())
            .anchor((&anchor_block).try_into().unwrap())
            .with_component(wallet_component)
            .with_component(RpoFalcon512::new(pub_key))
            .with_assets([asset_1, asset_2])
            .build_existing()
            .unwrap();

        client.add_account(&account, None, false).await.unwrap();
        client.sync_state().await.unwrap();
        let tx_request = TransactionRequestBuilder::pay_to_id(
            PaymentTransactionData::new(
                vec![asset_1, asset_2],
                account.id(),
                ACCOUNT_ID_REGULAR_ACCOUNT_IMMUTABLE_CODE_ON_CHAIN.try_into().unwrap(),
            ),
            None,
            NoteType::Private,
            client.rng(),
        )
        .unwrap()
        .build()
        .unwrap();

        let tx_result = client.new_transaction(account.id(), tx_request).await.unwrap();
        assert!(
            tx_result
                .created_notes()
                .get_note(0)
                .assets()
                .is_some_and(|assets| assets.num_assets() == 2)
        );
        // Prove and apply transaction
        client.testing_apply_transaction(tx_result.clone()).await.unwrap();

        // Test serialization
        let bytes: std::vec::Vec<u8> = tx_result.to_bytes();
        let decoded = TransactionResult::read_from_bytes(&bytes).unwrap();

        assert_eq!(tx_result, decoded);
    }
}<|MERGE_RESOLUTION|>--- conflicted
+++ resolved
@@ -101,12 +101,7 @@
         InputNoteRecord, InputNoteState, NoteFilter, OutputNoteRecord, StoreError,
         TransactionFilter, input_note_states::ExpectedNoteState,
     },
-<<<<<<< HEAD
-    sync::{NoteTagRecord, MAX_BLOCK_NUMBER_DELTA},
-    ClientError,
-=======
-    sync::NoteTagRecord,
->>>>>>> be363f71
+    sync::{MAX_BLOCK_NUMBER_DELTA, NoteTagRecord},
 };
 
 mod request;
