//! Provides APIs for creating, executing, proving, and submitting transactions to the Miden
//! network.
//!
//! ## Overview
//!
//! This module enables clients to:
//!
//! - Build transaction requests using the [`TransactionRequestBuilder`].
//!   - [`TransactionRequestBuilder`] contains simple builders for standard transaction types, such
//!     as `p2id` (pay-to-id)
//! - Execute transactions via the local transaction executor and generate a [`TransactionResult`]
//!   that includes execution details and relevant notes for state tracking.
//! - Prove transactions (locally or remotely) using a [`TransactionProver`] and submit the proven
//!   transactions to the network.
//! - Track and update the state of transactions, including their status (e.g., `Pending`,
//!   `Committed`, or `Discarded`).
//!
//! ## Example
//!
//! The following example demonstrates how to create and submit a transaction:
//!
//! ```rust
//! use miden_client::{
//!     Client,
//!     crypto::FeltRng,
//!     transaction::{PaymentTransactionData, TransactionRequestBuilder, TransactionResult},
//! };
//! use miden_objects::{account::AccountId, asset::FungibleAsset, note::NoteType};
//! # use std::error::Error;
//!
//! /// Executes, proves and submits a P2ID transaction.
//! ///
//! /// This transaction is executed by `sender_id`, and creates an output note
//! /// containing 100 tokens of `faucet_id`'s fungible asset.
//! async fn create_and_submit_transaction<R: rand::Rng>(
//!     client: &mut Client,
//!     sender_id: AccountId,
//!     target_id: AccountId,
//!     faucet_id: AccountId,
//! ) -> Result<(), Box<dyn Error>> {
//!     // Create an asset representing the amount to be transferred.
//!     let asset = FungibleAsset::new(faucet_id, 100)?;
//!
//!     // Build a transaction request for a pay-to-id transaction.
//!     let tx_request = TransactionRequestBuilder::pay_to_id(
//!         PaymentTransactionData::new(vec![asset.into()], sender_id, target_id),
//!         None, // No recall height
//!         NoteType::Private,
//!         client.rng(),
//!     )?
//!     .build()?;
//!
//!     // Execute the transaction. This returns a TransactionResult.
//!     let tx_result: TransactionResult = client.new_transaction(sender_id, tx_request).await?;
//!
//!     // Prove and submit the transaction, persisting its details to the local store.
//!     client.submit_transaction(tx_result).await?;
//!
//!     Ok(())
//! }
//! ```
//!
//! For more detailed information about each function and error type, refer to the specific API
//! documentation.

use alloc::{
    collections::{BTreeMap, BTreeSet},
    string::ToString,
    sync::Arc,
    vec::Vec,
};
use core::fmt::{self};

pub use miden_lib::{
    account::interface::{AccountComponentInterface, AccountInterface},
    transaction::TransactionKernel,
};
use miden_objects::{
    AssetError, Digest, Felt, Word, ZERO,
    account::{Account, AccountCode, AccountDelta, AccountId},
    asset::{Asset, NonFungibleAsset},
    block::BlockNumber,
    crypto::merkle::MerklePath,
    note::{Note, NoteDetails, NoteId, NoteTag},
    transaction::{InputNotes, TransactionArgs},
    vm::AdviceInputs,
};
pub use miden_tx::{
    LocalTransactionProver, ProvingOptions, TransactionProver, TransactionProverError,
    auth::TransactionAuthenticator,
};
use miden_tx::{
    TransactionExecutor,
    utils::{ByteReader, ByteWriter, Deserializable, DeserializationError, Serializable},
};
use tracing::info;

use super::Client;
use crate::{
    ClientError,
<<<<<<< HEAD
    note::{NoteScreener, NoteUpdateTracker},
    rpc::domain::account::AccountProof,
=======
    note::{NoteScreener, NoteUpdates},
    rpc::domain::{account::AccountProof, transaction::TransactionUpdate},
>>>>>>> c4ba115c
    store::{
        InputNoteRecord, InputNoteState, NoteFilter, OutputNoteRecord, StoreError,
        TransactionFilter, input_note_states::ExpectedNoteState,
    },
    sync::{MAX_BLOCK_NUMBER_DELTA, NoteTagRecord},
};

mod request;
pub use miden_objects::transaction::{
    ExecutedTransaction, InputNote, OutputNote, OutputNotes, ProvenTransaction, TransactionId,
    TransactionScript,
};
pub use miden_tx::{DataStoreError, TransactionExecutorError};
pub use request::{
    ForeignAccount, ForeignAccountInputs, NoteArgs, PaymentTransactionData, SwapTransactionData,
    TransactionRequest, TransactionRequestBuilder, TransactionRequestError,
    TransactionScriptTemplate,
};

// TRANSACTION RESULT
// ================================================================================================

/// Represents the result of executing a transaction by the client.
///
/// It contains an [`ExecutedTransaction`], and a list of `relevant_notes` that contains the
/// `output_notes` that the client has to store as input notes, based on the `NoteScreener`
/// output from filtering the transaction's output notes or some partial note we expect to receive
/// in the future (you can check at swap notes for an example of this).
#[derive(Clone, Debug, PartialEq)]
pub struct TransactionResult {
    transaction: ExecutedTransaction,
    relevant_notes: Vec<InputNoteRecord>,
}

impl TransactionResult {
    /// Screens the output notes to store and track the relevant ones, and instantiates a
    /// [`TransactionResult`].
    pub async fn new(
        transaction: ExecutedTransaction,
        note_screener: NoteScreener,
        partial_notes: Vec<(NoteDetails, NoteTag)>,
        current_block_num: BlockNumber,
        current_timestamp: Option<u64>,
    ) -> Result<Self, ClientError> {
        let mut relevant_notes = vec![];

        for note in notes_from_output(transaction.output_notes()) {
            let account_relevance = note_screener.check_relevance(note).await?;
            if !account_relevance.is_empty() {
                let metadata = *note.metadata();
                relevant_notes.push(InputNoteRecord::new(
                    note.into(),
                    current_timestamp,
                    ExpectedNoteState {
                        metadata: Some(metadata),
                        after_block_num: current_block_num,
                        tag: Some(metadata.tag()),
                    }
                    .into(),
                ));
            }
        }

        // Include partial output notes into the relevant notes
        relevant_notes.extend(partial_notes.iter().map(|(note_details, tag)| {
            InputNoteRecord::new(
                note_details.clone(),
                None,
                ExpectedNoteState {
                    metadata: None,
                    after_block_num: current_block_num,
                    tag: Some(*tag),
                }
                .into(),
            )
        }));

        let tx_result = Self { transaction, relevant_notes };

        Ok(tx_result)
    }

    /// Returns the [`ExecutedTransaction`].
    pub fn executed_transaction(&self) -> &ExecutedTransaction {
        &self.transaction
    }

    /// Returns the output notes that were generated as a result of the transaction execution.
    pub fn created_notes(&self) -> &OutputNotes {
        self.transaction.output_notes()
    }

    /// Returns the list of notes that are relevant to the client, based on [`NoteScreener`].
    pub fn relevant_notes(&self) -> &[InputNoteRecord] {
        &self.relevant_notes
    }

    /// Returns the block against which the transaction was executed.
    pub fn block_num(&self) -> BlockNumber {
        self.transaction.block_header().block_num()
    }

    /// Returns transaction's [`TransactionArgs`].
    pub fn transaction_arguments(&self) -> &TransactionArgs {
        self.transaction.tx_args()
    }

    /// Returns the [`AccountDelta`] that describes the change of state for the executing [Account].
    pub fn account_delta(&self) -> &AccountDelta {
        self.transaction.account_delta()
    }

    /// Returns input notes that were consumed as part of the transaction.
    pub fn consumed_notes(&self) -> &InputNotes<InputNote> {
        self.transaction.tx_inputs().input_notes()
    }
}

impl From<TransactionResult> for ExecutedTransaction {
    fn from(tx_result: TransactionResult) -> ExecutedTransaction {
        tx_result.transaction
    }
}

impl Serializable for TransactionResult {
    fn write_into<W: ByteWriter>(&self, target: &mut W) {
        self.transaction.write_into(target);
        self.relevant_notes.write_into(target);
    }
}

impl Deserializable for TransactionResult {
    fn read_from<R: ByteReader>(source: &mut R) -> Result<Self, DeserializationError> {
        let transaction = ExecutedTransaction::read_from(source)?;
        let relevant_notes = Vec::<InputNoteRecord>::read_from(source)?;

        Ok(Self { transaction, relevant_notes })
    }
}

// TRANSACTION RECORD
// ================================================================================================

/// Describes a transaction that has been executed and is being tracked on the Client.
///
/// Currently, the `commit_height` (and `committed` status) is set based on the height
/// at which the transaction's output notes are committed.
#[derive(Debug, Clone)]
pub struct TransactionRecord {
    pub id: TransactionId,
    pub account_id: AccountId,
    pub init_account_state: Digest,
    pub final_account_state: Digest,
    pub input_note_nullifiers: Vec<Digest>,
    pub output_notes: OutputNotes,
    pub transaction_script: Option<TransactionScript>,
    pub block_num: BlockNumber,
    pub transaction_status: TransactionStatus,
}

impl TransactionRecord {
    #[allow(clippy::too_many_arguments)]
    pub fn new(
        id: TransactionId,
        account_id: AccountId,
        init_account_state: Digest,
        final_account_state: Digest,
        input_note_nullifiers: Vec<Digest>,
        output_notes: OutputNotes,
        transaction_script: Option<TransactionScript>,
        block_num: BlockNumber,
        transaction_status: TransactionStatus,
    ) -> TransactionRecord {
        TransactionRecord {
            id,
            account_id,
            init_account_state,
            final_account_state,
            input_note_nullifiers,
            output_notes,
            transaction_script,
            block_num,
            transaction_status,
        }
    }
}

/// Represents the status of a transaction.
#[derive(Debug, Clone, PartialEq)]
pub enum TransactionStatus {
    /// Transaction has been submitted but not yet committed.
    Pending,
    /// Transaction has been committed and included at the specified block number.
    Committed(BlockNumber),
    /// Transaction has been discarded and isn't included in the node.
    Discarded,
}

impl fmt::Display for TransactionStatus {
    fn fmt(&self, f: &mut fmt::Formatter<'_>) -> fmt::Result {
        match self {
            TransactionStatus::Pending => write!(f, "Pending"),
            TransactionStatus::Committed(block_number) => {
                write!(f, "Committed (Block: {block_number})")
            },
            TransactionStatus::Discarded => write!(f, "Discarded"),
        }
    }
}

// TRANSACTION STORE UPDATE
// ================================================================================================

/// Represents the changes that need to be applied to the client store as a result of a
/// transaction execution.
pub struct TransactionStoreUpdate {
    /// Details of the executed transaction to be inserted.
    executed_transaction: ExecutedTransaction,
    /// Updated account state after the [`AccountDelta`] has been applied.
    updated_account: Account,
    /// Information about note changes after the transaction execution.
    note_updates: NoteUpdateTracker,
    /// New note tags to be tracked.
    new_tags: Vec<NoteTagRecord>,
}

impl TransactionStoreUpdate {
    /// Creates a new [`TransactionStoreUpdate`] instance.
    pub fn new(
        executed_transaction: ExecutedTransaction,
        updated_account: Account,
        created_input_notes: Vec<InputNoteRecord>,
        created_output_notes: Vec<OutputNoteRecord>,
        updated_input_notes: Vec<InputNoteRecord>,
        new_tags: Vec<NoteTagRecord>,
    ) -> Self {
        Self {
            executed_transaction,
            updated_account,
<<<<<<< HEAD
            note_updates: NoteUpdateTracker::new(
=======
            note_updates: NoteUpdates::new(
>>>>>>> c4ba115c
                [created_input_notes, updated_input_notes].concat(),
                created_output_notes,
            ),
            new_tags,
        }
    }

    /// Returns the executed transaction.
    pub fn executed_transaction(&self) -> &ExecutedTransaction {
        &self.executed_transaction
    }

    /// Returns the updated account.
    pub fn updated_account(&self) -> &Account {
        &self.updated_account
    }

    /// Returns the note updates that need to be applied after the transaction execution.
    pub fn note_updates(&self) -> &NoteUpdateTracker {
        &self.note_updates
    }

    /// Returns the new tags that were created as part of the transaction.
    pub fn new_tags(&self) -> &[NoteTagRecord] {
        &self.new_tags
    }
}

/// Contains transaction changes to apply to the store.
#[derive(Default)]
pub struct TransactionUpdates {
    /// Transaction updates for any transaction that was committed between the sync request's block
    /// number and the response's block number.
    committed_transactions: Vec<TransactionUpdate>,
    /// Transaction IDs for any transactions that were discarded in the sync.
    discarded_transactions: Vec<TransactionId>,
}

impl TransactionUpdates {
    /// Creates a new [`TransactionUpdate`]
    pub fn new(
        committed_transactions: Vec<TransactionUpdate>,
        discarded_transactions: Vec<TransactionId>,
    ) -> Self {
        Self {
            committed_transactions,
            discarded_transactions,
        }
    }

    /// Extends the transaction update information with `other`.
    pub fn extend(&mut self, other: Self) {
        self.committed_transactions.extend(other.committed_transactions);
        self.discarded_transactions.extend(other.discarded_transactions);
    }

    /// Returns a reference to committed transactions.
    pub fn committed_transactions(&self) -> &[TransactionUpdate] {
        &self.committed_transactions
    }

    /// Returns a reference to discarded transactions.
    pub fn discarded_transactions(&self) -> &[TransactionId] {
        &self.discarded_transactions
    }

    /// Inserts a discarded transaction into the transaction updates.
    pub fn insert_discarded_transaction(&mut self, transaction_id: TransactionId) {
        self.discarded_transactions.push(transaction_id);
    }
}

/// Transaction management methods
impl Client {
    // TRANSACTION DATA RETRIEVAL
    // --------------------------------------------------------------------------------------------

    /// Retrieves tracked transactions, filtered by [`TransactionFilter`].
    pub async fn get_transactions(
        &self,
        filter: TransactionFilter,
    ) -> Result<Vec<TransactionRecord>, ClientError> {
        self.store.get_transactions(filter).await.map_err(Into::into)
    }

    // TRANSACTION
    // --------------------------------------------------------------------------------------------

    /// Creates and executes a transaction specified by the request against the specified account,
    /// but doesn't change the local database.
    ///
    /// If the transaction utilizes foreign account data, there is a chance that the client doesn't
    /// have the required block header in the local database. In these scenarios, a sync to
    /// the chain tip is performed, and the required block header is retrieved.
    ///
    /// # Errors
    ///
    /// - Returns [`ClientError::MissingOutputNotes`] if the [`TransactionRequest`] ouput notes are
    ///   not a subset of executor's output notes.
    /// - Returns a [`ClientError::TransactionExecutorError`] if the execution fails.
    /// - Returns a [`ClientError::TransactionRequestError`] if the request is invalid.
    pub async fn new_transaction(
        &mut self,
        account_id: AccountId,
        transaction_request: TransactionRequest,
    ) -> Result<TransactionResult, ClientError> {
        // Validates the transaction request before executing
        self.validate_request(account_id, &transaction_request).await?;

        // Ensure authenticated notes have their inclusion proofs (a.k.a they're in a committed
        // state). TODO: we should consider refactoring this in a way we can handle this in
        // `get_transaction_inputs`
        let authenticated_input_note_ids: Vec<NoteId> =
            transaction_request.authenticated_input_note_ids().collect::<Vec<_>>();

        let authenticated_note_records = self
            .store
            .get_input_notes(NoteFilter::List(authenticated_input_note_ids))
            .await?;

        for authenticated_note_record in authenticated_note_records {
            if !authenticated_note_record.is_authenticated() {
                return Err(ClientError::TransactionRequestError(
                    TransactionRequestError::InputNoteNotAuthenticated,
                ));
            }
        }

        // If tx request contains unauthenticated_input_notes we should insert them
        let unauthenticated_input_notes = transaction_request
            .unauthenticated_input_notes()
            .iter()
            .cloned()
            .map(Into::into)
            .collect::<Vec<_>>();

        self.store.upsert_input_notes(&unauthenticated_input_notes).await?;

        let note_ids = transaction_request.get_input_note_ids();

        let output_notes: Vec<Note> =
            transaction_request.expected_output_notes().cloned().collect();

        let future_notes: Vec<(NoteDetails, NoteTag)> =
            transaction_request.expected_future_notes().cloned().collect();

        let tx_script = transaction_request.build_transaction_script(
            &self.get_account_interface(account_id).await?,
            self.in_debug_mode,
        )?;

        let foreign_accounts = transaction_request.foreign_accounts().clone();
        let mut tx_args = transaction_request.into_transaction_args(tx_script);

        // Inject state and code of foreign accounts
        let fpi_block_num =
            self.inject_foreign_account_inputs(foreign_accounts, &mut tx_args).await?;

        let block_num = if let Some(block_num) = fpi_block_num {
            block_num
        } else {
            self.store.get_sync_height().await?
        };

        // Execute the transaction and get the witness
        let executed_transaction = self
            .tx_executor
            .execute_transaction(account_id, block_num, &note_ids, tx_args)
            .await?;

        // Check that the expected output notes matches the transaction outcome.
        // We compare authentication commitments where possible since that involves note IDs +
        // metadata (as opposed to just note ID which remains the same regardless of
        // metadata) We also do the check for partial output notes

        let tx_note_auth_commitments: BTreeSet<Digest> =
            notes_from_output(executed_transaction.output_notes())
                .map(Note::commitment)
                .collect();

        let missing_note_ids: Vec<NoteId> = output_notes
            .iter()
            .filter_map(|n| (!tx_note_auth_commitments.contains(&n.commitment())).then_some(n.id()))
            .collect();

        if !missing_note_ids.is_empty() {
            return Err(ClientError::MissingOutputNotes(missing_note_ids));
        }

        let screener = NoteScreener::new(self.store.clone());

        TransactionResult::new(
            executed_transaction,
            screener,
            future_notes,
            self.get_sync_height().await?,
            self.store.get_current_timestamp(),
        )
        .await
    }

    /// Proves the specified transaction using a local prover, submits it to the network, and saves
    /// the transaction into the local database for tracking.
    pub async fn submit_transaction(
        &mut self,
        tx_result: TransactionResult,
    ) -> Result<(), ClientError> {
        self.submit_transaction_with_prover(tx_result, self.tx_prover.clone()).await
    }

    /// Proves the specified transaction using the provided prover, submits it to the network, and
    /// saves the transaction into the local database for tracking.
    pub async fn submit_transaction_with_prover(
        &mut self,
        tx_result: TransactionResult,
        tx_prover: Arc<dyn TransactionProver>,
    ) -> Result<(), ClientError> {
        let proven_transaction = self.prove_transaction(&tx_result, tx_prover).await?;
        self.submit_proven_transaction(proven_transaction).await?;
        self.apply_transaction(tx_result).await
    }

    /// Proves the specified transaction result using the provided prover.
    async fn prove_transaction(
        &mut self,
        tx_result: &TransactionResult,
        tx_prover: Arc<dyn TransactionProver>,
    ) -> Result<ProvenTransaction, ClientError> {
        info!("Proving transaction...");

        let proven_transaction =
            tx_prover.prove(tx_result.executed_transaction().clone().into()).await?;

        info!("Transaction proven.");

        Ok(proven_transaction)
    }

    async fn submit_proven_transaction(
        &mut self,
        proven_transaction: ProvenTransaction,
    ) -> Result<(), ClientError> {
        info!("Submitting transaction to the network...");
        self.rpc_api.submit_proven_transaction(proven_transaction).await?;
        info!("Transaction submitted.");

        Ok(())
    }

    async fn apply_transaction(&self, tx_result: TransactionResult) -> Result<(), ClientError> {
        let transaction_id = tx_result.executed_transaction().id();
        let sync_height = self.get_sync_height().await?;

        // Transaction was proven and submitted to the node correctly, persist note details and
        // update account
        info!("Applying transaction to the local store...");

        let account_id = tx_result.executed_transaction().account_id();
        let account_delta = tx_result.account_delta();
        let account_record = self.try_get_account(account_id).await?;

        if account_record.is_locked() {
            return Err(ClientError::AccountLocked(account_id));
        }

        let mut account: Account = account_record.into();
        account.apply_delta(account_delta)?;

        if self
            .store
            .get_account_header_by_commitment(account.commitment())
            .await?
            .is_some()
        {
            return Err(ClientError::StoreError(StoreError::AccountCommitmentAlreadyExists(
                account.commitment(),
            )));
        }

        // Save only input notes that we care for (based on the note screener assessment)
        let created_input_notes = tx_result.relevant_notes().to_vec();
        let new_tags = created_input_notes
            .iter()
            .filter_map(|note| {
                if let InputNoteState::Expected(ExpectedNoteState { tag: Some(tag), .. }) =
                    note.state()
                {
                    Some(NoteTagRecord::with_note_source(*tag, note.id()))
                } else {
                    None
                }
            })
            .collect();

        // Save all output notes
        let created_output_notes = tx_result
            .created_notes()
            .iter()
            .cloned()
            .filter_map(|output_note| {
                OutputNoteRecord::try_from_output_note(output_note, sync_height).ok()
            })
            .collect::<Vec<_>>();

        let consumed_note_ids = tx_result.consumed_notes().iter().map(InputNote::id).collect();
        let consumed_notes = self.get_input_notes(NoteFilter::List(consumed_note_ids)).await?;

        let mut updated_input_notes = vec![];
        for mut input_note_record in consumed_notes {
            if input_note_record.consumed_locally(
                account_id,
                transaction_id,
                self.store.get_current_timestamp(),
            )? {
                updated_input_notes.push(input_note_record);
            }
        }

        let tx_update = TransactionStoreUpdate::new(
            tx_result.into(),
            account,
            created_input_notes,
            created_output_notes,
            updated_input_notes,
            new_tags,
        );

        self.store.apply_transaction(tx_update).await?;
        info!("Transaction stored.");
        Ok(())
    }

    /// Compiles the provided transaction script source and inputs into a [`TransactionScript`].
    pub fn compile_tx_script<T>(
        &self,
        inputs: T,
        program: &str,
    ) -> Result<TransactionScript, ClientError>
    where
        T: IntoIterator<Item = (Word, Vec<Felt>)>,
    {
        let assembler = TransactionKernel::assembler().with_debug_mode(self.in_debug_mode);
        TransactionScript::compile(program, inputs, assembler)
            .map_err(ClientError::TransactionScriptError)
    }

    // HELPERS
    // --------------------------------------------------------------------------------------------

    /// Helper to get the account outgoing assets.
    ///
    /// Any outgoing assets resulting from executing note scripts but not present in expected output
    /// notes wouldn't be included.
    fn get_outgoing_assets(
        transaction_request: &TransactionRequest,
    ) -> (BTreeMap<AccountId, u64>, BTreeSet<NonFungibleAsset>) {
        // Get own notes assets
        let mut own_notes_assets = match transaction_request.script_template() {
            Some(TransactionScriptTemplate::SendNotes(notes)) => {
                notes.iter().map(|note| (note.id(), note.assets())).collect::<BTreeMap<_, _>>()
            },
            _ => BTreeMap::default(),
        };
        // Get transaction output notes assets
        let mut output_notes_assets = transaction_request
            .expected_output_notes()
            .map(|note| (note.id(), note.assets()))
            .collect::<BTreeMap<_, _>>();

        // Merge with own notes assets and delete duplicates
        output_notes_assets.append(&mut own_notes_assets);

        // Create a map of the fungible and non-fungible assets in the output notes
        let outgoing_assets =
            output_notes_assets.values().flat_map(|note_assets| note_assets.iter());

        collect_assets(outgoing_assets)
    }

    /// Helper to get the account incoming assets.
    async fn get_incoming_assets(
        &self,
        transaction_request: &TransactionRequest,
    ) -> Result<(BTreeMap<AccountId, u64>, BTreeSet<NonFungibleAsset>), TransactionRequestError>
    {
        // Get incoming asset notes excluding unauthenticated ones
        let incoming_notes_ids: Vec<_> = transaction_request
            .input_notes()
            .iter()
            .filter_map(|(note_id, _)| {
                if transaction_request
                    .unauthenticated_input_notes()
                    .iter()
                    .any(|note| note.id() == *note_id)
                {
                    None
                } else {
                    Some(*note_id)
                }
            })
            .collect();

        let store_input_notes = self
            .get_input_notes(NoteFilter::List(incoming_notes_ids))
            .await
            .map_err(|err| TransactionRequestError::NoteNotFound(err.to_string()))?;

        let all_incoming_assets =
            store_input_notes.iter().flat_map(|note| note.assets().iter()).chain(
                transaction_request
                    .unauthenticated_input_notes()
                    .iter()
                    .flat_map(|note| note.assets().iter()),
            );

        Ok(collect_assets(all_incoming_assets))
    }

    async fn validate_basic_account_request(
        &self,
        transaction_request: &TransactionRequest,
        account: &Account,
    ) -> Result<(), ClientError> {
        // Get outgoing assets
        let (fungible_balance_map, non_fungible_set) =
            Client::get_outgoing_assets(transaction_request);

        // Get incoming assets
        let (incoming_fungible_balance_map, incoming_non_fungible_balance_set) =
            self.get_incoming_assets(transaction_request).await?;

        // Check if the account balance plus incoming assets is greater than or equal to the
        // outgoing fungible assets
        for (faucet_id, amount) in fungible_balance_map {
            let account_asset_amount = account.vault().get_balance(faucet_id).unwrap_or(0);
            let incoming_balance = incoming_fungible_balance_map.get(&faucet_id).unwrap_or(&0);
            if account_asset_amount + incoming_balance < amount {
                return Err(ClientError::AssetError(
                    AssetError::FungibleAssetAmountNotSufficient {
                        minuend: account_asset_amount,
                        subtrahend: amount,
                    },
                ));
            }
        }

        // Check if the account balance plus incoming assets is greater than or equal to the
        // outgoing non fungible assets
        for non_fungible in non_fungible_set {
            match account.vault().has_non_fungible_asset(non_fungible) {
                Ok(true) => (),
                Ok(false) => {
                    // Check if the non fungible asset is in the incoming assets
                    if !incoming_non_fungible_balance_set.contains(&non_fungible) {
                        return Err(ClientError::AssetError(
                            AssetError::NonFungibleFaucetIdTypeMismatch(
                                non_fungible.faucet_id_prefix(),
                            ),
                        ));
                    }
                },
                _ => {
                    return Err(ClientError::AssetError(
                        AssetError::NonFungibleFaucetIdTypeMismatch(
                            non_fungible.faucet_id_prefix(),
                        ),
                    ));
                },
            }
        }

        Ok(())
    }

    /// Validates that the specified transaction request can be executed by the specified account.
    ///
    /// This does't guarantee that the transaction will succeed, but it's useful to avoid submitting
    /// transactions that are guaranteed to fail. Some of the validations include:
    /// - That the account has enough balance to cover the outgoing assets.
    /// - That the client is not too far behind the chain tip.
    pub async fn validate_request(
        &mut self,
        account_id: AccountId,
        transaction_request: &TransactionRequest,
    ) -> Result<(), ClientError> {
        let current_chain_tip =
            self.rpc_api.get_block_header_by_number(None, false).await?.0.block_num();

        if current_chain_tip > self.store.get_sync_height().await? + MAX_BLOCK_NUMBER_DELTA {
            return Err(ClientError::RecencyConditionError(
                "The client is too far behind the chain tip to execute the transaction".to_string(),
            ));
        }

        let account: Account = self.try_get_account(account_id).await?.into();

        if account.is_faucet() {
            // TODO(SantiagoPittella): Add faucet validations.
            Ok(())
        } else {
            self.validate_basic_account_request(transaction_request, &account).await
        }
    }

    /// Retrieves the account interface for the specified account.
    async fn get_account_interface(
        &mut self,
        account_id: AccountId,
    ) -> Result<AccountInterface, ClientError> {
        let account: Account = self.try_get_account(account_id).await?.into();

        Ok(AccountInterface::from(&account))
    }

    /// Injects foreign account data inputs into `tx_args` (account proof, code commitment and
    /// storage data). Additionally loads the account code into the transaction executor.
    ///
    /// For any [`ForeignAccount::Public`] in `foreing_accounts`, these pieces of data are retrieved
    /// from the network. For any [`ForeignAccount::Private`] account, inner data is used.
    ///
    /// Account data is retrieved for the node's current chain tip, so we need to check whether we
    /// currently have the corresponding block header data. Otherwise, we additionally need to
    /// retrieve it, this implies a state sync call which may update the client in other ways.
    ///
    /// # Errors
    /// - Returns a [`ClientError::RecencyConditionError`] if the foreign account proofs are too far
    ///   in the future.
    async fn inject_foreign_account_inputs(
        &mut self,
        foreign_accounts: BTreeSet<ForeignAccount>,
        tx_args: &mut TransactionArgs,
    ) -> Result<Option<BlockNumber>, ClientError> {
        if foreign_accounts.is_empty() {
            return Ok(None);
        }

        let account_ids = foreign_accounts.iter().map(ForeignAccount::account_id);
        let known_account_codes =
            self.store.get_foreign_account_code(account_ids.collect()).await?;

        let known_account_codes: Vec<AccountCode> = known_account_codes.into_values().collect();

        // Fetch account proofs
        let (block_num, account_proofs) =
            self.rpc_api.get_account_proofs(&foreign_accounts, known_account_codes).await?;

        let mut account_proofs: BTreeMap<AccountId, AccountProof> =
            account_proofs.into_iter().map(|proof| (proof.account_id(), proof)).collect();

        for foreign_account in &foreign_accounts {
            let (foreign_account_inputs, merkle_path) = match foreign_account {
                ForeignAccount::Public(account_id, ..) => {
                    let account_proof = account_proofs
                        .remove(account_id)
                        .expect("Proof was requested and received");

                    let (foreign_account_inputs, merkle_path) = account_proof.try_into()?;

                    // Update  our foreign account code cache
                    self.store
                        .upsert_foreign_account_code(
                            *account_id,
                            foreign_account_inputs.account_code().clone(),
                        )
                        .await?;

                    (foreign_account_inputs, merkle_path)
                },
                ForeignAccount::Private(foreign_account_inputs) => {
                    let account_id = foreign_account_inputs.account_header().id();
                    let proof = account_proofs
                        .remove(&account_id)
                        .expect("Proof was requested and received");
                    let merkle_path = proof.merkle_proof();

                    (foreign_account_inputs.clone(), merkle_path.clone())
                },
            };

            extend_advice_inputs_for_foreign_account(
                tx_args,
                &mut self.tx_executor,
                foreign_account_inputs,
                &merkle_path,
            )?;
        }

        // Optionally retrieve block header if we don't have it
        if self.store.get_block_headers(&[block_num]).await?.is_empty() {
            info!(
                "Getting current block header data to execute transaction with foreign account requirements"
            );
            let summary = self.sync_state().await?;

            if summary.block_num != block_num {
                let mut current_partial_mmr = self.build_current_partial_mmr().await?;
                self.get_and_store_authenticated_block(block_num, &mut current_partial_mmr)
                    .await?;
            }
        }

        Ok(Some(block_num))
    }

    /// Executes the provided transaction script against the specified account, and returns the
    /// resulting stack. Advice inputs and foreign accounts can be provided for the execution.
    ///
    /// The transaction will use the current sync height as the block reference.
    pub async fn execute_program(
        &mut self,
        account_id: AccountId,
        tx_script: TransactionScript,
        advice_inputs: AdviceInputs,
        foreign_accounts: BTreeSet<ForeignAccount>,
    ) -> Result<[Felt; 16], ClientError> {
        let block_ref = self.get_sync_height().await?;

        let mut tx_args =
            TransactionArgs::with_tx_script(tx_script).with_advice_inputs(advice_inputs);
        self.inject_foreign_account_inputs(foreign_accounts, &mut tx_args).await?;

        Ok(self
            .tx_executor
            .execute_tx_view_script(
                account_id,
                block_ref,
                tx_args.tx_script().expect("Transaction script should be present").clone(),
                tx_args.advice_inputs().clone(),
            )
            .await?)
    }
}

// TESTING HELPERS
// ================================================================================================

#[cfg(feature = "testing")]
impl Client {
    pub async fn testing_prove_transaction(
        &mut self,
        tx_result: &TransactionResult,
    ) -> Result<ProvenTransaction, ClientError> {
        self.prove_transaction(tx_result, self.tx_prover.clone()).await
    }

    pub async fn testing_submit_proven_transaction(
        &mut self,
        proven_transaction: ProvenTransaction,
    ) -> Result<(), ClientError> {
        self.submit_proven_transaction(proven_transaction).await
    }

    pub async fn testing_apply_transaction(
        &self,
        tx_result: TransactionResult,
    ) -> Result<(), ClientError> {
        self.apply_transaction(tx_result).await
    }
}

/// Extends the advice inputs with account data and Merkle proofs, and loads the necessary
/// [code](AccountCode) in `tx_executor`.
fn extend_advice_inputs_for_foreign_account(
    tx_args: &mut TransactionArgs,
    tx_executor: &mut TransactionExecutor,
    foreign_account_inputs: ForeignAccountInputs,
    merkle_path: &MerklePath,
) -> Result<(), ClientError> {
    let (account_header, storage_header, account_code, proofs) =
        foreign_account_inputs.into_parts();

    let account_id = account_header.id();
    let foreign_id_root =
        Digest::from([account_id.suffix(), account_id.prefix().as_felt(), ZERO, ZERO]);

    // Extend the advice inputs with the new data
    tx_args.extend_advice_map([
        // ACCOUNT_ID -> [ID_AND_NONCE, VAULT_ROOT, STORAGE_ROOT, CODE_ROOT]
        (foreign_id_root, account_header.as_elements()),
        // STORAGE_ROOT -> [STORAGE_SLOT_DATA]
        (account_header.storage_commitment(), storage_header.as_elements()),
        // CODE_ROOT -> [ACCOUNT_CODE_DATA]
        (account_header.code_commitment(), account_code.as_elements()),
    ]);

    // Load merkle nodes for storage maps
    for proof in proofs {
        // Extend the merkle store and map with the storage maps
        tx_args.extend_merkle_store(
            proof.path().inner_nodes(proof.leaf().index().value(), proof.leaf().hash())?,
        );
        // Populate advice map with Sparse Merkle Tree leaf nodes
        tx_args
            .extend_advice_map(core::iter::once((proof.leaf().hash(), proof.leaf().to_elements())));
    }

    // Extend the advice inputs with Merkle store data
    tx_args.extend_merkle_store(
        merkle_path.inner_nodes(account_id.prefix().as_u64(), account_header.commitment())?,
    );

    tx_executor.load_account_code(&account_code);

    Ok(())
}

// HELPERS
// ================================================================================================

fn collect_assets<'a>(
    assets: impl Iterator<Item = &'a Asset>,
) -> (BTreeMap<AccountId, u64>, BTreeSet<NonFungibleAsset>) {
    let mut fungible_balance_map = BTreeMap::new();
    let mut non_fungible_set = BTreeSet::new();

    assets.for_each(|asset| match asset {
        Asset::Fungible(fungible) => {
            fungible_balance_map
                .entry(fungible.faucet_id())
                .and_modify(|balance| *balance += fungible.amount())
                .or_insert(fungible.amount());
        },
        Asset::NonFungible(non_fungible) => {
            non_fungible_set.insert(*non_fungible);
        },
    });

    (fungible_balance_map, non_fungible_set)
}

/// Extracts notes from [`OutputNotes`].
/// Used for:
/// - Checking the relevance of notes to save them as input notes.
/// - Validate hashes versus expected output notes after a transaction is executed.
pub fn notes_from_output(output_notes: &OutputNotes) -> impl Iterator<Item = &Note> {
    output_notes
        .iter()
        .filter(|n| matches!(n, OutputNote::Full(_)))
        .map(|n| match n {
            OutputNote::Full(n) => n,
            // The following todo!() applies until we have a way to support flows where we have
            // partial details of the note
            OutputNote::Header(_) | OutputNote::Partial(_) => {
                todo!("For now, all details should be held in OutputNote::Fulls")
            },
        })
}

#[cfg(test)]
mod test {
    use miden_lib::{account::auth::RpoFalcon512, transaction::TransactionKernel};
    use miden_objects::{
        Word,
        account::{AccountBuilder, AccountComponent, AuthSecretKey, StorageMap, StorageSlot},
        asset::{Asset, FungibleAsset},
        crypto::dsa::rpo_falcon512::SecretKey,
        note::NoteType,
        testing::{
            account_component::BASIC_WALLET_CODE,
            account_id::{
                ACCOUNT_ID_PRIVATE_FUNGIBLE_FAUCET, ACCOUNT_ID_PUBLIC_FUNGIBLE_FAUCET,
                ACCOUNT_ID_REGULAR_PUBLIC_ACCOUNT_IMMUTABLE_CODE,
            },
        },
    };
    use miden_tx::utils::{Deserializable, Serializable};

    use super::PaymentTransactionData;
    use crate::{
        mock::create_test_client,
        transaction::{TransactionRequestBuilder, TransactionResult},
    };

    #[tokio::test]
    async fn test_transaction_creates_two_notes() {
        let (mut client, _, keystore) = create_test_client().await;
        let asset_1: Asset =
            FungibleAsset::new(ACCOUNT_ID_PRIVATE_FUNGIBLE_FAUCET.try_into().unwrap(), 123)
                .unwrap()
                .into();
        let asset_2: Asset =
            FungibleAsset::new(ACCOUNT_ID_PUBLIC_FUNGIBLE_FAUCET.try_into().unwrap(), 500)
                .unwrap()
                .into();

        let secret_key = SecretKey::new();
        let pub_key = secret_key.public_key();
        keystore.add_key(&AuthSecretKey::RpoFalcon512(secret_key)).unwrap();

        let wallet_component = AccountComponent::compile(
            BASIC_WALLET_CODE,
            TransactionKernel::assembler(),
            vec![StorageSlot::Value(Word::default()), StorageSlot::Map(StorageMap::default())],
        )
        .unwrap()
        .with_supports_all_types();

        let anchor_block = client.get_latest_epoch_block().await.unwrap();

        let account = AccountBuilder::new(Default::default())
            .anchor((&anchor_block).try_into().unwrap())
            .with_component(wallet_component)
            .with_component(RpoFalcon512::new(pub_key))
            .with_assets([asset_1, asset_2])
            .build_existing()
            .unwrap();

        client.add_account(&account, None, false).await.unwrap();
        client.sync_state().await.unwrap();
        let tx_request = TransactionRequestBuilder::pay_to_id(
            PaymentTransactionData::new(
                vec![asset_1, asset_2],
                account.id(),
                ACCOUNT_ID_REGULAR_PUBLIC_ACCOUNT_IMMUTABLE_CODE.try_into().unwrap(),
            ),
            None,
            NoteType::Private,
            client.rng(),
        )
        .unwrap()
        .build()
        .unwrap();

        let tx_result = client.new_transaction(account.id(), tx_request).await.unwrap();
        assert!(
            tx_result
                .created_notes()
                .get_note(0)
                .assets()
                .is_some_and(|assets| assets.num_assets() == 2)
        );
        // Prove and apply transaction
        client.testing_apply_transaction(tx_result.clone()).await.unwrap();

        // Test serialization
        let bytes: std::vec::Vec<u8> = tx_result.to_bytes();
        let decoded = TransactionResult::read_from_bytes(&bytes).unwrap();

        assert_eq!(tx_result, decoded);
    }
}<|MERGE_RESOLUTION|>--- conflicted
+++ resolved
@@ -98,13 +98,8 @@
 use super::Client;
 use crate::{
     ClientError,
-<<<<<<< HEAD
     note::{NoteScreener, NoteUpdateTracker},
-    rpc::domain::account::AccountProof,
-=======
-    note::{NoteScreener, NoteUpdates},
     rpc::domain::{account::AccountProof, transaction::TransactionUpdate},
->>>>>>> c4ba115c
     store::{
         InputNoteRecord, InputNoteState, NoteFilter, OutputNoteRecord, StoreError,
         TransactionFilter, input_note_states::ExpectedNoteState,
@@ -344,11 +339,7 @@
         Self {
             executed_transaction,
             updated_account,
-<<<<<<< HEAD
             note_updates: NoteUpdateTracker::new(
-=======
-            note_updates: NoteUpdates::new(
->>>>>>> c4ba115c
                 [created_input_notes, updated_input_notes].concat(),
                 created_output_notes,
             ),
