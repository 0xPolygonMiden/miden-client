--- conflicted
+++ resolved
@@ -73,12 +73,8 @@
 
 pub use miden_lib::transaction::TransactionKernel;
 use miden_objects::{
-<<<<<<< HEAD
+    AccountError, AssetError, Digest, Felt, Word, ZERO,
     account::{Account, AccountCode, AccountDelta, AccountId, AccountType},
-=======
-    AccountError, AssetError, Digest, Felt, Word, ZERO,
-    account::{Account, AccountCode, AccountDelta, AccountId, AccountType, AuthSecretKey},
->>>>>>> be363f71
     asset::{Asset, NonFungibleAsset},
     block::BlockNumber,
     crypto::merkle::MerklePath,
@@ -88,15 +84,11 @@
 pub use miden_tx::{
     LocalTransactionProver, ProvingOptions, TransactionProver, TransactionProverError,
 };
-<<<<<<< HEAD
-use script_builder::{AccountCapabilities, AccountInterface, AuthTypes};
-=======
 use miden_tx::{
     TransactionExecutor,
     utils::{ByteReader, ByteWriter, Deserializable, DeserializationError, Serializable},
 };
-use script_builder::{AccountCapabilities, AccountInterface};
->>>>>>> be363f71
+use script_builder::{AccountCapabilities, AccountInterface, AuthTypes};
 use tracing::info;
 
 use super::{Client, FeltRng};
