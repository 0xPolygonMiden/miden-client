use alloc::{sync::Arc, vec::Vec};

use miden_objects::{
    accounts::{AccountDelta, AuthSecretKey},
    Digest, Felt, Word,
};
use miden_tx::{auth::TransactionAuthenticator, utils::sync::RwLock, AuthenticationError};
use pollster::FutureExt as _;
use rand::Rng;

use super::Store;

/// Represents an authenticator based on a [Store]
pub struct StoreAuthenticator<R> {
    store: Arc<dyn Store>,
    rng: Arc<RwLock<R>>,
}

impl<R: Rng> StoreAuthenticator<R> {
    pub fn new_with_rng(store: Arc<dyn Store>, rng: R) -> Self {
        StoreAuthenticator { store, rng: Arc::new(RwLock::new(rng)) }
    }
}

impl<R: Rng> TransactionAuthenticator for StoreAuthenticator<R> {
    /// Gets a signature over a message, given a public key.
    ///
    /// The pub key should correspond to one of the keys tracked by the authenticator's store.
    ///
    /// # Errors
    /// If the public key is not found in the store, [AuthenticationError::UnknownPublicKey] is
    /// returned.
    fn get_signature(
        &self,
        pub_key: Word,
        message: Word,
        _account_delta: &AccountDelta,
    ) -> Result<Vec<Felt>, AuthenticationError> {
        let mut rng = self.rng.write();

        let secret_key = self
            .store
            .get_account_auth_by_pub_key(pub_key)
            .block_on()
<<<<<<< HEAD
            .map_err(|_| AuthenticationError::UnknownKey(format!("{}", Digest::from(pub_key))))?
            .ok_or(AuthenticationError::UnknownKey(format!("{}", Digest::from(pub_key))))?;
=======
            .map_err(|_| AuthenticationError::UnknownPublicKey(Digest::from(pub_key).into()))?;
>>>>>>> 022b6c62

        let AuthSecretKey::RpoFalcon512(k) = secret_key;
        miden_tx::auth::signatures::get_falcon_signature(&k, message, &mut *rng)
    }
}<|MERGE_RESOLUTION|>--- conflicted
+++ resolved
@@ -38,18 +38,13 @@
     ) -> Result<Vec<Felt>, AuthenticationError> {
         let mut rng = self.rng.write();
 
-        let secret_key = self
-            .store
-            .get_account_auth_by_pub_key(pub_key)
-            .block_on()
-<<<<<<< HEAD
-            .map_err(|_| AuthenticationError::UnknownKey(format!("{}", Digest::from(pub_key))))?
-            .ok_or(AuthenticationError::UnknownKey(format!("{}", Digest::from(pub_key))))?;
-=======
-            .map_err(|_| AuthenticationError::UnknownPublicKey(Digest::from(pub_key).into()))?;
->>>>>>> 022b6c62
+        let secret_key =
+            self.store.get_account_auth_by_pub_key(pub_key).block_on().map_err(|err| {
+                AuthenticationError::other_with_source("error getting secret key from Store", err)
+            })?;
 
-        let AuthSecretKey::RpoFalcon512(k) = secret_key;
+        let AuthSecretKey::RpoFalcon512(k) = secret_key
+            .ok_or(AuthenticationError::UnknownPublicKey(Digest::from(pub_key).into()))?;
         miden_tx::auth::signatures::get_falcon_signature(&k, message, &mut *rng)
     }
 }