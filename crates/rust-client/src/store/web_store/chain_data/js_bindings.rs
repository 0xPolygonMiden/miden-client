--- conflicted
+++ resolved
@@ -35,20 +35,15 @@
         has_client_notes: bool,
     ) -> js_sys::Promise;
 
-<<<<<<< HEAD
-    #[wasm_bindgen(js_name = insertChainMmrNodes)]
-    pub fn idxdb_insert_chain_mmr_nodes(ids: Vec<String>, nodes: Vec<String>) -> js_sys::Promise;
+    #[wasm_bindgen(js_name = insertPartialBlockchainNodes)]
+    pub fn idxdb_insert_partial_blockchain_nodes(
+        ids: Vec<String>,
+        nodes: Vec<String>,
+    ) -> js_sys::Promise;
 
     // DELETES
     // ================================================================================================
 
     #[wasm_bindgen(js_name = pruneIrrelevantBlocks)]
     pub fn idxdb_prune_irrelevant_blocks() -> js_sys::Promise;
-=======
-    #[wasm_bindgen(js_name = insertPartialBlockchainNodes)]
-    pub fn idxdb_insert_partial_blockchain_nodes(
-        ids: Vec<String>,
-        nodes: Vec<String>,
-    ) -> js_sys::Promise;
->>>>>>> eab0fa5a
 }