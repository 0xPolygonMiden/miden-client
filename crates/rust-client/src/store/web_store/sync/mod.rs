use alloc::{
    string::{String, ToString},
    vec::Vec,
};

use miden_objects::{
    account::AccountId,
    block::BlockNumber,
    note::{NoteId, NoteTag},
    transaction::TransactionId,
};
use miden_tx::utils::{Deserializable, Serializable};
use serde_wasm_bindgen::from_value;
use wasm_bindgen_futures::JsFuture;

use super::{
    WebStore,
    account::{lock_account, utils::update_account},
    chain_data::utils::serialize_chain_mmr_node,
    note::utils::apply_note_updates_tx,
};
use crate::{
    note::NoteUpdates,
    store::{StoreError, TransactionFilter},
    sync::{NoteTagRecord, NoteTagSource, StateSyncUpdate},
};

mod js_bindings;
use js_bindings::{
    idxdb_add_note_tag, idxdb_apply_state_sync, idxdb_discard_transactions, idxdb_get_note_tags,
    idxdb_get_sync_height, idxdb_remove_note_tag,
};

mod models;
use models::{NoteTagIdxdbObject, SyncHeightIdxdbObject};

impl WebStore {
    pub(crate) async fn get_note_tags(&self) -> Result<Vec<NoteTagRecord>, StoreError> {
        let promise = idxdb_get_note_tags();
        let js_value = JsFuture::from(promise).await.unwrap();
        let tags_idxdb: Vec<NoteTagIdxdbObject> = from_value(js_value).unwrap();

        let tags = tags_idxdb
            .into_iter()
            .map(|t| -> Result<NoteTagRecord, StoreError> {
                let source = match (t.source_account_id, t.source_note_id) {
                    (None, None) => NoteTagSource::User,
                    (Some(account_id), None) => {
                        NoteTagSource::Account(AccountId::from_hex(account_id.as_str())?)
                    },
                    (None, Some(note_id)) => {
                        NoteTagSource::Note(NoteId::try_from_hex(note_id.as_str())?)
                    },
                    _ => return Err(StoreError::ParsingError("Invalid NoteTagSource".to_string())),
                };

                Ok(NoteTagRecord {
                    tag: NoteTag::read_from_bytes(&t.tag)?,
                    source,
                })
            })
            .collect::<Result<Vec<_>, _>>()?;

        Ok(tags)
    }

    pub(super) async fn get_sync_height(&self) -> Result<BlockNumber, StoreError> {
        let promise = idxdb_get_sync_height();
        let js_value = JsFuture::from(promise).await.unwrap();
        let block_num_idxdb: SyncHeightIdxdbObject = from_value(js_value).unwrap();

        let block_num_as_u32: u32 = block_num_idxdb.block_num.parse::<u32>().unwrap();
        Ok(block_num_as_u32.into())
    }

    pub(super) async fn add_note_tag(&self, tag: NoteTagRecord) -> Result<bool, StoreError> {
        if self.get_note_tags().await?.contains(&tag) {
            return Ok(false);
        }

        let (source_note_id, source_account_id) = match tag.source {
            NoteTagSource::Note(note_id) => (Some(note_id.to_hex()), None),
            NoteTagSource::Account(account_id) => (None, Some(account_id.to_hex())),
            NoteTagSource::User => (None, None),
        };

        let promise = idxdb_add_note_tag(tag.tag.to_bytes(), source_note_id, source_account_id);
        JsFuture::from(promise).await.unwrap();

        Ok(true)
    }

    pub(super) async fn remove_note_tag(&self, tag: NoteTagRecord) -> Result<usize, StoreError> {
        let (source_note_id, source_account_id) = match tag.source {
            NoteTagSource::Note(note_id) => (Some(note_id.to_hex()), None),
            NoteTagSource::Account(account_id) => (None, Some(account_id.to_hex())),
            NoteTagSource::User => (None, None),
        };

        let promise = idxdb_remove_note_tag(tag.tag.to_bytes(), source_note_id, source_account_id);
        let removed_tags = from_value(JsFuture::from(promise).await.unwrap()).unwrap();

        Ok(removed_tags)
    }

    pub(super) async fn apply_state_sync(
        &self,
        state_sync_update: StateSyncUpdate,
    ) -> Result<(), StoreError> {
        let StateSyncUpdate {
            block_header,
            block_has_relevant_notes,
            new_mmr_peaks,
            new_authentication_nodes,
            note_updates,
            account_updates,
            tags_to_remove,
<<<<<<< HEAD
            stale_transactions: _stale_transactions, /* TODO: Add support for
                                                      * discarded
                                                      * transactions in web store */
=======
            transaction_updates,
>>>>>>> c4ba115c
        } = state_sync_update;

        // Serialize data for updating state sync and block header
        let block_num_as_str = block_header.block_num().to_string();

        // Serialize data for updating block header
        let block_header_as_bytes = block_header.to_bytes();
        let new_mmr_peaks_as_bytes = new_mmr_peaks.peaks().to_vec().to_bytes();

        // Serialize data for updating chain MMR nodes
        let mut serialized_node_ids = Vec::new();
        let mut serialized_nodes = Vec::new();
        for (id, node) in &new_authentication_nodes {
            let serialized_data = serialize_chain_mmr_node(*id, *node)?;
            serialized_node_ids.push(serialized_data.id);
            serialized_nodes.push(serialized_data.node);
        }

        // TODO: LOP INTO idxdb_apply_state_sync call
        // Update notes
        apply_note_updates_tx(&note_updates).await?;

        // Tags to remove
        let note_tags_to_remove_as_str: Vec<String> = tags_to_remove
            .iter()
            .filter_map(|tag_record| {
                if let NoteTagSource::Note(note_id) = tag_record.source {
                    Some(note_id.to_hex())
                } else {
                    None
                }
            })
            .collect();

        // Serialize data for updating committed transactions
        let transactions_to_commit_block_nums_as_str = transaction_updates
            .committed_transactions()
            .iter()
            .map(|tx_update| tx_update.block_num.to_string())
            .collect();
        let transactions_to_commit_as_str: Vec<String> = transaction_updates
            .committed_transactions()
            .iter()
            .map(|tx_update| tx_update.transaction_id.to_string())
            .collect();
        let transactions_to_discard_as_str: Vec<String> = transaction_updates
            .discarded_transactions()
            .iter()
            .map(TransactionId::to_string)
            .collect();

        // TODO: LOP INTO idxdb_apply_state_sync call
        // Update public accounts on the db that have been updated onchain
        for account in account_updates.updated_public_accounts() {
            update_account(&account.clone()).await.unwrap();
        }

        for (account_id, _) in account_updates.mismatched_private_accounts() {
            lock_account(account_id).await.unwrap();
        }

        let promise = idxdb_apply_state_sync(
            block_num_as_str,
            block_header_as_bytes,
            new_mmr_peaks_as_bytes,
            block_has_relevant_notes,
            serialized_node_ids,
            serialized_nodes,
            note_tags_to_remove_as_str,
            transactions_to_commit_as_str,
            transactions_to_commit_block_nums_as_str,
            transactions_to_discard_as_str,
        );
        JsFuture::from(promise).await.unwrap();

        Ok(())
    }

    pub(super) async fn apply_nullifiers(
        &self,
        note_updates: NoteUpdates,
        transactions_to_discard: Vec<TransactionId>,
    ) -> Result<(), StoreError> {
        // First we need the `transaction` entries from the `transactions` table that matches the
        // `transactions_to_discard`
        let transactions_records_to_discard = self
            .get_transactions(TransactionFilter::Ids(transactions_to_discard.clone()))
            .await?;

        apply_note_updates_tx(&note_updates).await?;
        let transactions_ids_as_str: Vec<String> =
            transactions_to_discard.iter().map(ToString::to_string).collect();

        let promise = idxdb_discard_transactions(transactions_ids_as_str);

        let final_account_states = transactions_records_to_discard
            .iter()
            .map(|tx_record| tx_record.final_account_state)
            .collect::<Vec<_>>();

        // Remove the account states that are originated from the discarded transactions
        self.undo_account_states(&final_account_states).await?;

        JsFuture::from(promise).await.unwrap();

        Ok(())
    }
}<|MERGE_RESOLUTION|>--- conflicted
+++ resolved
@@ -115,13 +115,7 @@
             note_updates,
             account_updates,
             tags_to_remove,
-<<<<<<< HEAD
-            stale_transactions: _stale_transactions, /* TODO: Add support for
-                                                      * discarded
-                                                      * transactions in web store */
-=======
             transaction_updates,
->>>>>>> c4ba115c
         } = state_sync_update;
 
         // Serialize data for updating state sync and block header
