use alloc::{collections::BTreeMap, vec::Vec};
use core::cell::{RefCell, RefMut};
use std::path::Path;

#[cfg(feature = "async")]
use async_trait::async_trait;
use miden_objects::{
    accounts::{Account, AccountDelta, AccountHeader, AccountId, AuthSecretKey},
    crypto::merkle::{InOrderIndex, MmrPeaks},
    notes::{NoteTag, Nullifier},
    BlockHeader, Digest, Felt, Word,
};
use miden_tx::{auth::TransactionAuthenticator, AuthenticationError};
use rand::Rng;
use rusqlite::{vtab::array, Connection};
use winter_maybe_async::maybe_async_trait;

use self::config::SqliteStoreConfig;
use super::{
    ChainMmrNodeFilter, InputNoteRecord, NoteFilter, OutputNoteRecord, Store, TransactionFilter,
};
use crate::{
    store::StoreError,
    sync::StateSyncUpdate,
    transactions::{TransactionRecord, TransactionResult},
};

mod accounts;
mod chain_data;
pub mod config;
mod errors;
mod notes;
mod sync;
mod transactions;

// SQLITE STORE
// ================================================================================================
///
/// Represents a connection with an sqlite database
///
///
/// Current table definitions can be found at `store.sql` migration file.
pub struct SqliteStore {
    pub(crate) db: RefCell<Connection>,
}

impl SqliteStore {
    // CONSTRUCTORS
    // --------------------------------------------------------------------------------------------

    /// Returns a new instance of [Store] instantiated with the specified configuration options.
    pub fn new(config: &SqliteStoreConfig) -> Result<Self, StoreError> {
        let database_exists = Path::new(&config.database_filepath).exists();

        let db = Connection::open(config.database_filepath.clone())?;
        array::load_module(&db)?;

        if !database_exists {
            db.execute_batch(include_str!("store.sql"))?;
        }

        Ok(Self { db: RefCell::new(db) })
    }

    /// Returns a mutable reference to the internal [Connection] to the SQL DB
    pub fn db(&self) -> RefMut<'_, Connection> {
        self.db.borrow_mut()
    }
}

// SQLite implementation of the Store trait
//
// To simplify, all implementations rely on inner SqliteStore functions that map 1:1 by name
// This way, the actual implementations are grouped by entity types in their own sub-modules
#[maybe_async_trait]
impl Store for SqliteStore {
    fn get_note_tags(&self) -> Result<Vec<NoteTag>, StoreError> {
        self.get_note_tags()
    }

    fn add_note_tag(&self, tag: NoteTag) -> Result<bool, StoreError> {
        self.add_note_tag(tag)
    }

    fn remove_note_tag(&self, tag: NoteTag) -> Result<bool, StoreError> {
        self.remove_note_tag(tag)
    }

    fn get_sync_height(&self) -> Result<u32, StoreError> {
        self.get_sync_height()
    }

    fn apply_state_sync(&self, state_sync_update: StateSyncUpdate) -> Result<(), StoreError> {
        self.apply_state_sync(state_sync_update)
    }

    fn get_transactions(
        &self,
        transaction_filter: TransactionFilter,
    ) -> Result<Vec<TransactionRecord>, StoreError> {
        self.get_transactions(transaction_filter)
    }

    fn apply_transaction(&self, tx_result: TransactionResult) -> Result<(), StoreError> {
        self.apply_transaction(tx_result)
    }

    fn get_input_notes(&self, filter: NoteFilter) -> Result<Vec<InputNoteRecord>, StoreError> {
        self.get_input_notes(filter)
    }

    fn get_output_notes(
        &self,
        note_filter: NoteFilter,
    ) -> Result<Vec<OutputNoteRecord>, StoreError> {
        self.get_output_notes(note_filter)
    }

<<<<<<< HEAD
    fn insert_input_note(&self, note: InputNoteRecord) -> Result<(), StoreError> {
        self.insert_input_note(note)
=======
    #[maybe_async]
    fn upsert_input_note(&self, note: InputNoteRecord) -> Result<(), StoreError> {
        self.upsert_input_note(note)
>>>>>>> 2bef3454
    }

    fn insert_block_header(
        &self,
        block_header: BlockHeader,
        chain_mmr_peaks: MmrPeaks,
        has_client_notes: bool,
    ) -> Result<(), StoreError> {
        self.insert_block_header(block_header, chain_mmr_peaks, has_client_notes)
    }

    fn get_block_headers(
        &self,
        block_numbers: &[u32],
    ) -> Result<Vec<(BlockHeader, bool)>, StoreError> {
        self.get_block_headers(block_numbers)
    }

    fn get_tracked_block_headers(&self) -> Result<Vec<BlockHeader>, StoreError> {
        self.get_tracked_block_headers()
    }

    fn get_chain_mmr_nodes(
        &self,
        filter: ChainMmrNodeFilter,
    ) -> Result<BTreeMap<InOrderIndex, Digest>, StoreError> {
        self.get_chain_mmr_nodes(filter)
    }

    fn insert_chain_mmr_nodes(&self, nodes: &[(InOrderIndex, Digest)]) -> Result<(), StoreError> {
        self.insert_chain_mmr_nodes(nodes)
    }

    fn get_chain_mmr_peaks_by_block_num(&self, block_num: u32) -> Result<MmrPeaks, StoreError> {
        self.get_chain_mmr_peaks_by_block_num(block_num)
    }

    fn insert_account(
        &self,
        account: &Account,
        account_seed: Option<Word>,
        auth_info: &AuthSecretKey,
    ) -> Result<(), StoreError> {
        self.insert_account(account, account_seed, auth_info)
    }

    fn get_account_ids(&self) -> Result<Vec<AccountId>, StoreError> {
        self.get_account_ids()
    }

    fn get_account_headers(&self) -> Result<Vec<(AccountHeader, Option<Word>)>, StoreError> {
        self.get_account_headers()
    }

    fn get_account_header(
        &self,
        account_id: AccountId,
    ) -> Result<(AccountHeader, Option<Word>), StoreError> {
        self.get_account_header(account_id)
    }

    fn get_account_header_by_hash(
        &self,
        account_hash: Digest,
    ) -> Result<Option<AccountHeader>, StoreError> {
        self.get_account_header_by_hash(account_hash)
    }

    fn get_account(&self, account_id: AccountId) -> Result<(Account, Option<Word>), StoreError> {
        self.get_account(account_id)
    }

    fn get_account_auth(&self, account_id: AccountId) -> Result<AuthSecretKey, StoreError> {
        self.get_account_auth(account_id)
    }

    fn get_unspent_input_note_nullifiers(&self) -> Result<Vec<Nullifier>, StoreError> {
        self.get_unspent_input_note_nullifiers()
    }
<<<<<<< HEAD

    fn update_note_inclusion_proof(
        &self,
        note_id: miden_objects::notes::NoteId,
        inclusion_proof: miden_objects::notes::NoteInclusionProof,
    ) -> Result<(), StoreError> {
        self.update_note_inclusion_proof(note_id, inclusion_proof)
    }

    fn update_note_metadata(
        &self,
        note_id: miden_objects::notes::NoteId,
        metadata: miden_objects::notes::NoteMetadata,
    ) -> Result<(), StoreError> {
        self.update_note_metadata(note_id, metadata)
    }
=======
>>>>>>> 2bef3454
}

// TESTS
// ================================================================================================

#[cfg(test)]
pub mod tests {
    use std::cell::RefCell;

    use rusqlite::{vtab::array, Connection};

    use super::SqliteStore;
    use crate::mock::create_test_store_path;

    pub(crate) fn create_test_store() -> SqliteStore {
        let temp_file = create_test_store_path();
        let db = Connection::open(temp_file).unwrap();
        array::load_module(&db).unwrap();
        db.execute_batch(include_str!("store.sql")).unwrap();
        SqliteStore { db: RefCell::new(db) }
    }
}

/// Represents an authenticator based on a [Store]
pub struct SqliteStoreAuthenticator<R> {
    store: alloc::sync::Arc<SqliteStore>,
    rng: RefCell<R>,
}

impl<R: Rng> SqliteStoreAuthenticator<R> {
    pub fn new_with_rng(store: alloc::sync::Arc<SqliteStore>, rng: R) -> Self {
        SqliteStoreAuthenticator { store, rng: RefCell::new(rng) }
    }
}

impl<R: Rng> TransactionAuthenticator for SqliteStoreAuthenticator<R> {
    /// Gets a signature over a message, given a public key.
    ///
    /// The pub key should correspond to one of the keys tracked by the authenticator's store.
    ///
    /// # Errors
    /// If the public key is not found in the store, [AuthenticationError::UnknownKey] is
    /// returned.
    fn get_signature(
        &self,
        pub_key: Word,
        message: Word,
        _account_delta: &AccountDelta,
    ) -> Result<Vec<Felt>, AuthenticationError> {
        let mut rng = self.rng.borrow_mut();

        let secret_key = self
            .store
            .get_account_auth_by_pub_key(pub_key)
            .map_err(|_| AuthenticationError::UnknownKey(format!("{}", Digest::from(pub_key))))?;

        let AuthSecretKey::RpoFalcon512(k) = secret_key;
        miden_tx::auth::signatures::get_falcon_signature(&k, message, &mut *rng)
    }
}<|MERGE_RESOLUTION|>--- conflicted
+++ resolved
@@ -116,14 +116,9 @@
         self.get_output_notes(note_filter)
     }
 
-<<<<<<< HEAD
-    fn insert_input_note(&self, note: InputNoteRecord) -> Result<(), StoreError> {
-        self.insert_input_note(note)
-=======
     #[maybe_async]
     fn upsert_input_note(&self, note: InputNoteRecord) -> Result<(), StoreError> {
         self.upsert_input_note(note)
->>>>>>> 2bef3454
     }
 
     fn insert_block_header(
@@ -203,25 +198,6 @@
     fn get_unspent_input_note_nullifiers(&self) -> Result<Vec<Nullifier>, StoreError> {
         self.get_unspent_input_note_nullifiers()
     }
-<<<<<<< HEAD
-
-    fn update_note_inclusion_proof(
-        &self,
-        note_id: miden_objects::notes::NoteId,
-        inclusion_proof: miden_objects::notes::NoteInclusionProof,
-    ) -> Result<(), StoreError> {
-        self.update_note_inclusion_proof(note_id, inclusion_proof)
-    }
-
-    fn update_note_metadata(
-        &self,
-        note_id: miden_objects::notes::NoteId,
-        metadata: miden_objects::notes::NoteMetadata,
-    ) -> Result<(), StoreError> {
-        self.update_note_metadata(note_id, metadata)
-    }
-=======
->>>>>>> 2bef3454
 }
 
 // TESTS
