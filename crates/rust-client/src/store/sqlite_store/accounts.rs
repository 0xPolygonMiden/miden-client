use alloc::{
    string::{String, ToString},
    vec::Vec,
};
use std::{collections::BTreeMap, rc::Rc};

use miden_objects::{
    accounts::{Account, AccountCode, AccountHeader, AccountId, AccountStorage, AuthSecretKey},
    assets::{Asset, AssetVault},
    Digest, Felt, Word,
};
use miden_tx::utils::{Deserializable, Serializable};
use rusqlite::{params, types::Value, Connection, Transaction};

use super::SqliteStore;
use crate::store::{AccountRecord, AccountStatus, StoreError};

// TYPES
// ================================================================================================
type SerializedAccountData = (String, String, String, String, i64, bool, String);
type SerializedAccountsParts = (String, i64, String, String, String, Option<Vec<u8>>, bool);

type SerializedAccountAuthData = (String, Vec<u8>, Vec<u8>);
type SerializedAccountAuthParts = (String, Vec<u8>);

type SerializedAccountVaultData = (String, Vec<u8>);

type SerializedAccountCodeData = (String, Vec<u8>);

type SerializedAccountStorageData = (String, Vec<u8>);

type SerializedFullAccountParts = (String, i64, Option<Vec<u8>>, Vec<u8>, Vec<u8>, Vec<u8>, bool);

impl SqliteStore {
    // ACCOUNTS
    // --------------------------------------------------------------------------------------------

    pub(super) fn get_account_ids(conn: &mut Connection) -> Result<Vec<AccountId>, StoreError> {
        const QUERY: &str = "SELECT DISTINCT id FROM accounts";

        conn.prepare(QUERY)?
            .query_map([], |row| row.get(0))
            .expect("no binding parameters used in query")
            .map(|result| {
                Ok(result
                    .map(|id: String| AccountId::from_hex(&id).expect("account id is valid"))?)
            })
            .collect::<Result<Vec<AccountId>, StoreError>>()
    }

    pub(super) fn get_account_headers(
        conn: &mut Connection,
    ) -> Result<Vec<(AccountHeader, AccountStatus)>, StoreError> {
        const QUERY: &str =
            "SELECT a.id, a.nonce, a.vault_root, a.storage_root, a.code_root, a.account_seed, a.locked \
            FROM accounts a \
            WHERE a.nonce = (SELECT MAX(b.nonce) FROM accounts b WHERE b.id = a.id)";

        conn.prepare(QUERY)?
            .query_map([], parse_accounts_columns)
            .expect("no binding parameters used in query")
            .map(|result| Ok(result?).and_then(parse_accounts))
            .collect()
    }

    pub(crate) fn get_account_header(
        conn: &mut Connection,
        account_id: AccountId,
<<<<<<< HEAD
    ) -> Result<Option<(AccountHeader, AccountStatus)>, StoreError> {
        let account_id_int: u64 = account_id.into();
=======
    ) -> Result<(AccountHeader, AccountStatus), StoreError> {
>>>>>>> 2149038d
        const QUERY: &str =
            "SELECT id, nonce, vault_root, storage_root, code_root, account_seed, locked \
            FROM accounts WHERE id = ? \
            ORDER BY nonce DESC \
            LIMIT 1";
        conn.prepare(QUERY)?
            .query_map(params![account_id.to_hex()], parse_accounts_columns)?
            .map(|result| Ok(result?).and_then(parse_accounts))
            .next()
            .transpose()
    }

    pub(crate) fn get_account_header_by_hash(
        conn: &mut Connection,
        account_hash: Digest,
    ) -> Result<Option<AccountHeader>, StoreError> {
        let account_hash_str: String = account_hash.to_string();
        const QUERY: &str =
            "SELECT id, nonce, vault_root, storage_root, code_root, account_seed, locked \
            FROM accounts WHERE account_hash = ?";

        conn.prepare(QUERY)?
            .query_map(params![account_hash_str], parse_accounts_columns)?
            .map(|result| {
                let result = result?;
                Ok(parse_accounts(result)?.0)
            })
            .next()
            .map_or(Ok(None), |result| result.map(Some))
    }

    pub(crate) fn get_account(
        conn: &mut Connection,
        account_id: AccountId,
<<<<<<< HEAD
    ) -> Result<Option<AccountRecord>, StoreError> {
        let account_id_int: u64 = account_id.into();
=======
    ) -> Result<AccountRecord, StoreError> {
>>>>>>> 2149038d
        const QUERY: &str = "SELECT accounts.id, accounts.nonce, accounts.account_seed, account_code.code, account_storage.slots, account_vaults.assets, accounts.locked \
                            FROM accounts \
                            JOIN account_code ON accounts.code_root = account_code.root \
                            JOIN account_storage ON accounts.storage_root = account_storage.root \
                            JOIN account_vaults ON accounts.vault_root = account_vaults.root \
                            WHERE accounts.id = ? \
                            ORDER BY accounts.nonce DESC \
                            LIMIT 1";

        conn.prepare(QUERY)?
            .query_map(params![account_id.to_hex()], parse_account_columns)?
            .map(|result| Ok(result?).and_then(parse_account))
            .next()
            .transpose()
    }

    /// Retrieve account keys data by Account ID.
    pub(crate) fn get_account_auth(
        conn: &mut Connection,
        account_id: AccountId,
<<<<<<< HEAD
    ) -> Result<Option<AuthSecretKey>, StoreError> {
        let account_id_int: u64 = account_id.into();
=======
    ) -> Result<AuthSecretKey, StoreError> {
>>>>>>> 2149038d
        const QUERY: &str = "SELECT account_id, auth_info FROM account_auth WHERE account_id = ?";
        conn.prepare(QUERY)?
            .query_map(params![account_id.to_hex()], parse_account_auth_columns)?
            .map(|result| Ok(result?).and_then(parse_account_auth))
            .next()
            .transpose()
    }

    pub(crate) fn insert_account(
        conn: &mut Connection,
        account: &Account,
        account_seed: Option<Word>,
        auth_info: &AuthSecretKey,
    ) -> Result<(), StoreError> {
        let tx = conn.transaction()?;

        insert_account_code(&tx, account.code())?;
        insert_account_storage(&tx, account.storage())?;
        insert_account_asset_vault(&tx, account.vault())?;
        insert_account_record(&tx, account, account_seed)?;
        insert_account_auth(&tx, account.id(), auth_info)?;

        Ok(tx.commit()?)
    }

    pub(crate) fn update_account(
        conn: &mut Connection,
        new_account_state: &Account,
    ) -> Result<(), StoreError> {
        const QUERY: &str = "SELECT id FROM accounts WHERE id = ?";
        if conn
            .prepare(QUERY)?
            .query_map(params![new_account_state.id().to_hex()], parse_account_auth_columns)?
            .map(|result| Ok(result?).and_then(parse_account_auth))
            .next()
            .is_none()
        {
            return Err(StoreError::AccountDataNotFound(new_account_state.id()));
        }

        let tx = conn.transaction()?;
        update_account(&tx, new_account_state)?;
        Ok(tx.commit()?)
    }

    /// Returns an [AuthSecretKey] by a public key represented by a [Word].
    pub fn get_account_auth_by_pub_key(
        conn: &mut Connection,
        pub_key: Word,
    ) -> Result<Option<AuthSecretKey>, StoreError> {
        let pub_key_bytes = pub_key.to_bytes();
        const QUERY: &str = "SELECT account_id, auth_info FROM account_auth WHERE pub_key = ?";
        conn.prepare(QUERY)?
            .query_map(params![pub_key_bytes], parse_account_auth_columns)?
            .map(|result| Ok(result?).and_then(parse_account_auth))
            .next()
            .transpose()
    }

    pub fn upsert_foreign_account_code(
        conn: &mut Connection,
        account_id: AccountId,
        code: AccountCode,
    ) -> Result<(), StoreError> {
        let tx = conn.transaction()?;

        const QUERY: &str =
            "INSERT OR REPLACE INTO foreign_account_code (account_id, code_root) VALUES (?, ?)";
        tx.execute(QUERY, params![account_id.to_hex(), code.commitment().to_string()])?;

        insert_account_code(&tx, &code)?;
        Ok(tx.commit()?)
    }

    pub fn get_foreign_account_code(
        conn: &mut Connection,
        account_ids: Vec<AccountId>,
    ) -> Result<BTreeMap<AccountId, AccountCode>, StoreError> {
        let params: Vec<Value> =
            account_ids.into_iter().map(|id| Value::from(id.to_hex())).collect();
        const QUERY: &str = "
            SELECT account_id, code
            FROM foreign_account_code JOIN account_code ON code_root = code_root
            WHERE account_id IN rarray(?)";

        conn.prepare(QUERY)?
            .query_map([Rc::new(params)], |row| Ok((row.get(0)?, row.get(1)?)))
            .expect("no binding parameters used in query")
            .map(|result| {
                result.map_err(|err| StoreError::ParsingError(err.to_string())).and_then(
                    |(id, code): (String, Vec<u8>)| {
                        Ok((
                            AccountId::from_hex(&id).map_err(StoreError::AccountError)?,
                            AccountCode::from_bytes(&code).map_err(StoreError::AccountError)?,
                        ))
                    },
                )
            })
            .collect::<Result<BTreeMap<AccountId, AccountCode>, _>>()
    }
}

// HELPERS
// ================================================================================================

/// Update previously-existing account after a transaction execution.
///
/// Because the Client retrieves the account by account ID before applying the delta, we don't
/// need to check that it exists here. This inserts a new row into the accounts table.
/// We can later identify the proper account state by looking at the nonce.
pub(crate) fn update_account(
    tx: &Transaction<'_>,
    new_account_state: &Account,
) -> Result<(), StoreError> {
    insert_account_storage(tx, new_account_state.storage())?;
    insert_account_asset_vault(tx, new_account_state.vault())?;
    insert_account_record(tx, new_account_state, None)
}

pub(super) fn insert_account_record(
    tx: &Transaction<'_>,
    account: &Account,
    account_seed: Option<Word>,
) -> Result<(), StoreError> {
    let (id, code_root, storage_root, vault_root, nonce, committed, hash) =
        serialize_account(account)?;

    let account_seed = account_seed.map(|seed| seed.to_bytes());

    const QUERY: &str =  "INSERT OR REPLACE INTO accounts (id, code_root, storage_root, vault_root, nonce, committed, account_seed, account_hash, locked) VALUES (?, ?, ?, ?, ?, ?, ?, ?, false)";
    tx.execute(
        QUERY,
        params![id, code_root, storage_root, vault_root, nonce, committed, account_seed, hash],
    )?;
    Ok(())
}

/// Inserts an [AccountCode].
fn insert_account_code(tx: &Transaction<'_>, account_code: &AccountCode) -> Result<(), StoreError> {
    let (code_root, code) = serialize_account_code(account_code)?;
    const QUERY: &str = "INSERT OR IGNORE INTO account_code (root, code) VALUES (?, ?)";
    tx.execute(QUERY, params![code_root, code,])?;
    Ok(())
}

/// Inserts an [AccountStorage].
pub(super) fn insert_account_storage(
    tx: &Transaction<'_>,
    account_storage: &AccountStorage,
) -> Result<(), StoreError> {
    let (storage_root, storage_slots) = serialize_account_storage(account_storage)?;
    const QUERY: &str = "INSERT OR IGNORE INTO account_storage (root, slots) VALUES (?, ?)";
    tx.execute(QUERY, params![storage_root, storage_slots])?;
    Ok(())
}

/// Inserts an [AssetVault].
pub(super) fn insert_account_asset_vault(
    tx: &Transaction<'_>,
    asset_vault: &AssetVault,
) -> Result<(), StoreError> {
    let (vault_root, assets) = serialize_account_asset_vault(asset_vault)?;
    const QUERY: &str = "INSERT OR IGNORE INTO account_vaults (root, assets) VALUES (?, ?)";
    tx.execute(QUERY, params![vault_root, assets])?;
    Ok(())
}

/// Inserts an [AuthSecretKey] for the account with ID `account_id`.
pub(super) fn insert_account_auth(
    tx: &Transaction<'_>,
    account_id: AccountId,
    auth_info: &AuthSecretKey,
) -> Result<(), StoreError> {
    let (account_id, auth_info, pub_key) = serialize_account_auth(account_id, auth_info)?;
    const QUERY: &str =
        "INSERT INTO account_auth (account_id, auth_info, pub_key) VALUES (?, ?, ?)";

    tx.execute(QUERY, params![account_id, auth_info, pub_key])?;
    Ok(())
}

pub(super) fn lock_account(tx: &Transaction<'_>, account_id: AccountId) -> Result<(), StoreError> {
    const QUERY: &str = "UPDATE accounts SET locked = true WHERE id = ?";
    tx.execute(QUERY, params![account_id.to_hex()])?;
    Ok(())
}

/// Parse accounts columns from the provided row into native types.
pub(super) fn parse_accounts_columns(
    row: &rusqlite::Row<'_>,
) -> Result<SerializedAccountsParts, rusqlite::Error> {
    let id: String = row.get(0)?;
    let nonce: i64 = row.get(1)?;
    let vault_root: String = row.get(2)?;
    let storage_root: String = row.get(3)?;
    let code_root: String = row.get(4)?;
    let account_seed: Option<Vec<u8>> = row.get(5)?;
    let locked: bool = row.get(6)?;
    Ok((id, nonce, vault_root, storage_root, code_root, account_seed, locked))
}

/// Parse an account from the provided parts.
pub(super) fn parse_accounts(
    serialized_account_parts: SerializedAccountsParts,
) -> Result<(AccountHeader, AccountStatus), StoreError> {
    let (id, nonce, vault_root, storage_root, code_root, account_seed, locked) =
        serialized_account_parts;
    let account_seed = account_seed.map(|seed| Word::read_from_bytes(&seed)).transpose()?;

    let status = match (account_seed, locked) {
        (_, true) => AccountStatus::Locked,
        (Some(seed), _) => AccountStatus::New { seed },
        _ => AccountStatus::Tracked,
    };

    Ok((
        AccountHeader::new(
            AccountId::from_hex(&id).expect("Conversion from stored AccountID should not panic"),
            Felt::new(nonce as u64),
            Digest::try_from(&vault_root)?,
            Digest::try_from(&storage_root)?,
            Digest::try_from(&code_root)?,
        ),
        status,
    ))
}

/// Parse an account from the provided parts.
pub(super) fn parse_account(
    serialized_account_parts: SerializedFullAccountParts,
) -> Result<AccountRecord, StoreError> {
    let (id, nonce, account_seed, code, storage, assets, locked) = serialized_account_parts;
    let account_seed = account_seed.map(|seed| Word::read_from_bytes(&seed)).transpose()?;
    let account_id: AccountId =
        AccountId::from_hex(&id).expect("Conversion from stored AccountID should not panic");
    let account_code = AccountCode::from_bytes(&code)?;
    let account_storage = AccountStorage::read_from_bytes(&storage)?;
    let account_assets: Vec<Asset> = Vec::<Asset>::read_from_bytes(&assets)?;
    let account = Account::from_parts(
        account_id,
        AssetVault::new(&account_assets)?,
        account_storage,
        account_code,
        Felt::new(nonce as u64),
    );

    let status = match (account_seed, locked) {
        (_, true) => AccountStatus::Locked,
        (Some(seed), _) => AccountStatus::New { seed },
        _ => AccountStatus::Tracked,
    };

    Ok(AccountRecord::new(account, status))
}

/// Serialized the provided account into database compatible types.
fn serialize_account(account: &Account) -> Result<SerializedAccountData, StoreError> {
    let id: String = account.id().to_hex();
    let code_root = account.code().commitment().to_string();
    let commitment_root = account.storage().commitment().to_string();
    let vault_root = account.vault().commitment().to_string();
    let committed = account.is_public();
    let nonce = account.nonce().as_int() as i64;
    let hash = account.hash().to_string();

    Ok((id, code_root, commitment_root, vault_root, nonce, committed, hash))
}

/// Parse account_auth columns from the provided row into native types.
fn parse_account_auth_columns(
    row: &rusqlite::Row<'_>,
) -> Result<SerializedAccountAuthParts, rusqlite::Error> {
    let account_id: String = row.get(0)?;
    let auth_info_bytes: Vec<u8> = row.get(1)?;
    Ok((account_id, auth_info_bytes))
}

/// Parse an `AuthSecretKey` from the provided parts.
fn parse_account_auth(
    serialized_account_auth_parts: SerializedAccountAuthParts,
) -> Result<AuthSecretKey, StoreError> {
    let (_, auth_info_bytes) = serialized_account_auth_parts;
    let auth_info = AuthSecretKey::read_from_bytes(&auth_info_bytes)?;
    Ok(auth_info)
}

/// Serialized the provided account_auth into database compatible types.
fn serialize_account_auth(
    account_id: AccountId,
    auth_info: &AuthSecretKey,
) -> Result<SerializedAccountAuthData, StoreError> {
    let pub_key = match auth_info {
        AuthSecretKey::RpoFalcon512(secret) => Word::from(secret.public_key()),
    }
    .to_bytes();

    let account_id: String = account_id.to_hex();
    let auth_info = auth_info.to_bytes();

    Ok((account_id, auth_info, pub_key))
}

/// Serialize the provided account_code into database compatible types.
fn serialize_account_code(
    account_code: &AccountCode,
) -> Result<SerializedAccountCodeData, StoreError> {
    let commitment = account_code.commitment().to_string();
    let code = account_code.to_bytes();

    Ok((commitment, code))
}

/// Serialize the provided account_storage into database compatible types.
fn serialize_account_storage(
    account_storage: &AccountStorage,
) -> Result<SerializedAccountStorageData, StoreError> {
    let commitment = account_storage.commitment().to_string();
    let storage = account_storage.to_bytes();

    Ok((commitment, storage))
}

/// Serialize the provided asset_vault into database compatible types.
fn serialize_account_asset_vault(
    asset_vault: &AssetVault,
) -> Result<SerializedAccountVaultData, StoreError> {
    let commitment = asset_vault.commitment().to_string();
    let assets = asset_vault.assets().collect::<Vec<Asset>>().to_bytes();
    Ok((commitment, assets))
}

/// Parse accounts parts from the provided row into native types.
pub(super) fn parse_account_columns(
    row: &rusqlite::Row<'_>,
) -> Result<SerializedFullAccountParts, rusqlite::Error> {
    let id: String = row.get(0)?;
    let nonce: i64 = row.get(1)?;
    let account_seed: Option<Vec<u8>> = row.get(2)?;
    let code: Vec<u8> = row.get(3)?;
    let storage: Vec<u8> = row.get(4)?;
    let assets: Vec<u8> = row.get(5)?;
    let locked: bool = row.get(6)?;

    Ok((id, nonce, account_seed, code, storage, assets, locked))
}

#[cfg(test)]
mod tests {
    use miden_objects::{
        accounts::{AccountCode, AccountComponent, AccountId},
        crypto::dsa::rpo_falcon512::SecretKey,
        testing::{
            account_component::BASIC_WALLET_CODE,
            account_id::ACCOUNT_ID_REGULAR_ACCOUNT_IMMUTABLE_CODE_ON_CHAIN,
        },
    };
    use miden_tx::utils::{Deserializable, Serializable};

    use super::{insert_account_auth, AuthSecretKey};
    use crate::store::{
        sqlite_store::{accounts::insert_account_code, tests::create_test_store},
        Store,
    };

    #[tokio::test]
    async fn test_account_code_insertion_no_duplicates() {
        let store = create_test_store().await;
        let assembler = miden_lib::transaction::TransactionKernel::assembler();
        let account_component = AccountComponent::compile(BASIC_WALLET_CODE, assembler, vec![])
            .unwrap()
            .with_supports_all_types();
        let account_code = AccountCode::from_components(
            &[account_component],
            miden_objects::accounts::AccountType::RegularAccountUpdatableCode,
        )
        .unwrap();
        store
            .interact_with_connection(move |conn| {
                let tx = conn.transaction().unwrap();

                // Table is empty at the beginning
                let mut actual: usize = tx
                    .query_row("SELECT Count(*) FROM account_code", [], |row| row.get(0))
                    .unwrap();
                assert_eq!(actual, 0);

                // First insertion generates a new row
                insert_account_code(&tx, &account_code).unwrap();
                actual = tx
                    .query_row("SELECT Count(*) FROM account_code", [], |row| row.get(0))
                    .unwrap();
                assert_eq!(actual, 1);

                // Second insertion passes but does not generate a new row
                assert!(insert_account_code(&tx, &account_code).is_ok());
                actual = tx
                    .query_row("SELECT Count(*) FROM account_code", [], |row| row.get(0))
                    .unwrap();
                assert_eq!(actual, 1);

                Ok(())
            })
            .await
            .unwrap();
    }

    #[tokio::test]
    async fn test_auth_info_serialization() {
        let exp_key_pair = SecretKey::new();
        let auth_info = AuthSecretKey::RpoFalcon512(exp_key_pair.clone());
        let bytes = auth_info.to_bytes();
        let actual = AuthSecretKey::read_from_bytes(&bytes).unwrap();
        match actual {
            AuthSecretKey::RpoFalcon512(act_key_pair) => {
                assert_eq!(exp_key_pair.to_bytes(), act_key_pair.to_bytes());
                assert_eq!(exp_key_pair.public_key(), act_key_pair.public_key());
            },
        }
    }

    #[tokio::test]
    async fn test_auth_info_store() {
        let exp_key_pair = SecretKey::new();

        let store = create_test_store().await;

        let account_id = AccountId::try_from(ACCOUNT_ID_REGULAR_ACCOUNT_IMMUTABLE_CODE_ON_CHAIN)
            .expect("account id is valid");
        {
            let exp_key_pair_clone = exp_key_pair.clone();
            store
                .interact_with_connection(move |conn| {
                    let tx = conn.transaction().unwrap();
                    insert_account_auth(
                        &tx,
                        account_id,
                        &AuthSecretKey::RpoFalcon512(exp_key_pair_clone),
                    )
                    .unwrap();
                    tx.commit().unwrap();
                    Ok(())
                })
                .await
                .unwrap();
        }

        let account_auth = Store::get_account_auth(&store, account_id).await.unwrap().unwrap();

        match account_auth {
            AuthSecretKey::RpoFalcon512(act_key_pair) => {
                assert_eq!(exp_key_pair.to_bytes(), act_key_pair.to_bytes());
                assert_eq!(exp_key_pair.public_key(), act_key_pair.public_key());
            },
        }
    }
}<|MERGE_RESOLUTION|>--- conflicted
+++ resolved
@@ -66,12 +66,7 @@
     pub(crate) fn get_account_header(
         conn: &mut Connection,
         account_id: AccountId,
-<<<<<<< HEAD
     ) -> Result<Option<(AccountHeader, AccountStatus)>, StoreError> {
-        let account_id_int: u64 = account_id.into();
-=======
-    ) -> Result<(AccountHeader, AccountStatus), StoreError> {
->>>>>>> 2149038d
         const QUERY: &str =
             "SELECT id, nonce, vault_root, storage_root, code_root, account_seed, locked \
             FROM accounts WHERE id = ? \
@@ -106,12 +101,7 @@
     pub(crate) fn get_account(
         conn: &mut Connection,
         account_id: AccountId,
-<<<<<<< HEAD
     ) -> Result<Option<AccountRecord>, StoreError> {
-        let account_id_int: u64 = account_id.into();
-=======
-    ) -> Result<AccountRecord, StoreError> {
->>>>>>> 2149038d
         const QUERY: &str = "SELECT accounts.id, accounts.nonce, accounts.account_seed, account_code.code, account_storage.slots, account_vaults.assets, accounts.locked \
                             FROM accounts \
                             JOIN account_code ON accounts.code_root = account_code.root \
@@ -132,12 +122,7 @@
     pub(crate) fn get_account_auth(
         conn: &mut Connection,
         account_id: AccountId,
-<<<<<<< HEAD
     ) -> Result<Option<AuthSecretKey>, StoreError> {
-        let account_id_int: u64 = account_id.into();
-=======
-    ) -> Result<AuthSecretKey, StoreError> {
->>>>>>> 2149038d
         const QUERY: &str = "SELECT account_id, auth_info FROM account_auth WHERE account_id = ?";
         conn.prepare(QUERY)?
             .query_map(params![account_id.to_hex()], parse_account_auth_columns)?
