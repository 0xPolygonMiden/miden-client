--- conflicted
+++ resolved
@@ -107,17 +107,10 @@
             block_has_relevant_notes,
             new_mmr_peaks,
             new_authentication_nodes,
-<<<<<<< HEAD
-            updated_accounts,
-            block_has_relevant_notes,
-            transactions_to_discard: mut discarded_transactions,
-=======
             note_updates,
             transaction_updates,
             account_updates,
->>>>>>> c4ba115c
             tags_to_remove,
-            stale_transactions,
         } = state_sync_update;
 
         let tx = conn.transaction()?;
@@ -142,22 +135,22 @@
         // Mark transactions as committed
         Self::mark_transactions_as_committed(&tx, transaction_updates.committed_transactions())?;
 
-<<<<<<< HEAD
         // Delete accounts for old pending transactions
-        let account_hashes_to_delete: Vec<Digest> =
-            stale_transactions.iter().map(|tx| tx.final_account_state).collect();
+        let account_hashes_to_delete: Vec<Digest> = transaction_updates
+            .stale_transactions()
+            .iter()
+            .map(|tx| tx.final_account_state)
+            .collect();
 
         undo_account_state(&tx, &account_hashes_to_delete)?;
 
         // Combine discarded transactions from sync and old pending transactions
-        discarded_transactions.extend(stale_transactions.iter().map(|tx| tx.id));
+        let mut discarded_transactions = transaction_updates.discarded_transactions().to_vec();
+        discarded_transactions
+            .extend(transaction_updates.stale_transactions().iter().map(|tx| tx.id));
 
         // Mark all transactions as discarded in a single call
         Self::mark_transactions_as_discarded(&tx, &discarded_transactions)?;
-=======
-        // Marc transactions as discarded
-        Self::mark_transactions_as_discarded(&tx, transaction_updates.discarded_transactions())?;
->>>>>>> c4ba115c
 
         // Update public accounts on the db that have been updated onchain
         for account in account_updates.updated_public_accounts() {
