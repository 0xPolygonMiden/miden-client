#![allow(clippy::items_after_statements)]

use alloc::{collections::BTreeSet, vec::Vec};

use miden_objects::{Digest, block::BlockNumber, note::NoteTag};
use miden_tx::utils::{Deserializable, Serializable};
use rusqlite::{Connection, Transaction, params};

use super::{SqliteStore, account::undo_account_state};
use crate::{
<<<<<<< HEAD
=======
    insert_sql,
    note::NoteUpdates,
>>>>>>> 59faa645
    store::{
        StoreError, TransactionFilter,
        sqlite_store::{
            account::{lock_account, update_account},
            note::apply_note_updates_tx,
        },
    },
    subst,
    sync::{NoteTagRecord, NoteTagSource, StateSyncUpdate},
};

impl SqliteStore {
    pub(crate) fn get_note_tags(conn: &mut Connection) -> Result<Vec<NoteTagRecord>, StoreError> {
        const QUERY: &str = "SELECT tag, source FROM tags";

        conn.prepare(QUERY)?
            .query_map([], |row| Ok((row.get(0)?, row.get(1)?)))
            .expect("no binding parameters used in query")
            .map(|result| {
                Ok(result?).and_then(|(tag, source): (Vec<u8>, Vec<u8>)| {
                    Ok(NoteTagRecord {
                        tag: NoteTag::read_from_bytes(&tag)
                            .map_err(StoreError::DataDeserializationError)?,
                        source: NoteTagSource::read_from_bytes(&source)
                            .map_err(StoreError::DataDeserializationError)?,
                    })
                })
            })
            .collect::<Result<Vec<NoteTagRecord>, _>>()
    }

    pub(crate) fn get_unique_note_tags(
        conn: &mut Connection,
    ) -> Result<BTreeSet<NoteTag>, StoreError> {
        const QUERY: &str = "SELECT DISTINCT tag FROM tags";

        conn.prepare(QUERY)?
            .query_map([], |row| row.get(0))
            .expect("no binding parameters used in query")
            .map(|result| {
                Ok(result?).and_then(|tag: Vec<u8>| {
                    NoteTag::read_from_bytes(&tag).map_err(StoreError::DataDeserializationError)
                })
            })
            .collect::<Result<BTreeSet<NoteTag>, _>>()
    }

    pub(super) fn add_note_tag(
        conn: &mut Connection,
        tag: NoteTagRecord,
    ) -> Result<bool, StoreError> {
        if Self::get_note_tags(conn)?.contains(&tag) {
            return Ok(false);
        }

        let tx = conn.transaction()?;
        add_note_tag_tx(&tx, &tag)?;

        tx.commit()?;

        Ok(true)
    }

    pub(super) fn remove_note_tag(
        conn: &mut Connection,
        tag: NoteTagRecord,
    ) -> Result<usize, StoreError> {
        let tx = conn.transaction()?;
        let removed_tags = remove_note_tag_tx(&tx, tag)?;

        tx.commit()?;

        Ok(removed_tags)
    }

    pub(super) fn get_sync_height(conn: &mut Connection) -> Result<BlockNumber, StoreError> {
        const QUERY: &str = "SELECT block_num FROM state_sync";

        conn.prepare(QUERY)?
            .query_map([], |row| row.get(0))
            .expect("no binding parameters used in query")
            .map(|result| {
                Ok(result?).map(|v: i64| {
                    BlockNumber::from(u32::try_from(v).expect("block number is always positive"))
                })
            })
            .next()
            .expect("state sync block number exists")
    }

    pub(super) fn apply_state_sync(
        conn: &mut Connection,
        state_sync_update: StateSyncUpdate,
    ) -> Result<(), StoreError> {
        let StateSyncUpdate {
            block_num,
            block_updates,
            note_updates,
            transaction_updates,
            account_updates,
        } = state_sync_update;

        let mut locked_accounts = vec![];

        for (account_id, digest) in account_updates.mismatched_private_accounts() {
            // Mismatched digests may be due to stale network data. If the mismatched digest is
            // tracked in the db and corresponds to the mismatched account, it means we
            // got a past update and shouldn't lock the account.
            if let Some(account) = Self::get_account_header_by_commitment(conn, *digest)? {
                if account.id() == *account_id {
                    continue;
                }
            }

            locked_accounts.push(*account_id);
        }

        let account_states_to_rollback = Self::get_transactions(
            conn,
            &TransactionFilter::Ids(transaction_updates.discarded_transactions().to_vec()),
        )?
        .iter()
        .map(|tx_record| tx_record.details.final_account_state)
        .collect::<Vec<_>>();

        let tx = conn.transaction()?;

        // Update state sync block number
        const BLOCK_NUMBER_QUERY: &str = "UPDATE state_sync SET block_num = ?";
        tx.execute(BLOCK_NUMBER_QUERY, params![i64::from(block_num.as_u32())])?;

        for (block_header, block_has_relevant_notes, new_mmr_peaks) in block_updates.block_headers()
        {
            Self::insert_block_header_tx(
                &tx,
                block_header,
                new_mmr_peaks,
                *block_has_relevant_notes,
            )?;
        }

        // Insert new authentication nodes (inner nodes of the PartialMmr)
        Self::insert_chain_mmr_nodes_tx(&tx, block_updates.new_authentication_nodes())?;

        // Update notes
        apply_note_updates_tx(&tx, &note_updates)?;

        // Remove tags
        let tags_to_remove = note_updates
            .updated_input_notes()
            .filter_map(|note_update| {
                let note = note_update.inner();
                if note.is_committed() {
                    Some(NoteTagRecord {
                        tag: note.metadata().expect("Committed notes should have metadata").tag(),
                        source: NoteTagSource::Note(note.id()),
                    })
                } else {
                    None
                }
            })
            .collect::<Vec<_>>();

        for tag in tags_to_remove {
            remove_note_tag_tx(&tx, tag)?;
        }

        // Mark transactions as committed
        Self::mark_transactions_as_committed(&tx, transaction_updates.committed_transactions())?;

        // Delete accounts for old pending transactions
        let account_hashes_to_delete: Vec<Digest> = transaction_updates
            .stale_transactions()
            .iter()
            .map(|tx| tx.details.final_account_state)
            .collect();

        undo_account_state(&tx, &account_hashes_to_delete)?;

        // Combine discarded transactions from sync and old pending transactions
        let mut discarded_transactions = transaction_updates.discarded_transactions().to_vec();
        discarded_transactions
            .extend(transaction_updates.stale_transactions().iter().map(|tx| tx.id));

        // Mark all transactions as discarded in a single call
        Self::mark_transactions_as_discarded(&tx, &discarded_transactions)?;

        // Remove the accounts that are originated from the discarded transactions
        undo_account_state(&tx, &account_states_to_rollback)?;

        // Update public accounts on the db that have been updated onchain
        for account in account_updates.updated_public_accounts() {
            update_account(&tx, account)?;
        }

        for account_id in locked_accounts {
            lock_account(&tx, account_id)?;
        }

        // Commit the updates
        tx.commit()?;

        Ok(())
    }
}

pub(super) fn add_note_tag_tx(tx: &Transaction<'_>, tag: &NoteTagRecord) -> Result<(), StoreError> {
    const QUERY: &str = insert_sql!(tags { tag, source });
    tx.execute(QUERY, params![tag.tag.to_bytes(), tag.source.to_bytes()])?;

    Ok(())
}

pub(super) fn remove_note_tag_tx(
    tx: &Transaction<'_>,
    tag: NoteTagRecord,
) -> Result<usize, StoreError> {
    const QUERY: &str = "DELETE FROM tags WHERE tag = ? AND source = ?";
    let removed_tags = tx.execute(QUERY, params![tag.tag.to_bytes(), tag.source.to_bytes()])?;

    Ok(removed_tags)
}<|MERGE_RESOLUTION|>--- conflicted
+++ resolved
@@ -8,11 +8,7 @@
 
 use super::{SqliteStore, account::undo_account_state};
 use crate::{
-<<<<<<< HEAD
-=======
     insert_sql,
-    note::NoteUpdates,
->>>>>>> 59faa645
     store::{
         StoreError, TransactionFilter,
         sqlite_store::{
