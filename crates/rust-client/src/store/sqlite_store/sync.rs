--- conflicted
+++ resolved
@@ -102,22 +102,11 @@
         state_sync_update: StateSyncUpdate,
     ) -> Result<(), StoreError> {
         let StateSyncUpdate {
-<<<<<<< HEAD
             block_num,
             block_updates,
             note_updates,
             transaction_updates,
             account_updates,
-=======
-            block_header,
-            block_has_relevant_notes,
-            new_mmr_peaks,
-            new_authentication_nodes,
-            note_updates,
-            transaction_updates,
-            account_updates,
-            tags_to_remove,
->>>>>>> 47096e6e
         } = state_sync_update;
 
         let mut locked_accounts = vec![];
@@ -139,25 +128,19 @@
 
         // Update state sync block number
         const BLOCK_NUMBER_QUERY: &str = "UPDATE state_sync SET block_num = ?";
-<<<<<<< HEAD
-        tx.execute(BLOCK_NUMBER_QUERY, params![block_num.as_u64() as i64])?;
+        tx.execute(BLOCK_NUMBER_QUERY, params![i64::from(block_num.as_u32())])?;
 
         for (block_header, block_has_relevant_notes, new_mmr_peaks) in block_updates.block_headers {
             Self::insert_block_header_tx(
                 &tx,
-                block_header,
-                new_mmr_peaks,
+                &block_header,
+                &new_mmr_peaks,
                 block_has_relevant_notes,
             )?;
         }
 
         // Insert new authentication nodes (inner nodes of the PartialMmr)
         Self::insert_chain_mmr_nodes_tx(&tx, &block_updates.new_authentication_nodes)?;
-=======
-        tx.execute(BLOCK_NUMBER_QUERY, params![i64::from(block_header.block_num().as_u32())])?;
-
-        Self::insert_block_header_tx(&tx, &block_header, &new_mmr_peaks, block_has_relevant_notes)?;
->>>>>>> 47096e6e
 
         // Update notes
         apply_note_updates_tx(&tx, &note_updates)?;
@@ -184,13 +167,8 @@
             update_account(&tx, account)?;
         }
 
-<<<<<<< HEAD
         for account_id in locked_accounts {
             lock_account(&tx, account_id)?;
-=======
-        for (account_id, _) in account_updates.mismatched_private_accounts() {
-            lock_account(&tx, *account_id)?;
->>>>>>> 47096e6e
         }
 
         // Commit the updates
