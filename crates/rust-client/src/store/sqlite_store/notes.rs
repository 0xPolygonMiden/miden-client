use alloc::{
    rc::Rc,
    string::{String, ToString},
    vec::Vec,
};

use miden_objects::{
    crypto::utils::{Deserializable, Serializable},
    notes::{
        NoteAssets, NoteDetails, NoteInputs, NoteMetadata, NoteRecipient, NoteScript, Nullifier,
    },
    Digest, Word,
};
use rusqlite::{named_params, params, params_from_iter, types::Value, Transaction};

use super::SqliteStore;
use crate::store::{
<<<<<<< HEAD
    note_record::OutputNoteState, InputNoteRecord, InputNoteState, NoteFilter, OutputNoteRecord,
    StoreError,
=======
    note_record::{
        NOTE_STATUS_COMMITTED, NOTE_STATUS_CONSUMED, NOTE_STATUS_EXPECTED, NOTE_STATUS_PROCESSING,
        STATE_COMMITTED, STATE_CONSUMED_AUTHENTICATED_LOCAL, STATE_CONSUMED_EXTERNAL,
        STATE_CONSUMED_UNAUTHENTICATED_LOCAL, STATE_EXPECTED, STATE_PROCESSING_AUTHENTICATED,
        STATE_PROCESSING_UNAUTHENTICATED,
    },
    InputNoteRecord, NoteFilter, NoteRecordDetails, NoteState, NoteStatus, OutputNoteRecord,
    StoreError, STATE_UNVERIFIED,
>>>>>>> 1e038d89
};

// TYPES
// ================================================================================================

/// Represents an `InputNoteRecord` serialized to be stored in the database
struct SerializedInputNoteData {
    pub id: String,
    pub assets: Vec<u8>,
    pub serial_number: Vec<u8>,
    pub inputs: Vec<u8>,
    pub script_hash: String,
    pub script: Vec<u8>,
    pub nullifier: String,
    pub state_discriminant: u8,
    pub state: Vec<u8>,
}

/// Represents an `OutputNoteRecord` serialized to be stored in the database
struct SerializedOutputNoteData {
    pub id: String,
    pub assets: Vec<u8>,
    pub metadata: Vec<u8>,
    pub nullifier: Option<String>,
    pub recipient_digest: String,
    pub expected_height: u32,
    pub state_discriminant: u8,
    pub state: Vec<u8>,
}

/// Represents the parts retrieved from the database to build an `InputNoteRecord`
struct SerializedInputNoteParts {
    pub assets: Vec<u8>,
    pub serial_number: Vec<u8>,
    pub inputs: Vec<u8>,
    pub script: Vec<u8>,
    pub state: Vec<u8>,
    pub created_at: u64,
}

/// Represents the parts retrieved from the database to build an `OutputNoteRecord`
struct SerializedOutputNoteParts {
    pub assets: Vec<u8>,
    pub metadata: Vec<u8>,
    pub recipient_digest: String,
    pub expected_height: u32,
    pub state: Vec<u8>,
}

// NOTE FILTER
// ================================================================================================
type NoteQueryParams = Vec<Rc<Vec<Value>>>;
impl NoteFilter {
<<<<<<< HEAD
    /// Returns a [String] containing the query for this Filter
=======
    /// Returns a [String] containing the full output notes query for this Filter and a vector of
    /// parameters to be used in it.
>>>>>>> 1e038d89
    fn to_query_output_notes(&self) -> (String, NoteQueryParams) {
        let base = "SELECT
                    note.recipient_digest,
                    note.assets,
                    note.metadata,
                    note.expected_height,
<<<<<<< HEAD
                    note.state
                    from output_notes AS note";
=======
                    note.submitted_at,
                    note.nullifier_height,
                    note.ignored,
                    note.imported_tag
                    from output_notes AS note
                    LEFT OUTER JOIN notes_scripts AS script
                        ON note.details IS NOT NULL AND
                        note.script_hash = script.script_hash
                    LEFT OUTER JOIN transactions AS tx
                        ON note.consumer_transaction_id IS NOT NULL AND
                        note.consumer_transaction_id = tx.id";
>>>>>>> 1e038d89

        let (condition, params) = self.output_notes_condition();
        let query = format!("{base} WHERE {condition}");

        (query, params)
    }

<<<<<<< HEAD
=======
    /// Returns a [String] containing the output notes query conditions for this Filter and a vector
    /// of parameters to be used in it.
>>>>>>> 1e038d89
    fn output_notes_condition(&self) -> (String, NoteQueryParams) {
        let mut params = Vec::new();
        let condition = match self {
            NoteFilter::All => "1 = 1".to_string(),
            NoteFilter::Committed => {
<<<<<<< HEAD
                format!(
                    "state_discriminant in ({}, {})",
                    OutputNoteState::STATE_COMMITTED_PARTIAL,
                    OutputNoteState::STATE_COMMITTED_FULL
                )
            },
            NoteFilter::Consumed => {
                format!("state_discriminant = {}", OutputNoteState::STATE_CONSUMED)
            },
            NoteFilter::Expected => {
                format!(
                    "state_discriminant in ({}, {})",
                    OutputNoteState::STATE_EXPECTED_PARTIAL,
                    OutputNoteState::STATE_EXPECTED_FULL
                )
            },
            NoteFilter::Processing => "1 = 0".to_string(), // There are no processing output notes
            NoteFilter::Unique(note_id) => {
                let note_ids_list = vec![Value::Text(note_id.inner().to_string())];
                params.push(Rc::new(note_ids_list));
                "note.note_id IN rarray(?)".to_string()
            },
            NoteFilter::List(note_ids) => {
                let note_ids_list = note_ids
                    .iter()
                    .map(|note_id| Value::Text(note_id.inner().to_string()))
                    .collect::<Vec<Value>>();

                params.push(Rc::new(note_ids_list));
                "note.note_id IN rarray(?)".to_string()
            },
            NoteFilter::Nullifiers(nullifiers) => {
                let nullifiers_list = nullifiers
                    .iter()
                    .map(|nullifier| Value::Text(nullifier.to_string()))
                    .collect::<Vec<Value>>();

                params.push(Rc::new(nullifiers_list));
                "note.nullifier IN rarray(?)".to_string()
            },
            NoteFilter::Unverified => "1 = 0".to_string(), // there are no unverified output notes
            NoteFilter::Unspent => {
                format!(
                    "state_discriminant in ({}, {})",
                    OutputNoteState::STATE_EXPECTED_FULL,
                    OutputNoteState::STATE_COMMITTED_FULL,
                )
            },
=======
                format!("status = '{NOTE_STATUS_COMMITTED}' AND NOT(ignored)")
            },
            NoteFilter::Consumed => {
                format!("status = '{NOTE_STATUS_CONSUMED}' AND NOT(ignored)")
            },
            NoteFilter::Expected => {
                format!("status = '{NOTE_STATUS_EXPECTED}' AND NOT(ignored)")
            },
            NoteFilter::Processing => {
                format!("status = '{NOTE_STATUS_PROCESSING}' AND NOT(ignored)")
            },
            NoteFilter::Unique(note_id) => {
                let note_ids_list = vec![Value::Text(note_id.inner().to_string())];
                params.push(Rc::new(note_ids_list));
                "note.note_id IN rarray(?)".to_string()
            },
            NoteFilter::List(note_ids) => {
                let note_ids_list = note_ids
                    .iter()
                    .map(|note_id| Value::Text(note_id.inner().to_string()))
                    .collect::<Vec<Value>>();

                params.push(Rc::new(note_ids_list));
                "note.note_id IN rarray(?)".to_string()
            },
            NoteFilter::Nullifiers(nullifiers) => {
                let nullifiers_list = nullifiers
                    .iter()
                    .map(|nullifier| Value::Text(nullifier.to_string()))
                    .collect::<Vec<Value>>();

                params.push(Rc::new(nullifiers_list));
                "note.nullifier IN rarray(?)".to_string()
            },
            NoteFilter::Unverified => "1 = 0".to_string(), // there are no unverified output notes
            NoteFilter::Unspent => {
                format!("status IN ( '{NOTE_STATUS_EXPECTED}', '{NOTE_STATUS_PROCESSING}', '{NOTE_STATUS_COMMITTED}') AND NOT(ignored)")
            },
>>>>>>> 1e038d89
        };

        (condition, params)
    }

<<<<<<< HEAD
=======
    /// Returns a [String] containing the full input notes query conditions for this Filter and a
    /// vector of parameters to be used in it.
>>>>>>> 1e038d89
    fn to_query_input_notes(&self) -> (String, NoteQueryParams) {
        let base = "SELECT
                note.assets,
                note.serial_number,
                note.inputs,
                script.serialized_note_script,
                note.state,
                note.created_at
                from input_notes AS note
                LEFT OUTER JOIN notes_scripts AS script
                    ON note.script_hash = script.script_hash";

        let (condition, params) = self.input_notes_condition();
        let query = format!("{base} WHERE {condition}");

        (query, params)
    }

<<<<<<< HEAD
=======
    /// Returns a [String] containing the input notes query conditions for this Filter and a vector
    /// of parameters to be used in it.
>>>>>>> 1e038d89
    fn input_notes_condition(&self) -> (String, NoteQueryParams) {
        let mut params = Vec::new();
        let condition = match self {
            NoteFilter::All => "(1 = 1)".to_string(),
            NoteFilter::Committed => {
<<<<<<< HEAD
                format!("(state_discriminant = {})", InputNoteState::STATE_COMMITTED)
=======
                format!("(state_discriminant = {STATE_COMMITTED})")
>>>>>>> 1e038d89
            },
            NoteFilter::Consumed => {
                format!(
                    "(state_discriminant in ({}, {}, {}))",
<<<<<<< HEAD
                    InputNoteState::STATE_CONSUMED_AUTHENTICATED_LOCAL,
                    InputNoteState::STATE_CONSUMED_UNAUTHENTICATED_LOCAL,
                    InputNoteState::STATE_CONSUMED_EXTERNAL
                )
            },
            NoteFilter::Expected => {
                format!("(state_discriminant = {})", InputNoteState::STATE_EXPECTED)
=======
                    STATE_CONSUMED_AUTHENTICATED_LOCAL,
                    STATE_CONSUMED_UNAUTHENTICATED_LOCAL,
                    STATE_CONSUMED_EXTERNAL
                )
            },
            NoteFilter::Expected => {
                format!("(state_discriminant = {})", STATE_EXPECTED)
>>>>>>> 1e038d89
            },
            NoteFilter::Processing => {
                format!(
                    "(state_discriminant in ({}, {}))",
<<<<<<< HEAD
                    InputNoteState::STATE_PROCESSING_AUTHENTICATED,
                    InputNoteState::STATE_PROCESSING_UNAUTHENTICATED
=======
                    STATE_PROCESSING_AUTHENTICATED, STATE_PROCESSING_UNAUTHENTICATED
>>>>>>> 1e038d89
                )
            },
            NoteFilter::Unique(note_id) => {
                let note_ids_list = vec![Value::Text(note_id.inner().to_string())];
                params.push(Rc::new(note_ids_list));
                "(note.note_id IN rarray(?))".to_string()
            },
            NoteFilter::List(note_ids) => {
                let note_ids_list = note_ids
                    .iter()
                    .map(|note_id| Value::Text(note_id.inner().to_string()))
                    .collect::<Vec<Value>>();

                params.push(Rc::new(note_ids_list));
                "(note.note_id IN rarray(?))".to_string()
            },
            NoteFilter::Nullifiers(nullifiers) => {
                let nullifiers_list = nullifiers
                    .iter()
                    .map(|nullifier| Value::Text(nullifier.to_string()))
                    .collect::<Vec<Value>>();

                params.push(Rc::new(nullifiers_list));
                "(note.nullifier IN rarray(?))".to_string()
            },
            NoteFilter::Unverified => {
<<<<<<< HEAD
                format!("(state_discriminant = {})", InputNoteState::STATE_UNVERIFIED)
=======
                format!("(state_discriminant = {STATE_UNVERIFIED})")
>>>>>>> 1e038d89
            },
            NoteFilter::Unspent => {
                format!(
                    "(state_discriminant in ({}, {}, {}, {}, {}))",
<<<<<<< HEAD
                    InputNoteState::STATE_EXPECTED,
                    InputNoteState::STATE_PROCESSING_AUTHENTICATED,
                    InputNoteState::STATE_PROCESSING_UNAUTHENTICATED,
                    InputNoteState::STATE_UNVERIFIED,
                    InputNoteState::STATE_COMMITTED
=======
                    STATE_EXPECTED,
                    STATE_PROCESSING_AUTHENTICATED,
                    STATE_PROCESSING_UNAUTHENTICATED,
                    STATE_UNVERIFIED,
                    STATE_COMMITTED
>>>>>>> 1e038d89
                )
            },
        };

        (condition, params)
    }
}

// NOTES STORE METHODS
// --------------------------------------------------------------------------------------------

impl SqliteStore {
    pub(crate) fn get_input_notes(
        &self,
        filter: NoteFilter,
    ) -> Result<Vec<InputNoteRecord>, StoreError> {
        let (query, params) = filter.to_query_input_notes();
        let notes = self
            .db()
            .prepare(query.as_str())?
            .query_map(params_from_iter(params), parse_input_note_columns)
            .expect("no binding parameters used in query")
            .map(|result| Ok(result?).and_then(parse_input_note))
            .collect::<Result<Vec<InputNoteRecord>, _>>()?;

        match filter {
            NoteFilter::Unique(note_id) if notes.is_empty() => {
                return Err(StoreError::NoteNotFound(note_id));
            },
            NoteFilter::List(note_ids) if note_ids.len() != notes.len() => {
                let missing_note_id = note_ids
                    .iter()
                    .find(|&note_id| !notes.iter().any(|note_record| note_record.id() == *note_id))
                    .expect("should find one note id that wasn't retrieved by the db");
                return Err(StoreError::NoteNotFound(*missing_note_id));
            },
            _ => {},
        }
        Ok(notes)
    }

    /// Retrieves the output notes from the database
    pub(crate) fn get_output_notes(
        &self,
        filter: NoteFilter,
    ) -> Result<Vec<OutputNoteRecord>, StoreError> {
        let (query, params) = filter.to_query_output_notes();
<<<<<<< HEAD

=======
>>>>>>> 1e038d89
        let notes = self
            .db()
            .prepare(&query)?
            .query_map(params_from_iter(params), parse_output_note_columns)
            .expect("no binding parameters used in query")
            .map(|result| Ok(result?).and_then(parse_output_note))
            .collect::<Result<Vec<OutputNoteRecord>, _>>()?;

        match filter {
            NoteFilter::Unique(note_id) if notes.is_empty() => {
                return Err(StoreError::NoteNotFound(note_id));
            },
            NoteFilter::List(note_ids) if note_ids.len() != notes.len() => {
                let missing_note_id = note_ids
                    .iter()
                    .find(|&note_id| !notes.iter().any(|note_record| note_record.id() == *note_id))
                    .expect("should find one note id that wasn't retrieved by the db");
                return Err(StoreError::NoteNotFound(*missing_note_id));
            },
            _ => {},
        }
        Ok(notes)
    }

    pub(crate) fn upsert_input_notes(&self, notes: &[InputNoteRecord]) -> Result<(), StoreError> {
        let mut db = self.db();
        let tx = db.transaction()?;

        for note in notes {
            upsert_input_note_tx(&tx, note)?;
        }

        Ok(tx.commit()?)
    }

    pub(crate) fn get_unspent_input_note_nullifiers(&self) -> Result<Vec<Nullifier>, StoreError> {
        const QUERY: &str =
            "SELECT nullifier FROM input_notes WHERE state_discriminant NOT IN rarray(?)";
        let unspent_filters = Rc::new(vec![
            Value::from(InputNoteState::STATE_CONSUMED_AUTHENTICATED_LOCAL.to_string()),
            Value::from(InputNoteState::STATE_CONSUMED_UNAUTHENTICATED_LOCAL.to_string()),
            Value::from(InputNoteState::STATE_CONSUMED_EXTERNAL.to_string()),
        ]);
        self.db()
            .prepare(QUERY)?
            .query_map([unspent_filters], |row| row.get(0))
            .expect("no binding parameters used in query")
            .map(|result| {
                result.map_err(|err| StoreError::ParsingError(err.to_string())).and_then(
                    |v: String| {
                        Digest::try_from(v).map(Nullifier::from).map_err(StoreError::HexParseError)
                    },
                )
            })
            .collect::<Result<Vec<Nullifier>, _>>()
    }
}

// HELPERS
// ================================================================================================

/// Inserts the provided input note into the database, if the note already exists, it will be
/// replaced.
pub(super) fn upsert_input_note_tx(
    tx: &Transaction<'_>,
    note: &InputNoteRecord,
) -> Result<(), StoreError> {
    let SerializedInputNoteData {
        id,
        assets,
        serial_number,
        inputs,
        script_hash,
        script,
        nullifier,
        state_discriminant,
        state,
    } = serialize_input_note(note)?;

    const SCRIPT_QUERY: &str =
        "INSERT OR REPLACE INTO notes_scripts (script_hash, serialized_note_script) VALUES (?, ?)";
    tx.execute(SCRIPT_QUERY, params![script_hash, script,])?;

    const NOTE_QUERY: &str = "
        INSERT OR REPLACE INTO input_notes (
            note_id,
            assets,
            serial_number,
            inputs,
            script_hash,
            nullifier,
            state_discriminant,
            state,
            created_at
        ) VALUES (
            :note_id,
            :assets,
            :serial_number,
            :inputs,
            :script_hash,
            :nullifier,
            :state_discriminant,
            :state,
            unixepoch(current_timestamp));
    ";

    tx.execute(
        NOTE_QUERY,
        named_params! {
            ":note_id": id,
            ":assets": assets,
            ":serial_number": serial_number,
            ":inputs": inputs,
            ":script_hash": script_hash,
            ":nullifier": nullifier,
            ":state_discriminant": state_discriminant,
            ":state": state,
        },
    )
    .map_err(|err| StoreError::QueryError(err.to_string()))
    .map(|_| ())
}

/// Inserts the provided input note into the database
pub fn upsert_output_note_tx(
    tx: &Transaction<'_>,
    note: &OutputNoteRecord,
) -> Result<(), StoreError> {
    const NOTE_QUERY: &str = "
        INSERT OR REPLACE INTO output_notes(
            note_id,
            assets,
            recipient_digest,
            metadata,
            nullifier,
            expected_height,
            state_discriminant,
            state
        ) VALUES (
            :note_id,
            :assets,
            :recipient,
            :metadata,
            :nullifier,
            :expected_height,
            :state_discriminant,
            :state
        );";

    let SerializedOutputNoteData {
        id,
        assets,
        metadata,
        nullifier,
        recipient_digest,
        expected_height,
        state_discriminant,
        state,
    } = serialize_output_note(note)?;

    tx.execute(
        NOTE_QUERY,
        named_params! {
            ":note_id": id,
            ":assets": assets,
            ":recipient": recipient_digest,
            ":metadata": metadata,
            ":nullifier": nullifier,
            ":expected_height": expected_height,
            ":state_discriminant": state_discriminant,
            ":state": state,
        },
    )?;

    Ok(())
}

/// Parse input note columns from the provided row into native types.
fn parse_input_note_columns(
    row: &rusqlite::Row<'_>,
) -> Result<SerializedInputNoteParts, rusqlite::Error> {
    let assets: Vec<u8> = row.get(0)?;
    let serial_number: Vec<u8> = row.get(1)?;
    let inputs: Vec<u8> = row.get(2)?;
    let script: Vec<u8> = row.get(3)?;
    let state: Vec<u8> = row.get(4)?;
    let created_at: u64 = row.get(5)?;

    Ok(SerializedInputNoteParts {
        assets,
        serial_number,
        inputs,
        script,
        state,
        created_at,
    })
}

/// Parse a note from the provided parts.
fn parse_input_note(
    serialized_input_note_parts: SerializedInputNoteParts,
) -> Result<InputNoteRecord, StoreError> {
    let SerializedInputNoteParts {
        assets,
        serial_number,
        inputs,
        script,
        state,
        created_at,
    } = serialized_input_note_parts;

    let assets = NoteAssets::read_from_bytes(&assets)?;

    let serial_number = Word::read_from_bytes(&serial_number)?;
    let script = NoteScript::read_from_bytes(&script)?;
    let inputs = NoteInputs::read_from_bytes(&inputs)?;
    let recipient = NoteRecipient::new(serial_number, script, inputs);

    let details = NoteDetails::new(assets, recipient);

    let state = InputNoteState::read_from_bytes(&state)?;

    Ok(InputNoteRecord::new(details, Some(created_at), state))
}

/// Serialize the provided input note into database compatible types.
fn serialize_input_note(note: &InputNoteRecord) -> Result<SerializedInputNoteData, StoreError> {
    let id = note.id().inner().to_string();
    let nullifier = note.nullifier().to_hex();

    let details = note.details();
    let assets = details.assets().to_bytes();
    let recipient = details.recipient();

    let serial_number = recipient.serial_num().to_bytes();
    let script = recipient.script().to_bytes();
    let inputs = recipient.inputs().to_bytes();

    let script_hash = recipient.script().hash().to_hex();

    let state_discriminant = note.state().discriminant();
    let state = note.state().to_bytes();

    Ok(SerializedInputNoteData {
        id,
        assets,
        serial_number,
        inputs,
        script_hash,
        script,
        nullifier,
        state_discriminant,
        state,
    })
}

/// Parse output note columns from the provided row into native types.
fn parse_output_note_columns(
    row: &rusqlite::Row<'_>,
) -> Result<SerializedOutputNoteParts, rusqlite::Error> {
    let recipient_digest: String = row.get(0)?;
    let assets: Vec<u8> = row.get(1)?;
    let metadata: Vec<u8> = row.get(2)?;
    let expected_height: u32 = row.get(3)?;
    let state: Vec<u8> = row.get(4)?;

    Ok(SerializedOutputNoteParts {
        recipient_digest,
        assets,
        metadata,
        expected_height,
        state,
    })
}

/// Parse a note from the provided parts.
fn parse_output_note(
    serialized_output_note_parts: SerializedOutputNoteParts,
) -> Result<OutputNoteRecord, StoreError> {
    let SerializedOutputNoteParts {
        recipient_digest,
        assets,
        metadata,
        expected_height,
        state,
    } = serialized_output_note_parts;

    let recipient_digest = Digest::try_from(recipient_digest)?;
    let assets = NoteAssets::read_from_bytes(&assets)?;
    let metadata = NoteMetadata::read_from_bytes(&metadata)?;
    let state = OutputNoteState::read_from_bytes(&state)?;

    Ok(OutputNoteRecord::new(
        recipient_digest,
        assets,
        metadata,
        state,
        expected_height,
    ))
}

/// Serialize the provided output note into database compatible types.
fn serialize_output_note(note: &OutputNoteRecord) -> Result<SerializedOutputNoteData, StoreError> {
    let id = note.id().inner().to_string();
    let assets = note.assets().to_bytes();
    let recipient_digest = note.recipient_digest().to_hex();
    let metadata = note.metadata().to_bytes();

    let nullifier = note.nullifier().map(|nullifier| nullifier.to_hex());

    let state_discriminant = note.state().discriminant();
    let state = note.state().to_bytes();

    Ok(SerializedOutputNoteData {
        id,
        assets,
        metadata,
        nullifier,
        recipient_digest,
        expected_height: note.expected_height(),
        state_discriminant,
        state,
    })
}<|MERGE_RESOLUTION|>--- conflicted
+++ resolved
@@ -15,19 +15,8 @@
 
 use super::SqliteStore;
 use crate::store::{
-<<<<<<< HEAD
     note_record::OutputNoteState, InputNoteRecord, InputNoteState, NoteFilter, OutputNoteRecord,
     StoreError,
-=======
-    note_record::{
-        NOTE_STATUS_COMMITTED, NOTE_STATUS_CONSUMED, NOTE_STATUS_EXPECTED, NOTE_STATUS_PROCESSING,
-        STATE_COMMITTED, STATE_CONSUMED_AUTHENTICATED_LOCAL, STATE_CONSUMED_EXTERNAL,
-        STATE_CONSUMED_UNAUTHENTICATED_LOCAL, STATE_EXPECTED, STATE_PROCESSING_AUTHENTICATED,
-        STATE_PROCESSING_UNAUTHENTICATED,
-    },
-    InputNoteRecord, NoteFilter, NoteRecordDetails, NoteState, NoteStatus, OutputNoteRecord,
-    StoreError, STATE_UNVERIFIED,
->>>>>>> 1e038d89
 };
 
 // TYPES
@@ -81,34 +70,16 @@
 // ================================================================================================
 type NoteQueryParams = Vec<Rc<Vec<Value>>>;
 impl NoteFilter {
-<<<<<<< HEAD
-    /// Returns a [String] containing the query for this Filter
-=======
     /// Returns a [String] containing the full output notes query for this Filter and a vector of
     /// parameters to be used in it.
->>>>>>> 1e038d89
     fn to_query_output_notes(&self) -> (String, NoteQueryParams) {
         let base = "SELECT
                     note.recipient_digest,
                     note.assets,
                     note.metadata,
                     note.expected_height,
-<<<<<<< HEAD
                     note.state
                     from output_notes AS note";
-=======
-                    note.submitted_at,
-                    note.nullifier_height,
-                    note.ignored,
-                    note.imported_tag
-                    from output_notes AS note
-                    LEFT OUTER JOIN notes_scripts AS script
-                        ON note.details IS NOT NULL AND
-                        note.script_hash = script.script_hash
-                    LEFT OUTER JOIN transactions AS tx
-                        ON note.consumer_transaction_id IS NOT NULL AND
-                        note.consumer_transaction_id = tx.id";
->>>>>>> 1e038d89
 
         let (condition, params) = self.output_notes_condition();
         let query = format!("{base} WHERE {condition}");
@@ -116,17 +87,13 @@
         (query, params)
     }
 
-<<<<<<< HEAD
-=======
     /// Returns a [String] containing the output notes query conditions for this Filter and a vector
     /// of parameters to be used in it.
->>>>>>> 1e038d89
     fn output_notes_condition(&self) -> (String, NoteQueryParams) {
         let mut params = Vec::new();
         let condition = match self {
             NoteFilter::All => "1 = 1".to_string(),
             NoteFilter::Committed => {
-<<<<<<< HEAD
                 format!(
                     "state_discriminant in ({}, {})",
                     OutputNoteState::STATE_COMMITTED_PARTIAL,
@@ -143,7 +110,7 @@
                     OutputNoteState::STATE_EXPECTED_FULL
                 )
             },
-            NoteFilter::Processing => "1 = 0".to_string(), // There are no processing output notes
+            NoteFilter::Processing | NoteFilter::Unverified => "1 = 0".to_string(), /* There are no processing or unverified output notes */
             NoteFilter::Unique(note_id) => {
                 let note_ids_list = vec![Value::Text(note_id.inner().to_string())];
                 params.push(Rc::new(note_ids_list));
@@ -167,7 +134,6 @@
                 params.push(Rc::new(nullifiers_list));
                 "note.nullifier IN rarray(?)".to_string()
             },
-            NoteFilter::Unverified => "1 = 0".to_string(), // there are no unverified output notes
             NoteFilter::Unspent => {
                 format!(
                     "state_discriminant in ({}, {})",
@@ -175,56 +141,13 @@
                     OutputNoteState::STATE_COMMITTED_FULL,
                 )
             },
-=======
-                format!("status = '{NOTE_STATUS_COMMITTED}' AND NOT(ignored)")
-            },
-            NoteFilter::Consumed => {
-                format!("status = '{NOTE_STATUS_CONSUMED}' AND NOT(ignored)")
-            },
-            NoteFilter::Expected => {
-                format!("status = '{NOTE_STATUS_EXPECTED}' AND NOT(ignored)")
-            },
-            NoteFilter::Processing => {
-                format!("status = '{NOTE_STATUS_PROCESSING}' AND NOT(ignored)")
-            },
-            NoteFilter::Unique(note_id) => {
-                let note_ids_list = vec![Value::Text(note_id.inner().to_string())];
-                params.push(Rc::new(note_ids_list));
-                "note.note_id IN rarray(?)".to_string()
-            },
-            NoteFilter::List(note_ids) => {
-                let note_ids_list = note_ids
-                    .iter()
-                    .map(|note_id| Value::Text(note_id.inner().to_string()))
-                    .collect::<Vec<Value>>();
-
-                params.push(Rc::new(note_ids_list));
-                "note.note_id IN rarray(?)".to_string()
-            },
-            NoteFilter::Nullifiers(nullifiers) => {
-                let nullifiers_list = nullifiers
-                    .iter()
-                    .map(|nullifier| Value::Text(nullifier.to_string()))
-                    .collect::<Vec<Value>>();
-
-                params.push(Rc::new(nullifiers_list));
-                "note.nullifier IN rarray(?)".to_string()
-            },
-            NoteFilter::Unverified => "1 = 0".to_string(), // there are no unverified output notes
-            NoteFilter::Unspent => {
-                format!("status IN ( '{NOTE_STATUS_EXPECTED}', '{NOTE_STATUS_PROCESSING}', '{NOTE_STATUS_COMMITTED}') AND NOT(ignored)")
-            },
->>>>>>> 1e038d89
         };
 
         (condition, params)
     }
 
-<<<<<<< HEAD
-=======
     /// Returns a [String] containing the full input notes query conditions for this Filter and a
     /// vector of parameters to be used in it.
->>>>>>> 1e038d89
     fn to_query_input_notes(&self) -> (String, NoteQueryParams) {
         let base = "SELECT
                 note.assets,
@@ -243,26 +166,18 @@
         (query, params)
     }
 
-<<<<<<< HEAD
-=======
     /// Returns a [String] containing the input notes query conditions for this Filter and a vector
     /// of parameters to be used in it.
->>>>>>> 1e038d89
     fn input_notes_condition(&self) -> (String, NoteQueryParams) {
         let mut params = Vec::new();
         let condition = match self {
             NoteFilter::All => "(1 = 1)".to_string(),
             NoteFilter::Committed => {
-<<<<<<< HEAD
                 format!("(state_discriminant = {})", InputNoteState::STATE_COMMITTED)
-=======
-                format!("(state_discriminant = {STATE_COMMITTED})")
->>>>>>> 1e038d89
             },
             NoteFilter::Consumed => {
                 format!(
                     "(state_discriminant in ({}, {}, {}))",
-<<<<<<< HEAD
                     InputNoteState::STATE_CONSUMED_AUTHENTICATED_LOCAL,
                     InputNoteState::STATE_CONSUMED_UNAUTHENTICATED_LOCAL,
                     InputNoteState::STATE_CONSUMED_EXTERNAL
@@ -270,25 +185,12 @@
             },
             NoteFilter::Expected => {
                 format!("(state_discriminant = {})", InputNoteState::STATE_EXPECTED)
-=======
-                    STATE_CONSUMED_AUTHENTICATED_LOCAL,
-                    STATE_CONSUMED_UNAUTHENTICATED_LOCAL,
-                    STATE_CONSUMED_EXTERNAL
-                )
-            },
-            NoteFilter::Expected => {
-                format!("(state_discriminant = {})", STATE_EXPECTED)
->>>>>>> 1e038d89
             },
             NoteFilter::Processing => {
                 format!(
                     "(state_discriminant in ({}, {}))",
-<<<<<<< HEAD
                     InputNoteState::STATE_PROCESSING_AUTHENTICATED,
                     InputNoteState::STATE_PROCESSING_UNAUTHENTICATED
-=======
-                    STATE_PROCESSING_AUTHENTICATED, STATE_PROCESSING_UNAUTHENTICATED
->>>>>>> 1e038d89
                 )
             },
             NoteFilter::Unique(note_id) => {
@@ -315,28 +217,16 @@
                 "(note.nullifier IN rarray(?))".to_string()
             },
             NoteFilter::Unverified => {
-<<<<<<< HEAD
                 format!("(state_discriminant = {})", InputNoteState::STATE_UNVERIFIED)
-=======
-                format!("(state_discriminant = {STATE_UNVERIFIED})")
->>>>>>> 1e038d89
             },
             NoteFilter::Unspent => {
                 format!(
                     "(state_discriminant in ({}, {}, {}, {}, {}))",
-<<<<<<< HEAD
                     InputNoteState::STATE_EXPECTED,
                     InputNoteState::STATE_PROCESSING_AUTHENTICATED,
                     InputNoteState::STATE_PROCESSING_UNAUTHENTICATED,
                     InputNoteState::STATE_UNVERIFIED,
                     InputNoteState::STATE_COMMITTED
-=======
-                    STATE_EXPECTED,
-                    STATE_PROCESSING_AUTHENTICATED,
-                    STATE_PROCESSING_UNAUTHENTICATED,
-                    STATE_UNVERIFIED,
-                    STATE_COMMITTED
->>>>>>> 1e038d89
                 )
             },
         };
@@ -384,10 +274,6 @@
         filter: NoteFilter,
     ) -> Result<Vec<OutputNoteRecord>, StoreError> {
         let (query, params) = filter.to_query_output_notes();
-<<<<<<< HEAD
-
-=======
->>>>>>> 1e038d89
         let notes = self
             .db()
             .prepare(&query)?
