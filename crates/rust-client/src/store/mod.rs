--- conflicted
+++ resolved
@@ -246,26 +246,7 @@
     async fn get_account(&self, account_id: AccountId)
         -> Result<Option<AccountRecord>, StoreError>;
 
-<<<<<<< HEAD
-    /// Inserts an [Account] along with the seed used to create it.
-=======
-    /// Retrieves an account's [`AuthSecretKey`] by pub key, utilized to authenticate the account.
-    /// This is mainly used for authentication in transactions. Returns `None` if the account is not
-    /// found.
-    async fn get_account_auth_by_pub_key(
-        &self,
-        pub_key: Word,
-    ) -> Result<Option<AuthSecretKey>, StoreError>;
-
-    /// Retrieves an account's [`AuthSecretKey`], utilized to authenticate the account. Returns
-    /// `None` if the account is not found.
-    async fn get_account_auth(
-        &self,
-        account_id: AccountId,
-    ) -> Result<Option<AuthSecretKey>, StoreError>;
-
-    /// Inserts an [`Account`] along with the seed used to create it and its [`AuthSecretKey`].
->>>>>>> f4d3688c
+    /// Inserts an [`Account`] along with the seed used to create it.
     async fn insert_account(
         &self,
         account: &Account,
