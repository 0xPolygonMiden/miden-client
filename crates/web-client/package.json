--- conflicted
+++ resolved
@@ -1,10 +1,6 @@
 {
   "name": "@demox-labs/miden-sdk",
-<<<<<<< HEAD
-  "version": "0.7.1-next.0",
-=======
-  "version": "0.7.2",
->>>>>>> f99b7e0b
+  "version": "0.7.5-next.0",
   "description": "Polygon Miden Wasm SDK",
   "collaborators": [
     "Polygon Miden",
