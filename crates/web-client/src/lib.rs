--- conflicted
+++ resolved
@@ -79,11 +79,7 @@
         let web_store = Arc::new(web_store);
         let authenticator = Arc::new(StoreAuthenticator::new_with_rng(web_store.clone(), rng));
         let web_rpc_client = Arc::new(WebTonicRpcClient::new(
-<<<<<<< HEAD
-            &node_url.unwrap_or_else(|| "http://18.203.155.106:57291".to_string()),
-=======
             &node_url.unwrap_or_else(|| miden_client::rpc::Endpoint::testnet().to_string()),
->>>>>>> 47096e6e
         ));
 
         self.remote_prover = prover_url
