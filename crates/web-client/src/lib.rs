--- conflicted
+++ resolved
@@ -76,13 +76,7 @@
             .map_err(|_| JsValue::from_str("Failed to initialize WebStore"))?;
         let web_store = Arc::new(web_store);
 
-<<<<<<< HEAD
-        let keystore = WebKeyStore {};
-
-        let authenticator = Arc::new(ClientAuthenticator::new(rng, Arc::new(keystore.clone())));
-=======
         let keystore = WebKeyStore::new(rng);
->>>>>>> a5fad270
 
         let endpoint = node_url.map_or(Ok(Endpoint::testnet()), |url| {
             Endpoint::try_from(url.as_str()).map_err(|_| JsValue::from_str("Invalid node URL"))
