extern crate alloc;
use alloc::sync::Arc;

use console_error_panic_hook::set_once;
use miden_client::{
    authenticator::{keystore::WebKeyStore, ClientAuthenticator},
    rpc::{Endpoint, TonicRpcClient},
    store::web_store::WebStore,
    Client, RemoteTransactionProver,
};
use miden_objects::{crypto::rand::RpoRandomCoin, Felt};
use rand::{rngs::StdRng, Rng, SeedableRng};
use wasm_bindgen::prelude::*;

pub mod account;
pub mod export;
pub mod helpers;
pub mod import;
pub mod models;
pub mod new_account;
pub mod new_transactions;
pub mod notes;
pub mod sync;
pub mod tags;
pub mod transactions;

#[wasm_bindgen]
pub struct WebClient {
    store: Option<Arc<WebStore>>,
    remote_prover: Option<Arc<RemoteTransactionProver>>,
    keystore: Option<WebKeyStore>,
    inner: Option<Client<RpoRandomCoin>>,
}

impl Default for WebClient {
    fn default() -> Self {
        Self::new()
    }
}

#[wasm_bindgen]
impl WebClient {
    #[wasm_bindgen(constructor)]
    pub fn new() -> Self {
        set_once();
        WebClient {
            inner: None,
            remote_prover: None,
            store: None,
            keystore: None,
        }
    }

    pub(crate) fn get_mut_inner(&mut self) -> Option<&mut Client<RpoRandomCoin>> {
        self.inner.as_mut()
    }

    #[wasm_bindgen(js_name = "createClient")]
    pub async fn create_client(
        &mut self,
        node_url: Option<String>,
        prover_url: Option<String>,
        seed: Option<Vec<u8>>,
    ) -> Result<JsValue, JsValue> {
        let mut rng = match seed {
            Some(seed_bytes) => {
                if seed_bytes.len() == 32 {
                    let mut seed_array = [0u8; 32];
                    seed_array.copy_from_slice(&seed_bytes);
                    StdRng::from_seed(seed_array)
                } else {
                    return Err(JsValue::from_str("Seed must be exactly 32 bytes"));
                }
            },
            None => StdRng::from_entropy(),
        };
        let coin_seed: [u64; 4] = rng.gen();

        let rng = RpoRandomCoin::new(coin_seed.map(Felt::new));
        let web_store: WebStore = WebStore::new()
            .await
            .map_err(|_| JsValue::from_str("Failed to initialize WebStore"))?;
        let web_store = Arc::new(web_store);

        let keystore = WebKeyStore {};

        let authenticator = Arc::new(ClientAuthenticator::new(rng, keystore.clone()));
<<<<<<< HEAD
        let web_rpc_client = Arc::new(WebTonicRpcClient::new(
            &node_url.unwrap_or_else(|| miden_client::rpc::Endpoint::testnet().to_string()),
        ));
=======

        let endpoint = node_url.map_or(Ok(Endpoint::testnet()), |url| {
            Endpoint::try_from(url.as_str()).map_err(|_| JsValue::from_str("Invalid node URL"))
        })?;

        let web_rpc_client = Box::new(TonicRpcClient::new(&endpoint, 0));
>>>>>>> d3bfdce8

        self.remote_prover =
            prover_url.map(|prover_url| Arc::new(RemoteTransactionProver::new(prover_url)));
        self.inner =
            Some(Client::new(web_rpc_client, rng, web_store.clone(), authenticator, false));
        self.store = Some(web_store);
        self.keystore = Some(keystore);

        Ok(JsValue::from_str("Client created successfully"))
    }
}<|MERGE_RESOLUTION|>--- conflicted
+++ resolved
@@ -85,18 +85,12 @@
         let keystore = WebKeyStore {};
 
         let authenticator = Arc::new(ClientAuthenticator::new(rng, keystore.clone()));
-<<<<<<< HEAD
-        let web_rpc_client = Arc::new(WebTonicRpcClient::new(
-            &node_url.unwrap_or_else(|| miden_client::rpc::Endpoint::testnet().to_string()),
-        ));
-=======
 
         let endpoint = node_url.map_or(Ok(Endpoint::testnet()), |url| {
             Endpoint::try_from(url.as_str()).map_err(|_| JsValue::from_str("Invalid node URL"))
         })?;
 
-        let web_rpc_client = Box::new(TonicRpcClient::new(&endpoint, 0));
->>>>>>> d3bfdce8
+        let web_rpc_client = Arc::new(TonicRpcClient::new(&endpoint, 0));
 
         self.remote_prover =
             prover_url.map(|prover_url| Arc::new(RemoteTransactionProver::new(prover_url)));
