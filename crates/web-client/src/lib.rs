extern crate alloc;
use alloc::sync::Arc;

use console_error_panic_hook::set_once;
use miden_client::{
    authenticator::{keystore::WebKeyStore, ClientAuthenticator},
    rpc::{Endpoint, TonicRpcClient},
    store::web_store::WebStore,
    Client, RemoteTransactionProver,
};
use miden_objects::{crypto::rand::RpoRandomCoin, Felt};
use rand::{rngs::StdRng, Rng, SeedableRng};
use wasm_bindgen::prelude::*;

pub mod account;
pub mod export;
pub mod helpers;
pub mod import;
pub mod models;
pub mod new_account;
pub mod new_transactions;
pub mod notes;
pub mod sync;
pub mod tags;
pub mod transactions;
pub mod utils;

#[wasm_bindgen]
pub struct WebClient {
    store: Option<Arc<WebStore>>,
<<<<<<< HEAD
    remote_prover: Option<Arc<RemoteTransactionProver>>,
    keystore: Option<WebKeyStore>,
=======
>>>>>>> f99b7e0b
    inner: Option<Client<RpoRandomCoin>>,
}

impl Default for WebClient {
    fn default() -> Self {
        Self::new()
    }
}

#[wasm_bindgen]
impl WebClient {
    #[wasm_bindgen(constructor)]
    pub fn new() -> Self {
        set_once();
<<<<<<< HEAD
        WebClient {
            inner: None,
            remote_prover: None,
            store: None,
            keystore: None,
        }
=======
        WebClient { inner: None, store: None }
>>>>>>> f99b7e0b
    }

    pub(crate) fn get_mut_inner(&mut self) -> Option<&mut Client<RpoRandomCoin>> {
        self.inner.as_mut()
    }

    #[wasm_bindgen(js_name = "createClient")]
    pub async fn create_client(
        &mut self,
        node_url: Option<String>,
        seed: Option<Vec<u8>>,
    ) -> Result<JsValue, JsValue> {
        let mut rng = match seed {
            Some(seed_bytes) => {
                if seed_bytes.len() == 32 {
                    let mut seed_array = [0u8; 32];
                    seed_array.copy_from_slice(&seed_bytes);
                    StdRng::from_seed(seed_array)
                } else {
                    return Err(JsValue::from_str("Seed must be exactly 32 bytes"));
                }
            },
            None => StdRng::from_entropy(),
        };
        let coin_seed: [u64; 4] = rng.gen();

        let rng = RpoRandomCoin::new(coin_seed.map(Felt::new));
        let web_store: WebStore = WebStore::new()
            .await
            .map_err(|_| JsValue::from_str("Failed to initialize WebStore"))?;
        let web_store = Arc::new(web_store);
<<<<<<< HEAD

        let keystore = WebKeyStore {};

        let authenticator = Arc::new(ClientAuthenticator::new(rng, keystore.clone()));

        let endpoint = node_url.map_or(Ok(Endpoint::testnet()), |url| {
            Endpoint::try_from(url.as_str()).map_err(|_| JsValue::from_str("Invalid node URL"))
        })?;

        let web_rpc_client = Box::new(TonicRpcClient::new(&endpoint, 0));

        self.remote_prover =
            prover_url.map(|prover_url| Arc::new(RemoteTransactionProver::new(prover_url)));
=======
        let authenticator = Arc::new(StoreAuthenticator::new_with_rng(web_store.clone(), rng));
        let web_rpc_client = Box::new(WebTonicRpcClient::new(
            &node_url.unwrap_or_else(|| miden_client::rpc::Endpoint::testnet().to_string()),
        ));
>>>>>>> f99b7e0b
        self.inner =
            Some(Client::new(web_rpc_client, rng, web_store.clone(), authenticator, false));
        self.store = Some(web_store);
        self.keystore = Some(keystore);

        Ok(JsValue::from_str("Client created successfully"))
    }
}<|MERGE_RESOLUTION|>--- conflicted
+++ resolved
@@ -6,7 +6,7 @@
     authenticator::{keystore::WebKeyStore, ClientAuthenticator},
     rpc::{Endpoint, TonicRpcClient},
     store::web_store::WebStore,
-    Client, RemoteTransactionProver,
+    Client,
 };
 use miden_objects::{crypto::rand::RpoRandomCoin, Felt};
 use rand::{rngs::StdRng, Rng, SeedableRng};
@@ -28,11 +28,7 @@
 #[wasm_bindgen]
 pub struct WebClient {
     store: Option<Arc<WebStore>>,
-<<<<<<< HEAD
-    remote_prover: Option<Arc<RemoteTransactionProver>>,
     keystore: Option<WebKeyStore>,
-=======
->>>>>>> f99b7e0b
     inner: Option<Client<RpoRandomCoin>>,
 }
 
@@ -47,16 +43,7 @@
     #[wasm_bindgen(constructor)]
     pub fn new() -> Self {
         set_once();
-<<<<<<< HEAD
-        WebClient {
-            inner: None,
-            remote_prover: None,
-            store: None,
-            keystore: None,
-        }
-=======
-        WebClient { inner: None, store: None }
->>>>>>> f99b7e0b
+        WebClient { inner: None, store: None, keystore: None }
     }
 
     pub(crate) fn get_mut_inner(&mut self) -> Option<&mut Client<RpoRandomCoin>> {
@@ -88,7 +75,6 @@
             .await
             .map_err(|_| JsValue::from_str("Failed to initialize WebStore"))?;
         let web_store = Arc::new(web_store);
-<<<<<<< HEAD
 
         let keystore = WebKeyStore {};
 
@@ -100,14 +86,6 @@
 
         let web_rpc_client = Box::new(TonicRpcClient::new(&endpoint, 0));
 
-        self.remote_prover =
-            prover_url.map(|prover_url| Arc::new(RemoteTransactionProver::new(prover_url)));
-=======
-        let authenticator = Arc::new(StoreAuthenticator::new_with_rng(web_store.clone(), rng));
-        let web_rpc_client = Box::new(WebTonicRpcClient::new(
-            &node_url.unwrap_or_else(|| miden_client::rpc::Endpoint::testnet().to_string()),
-        ));
->>>>>>> f99b7e0b
         self.inner =
             Some(Client::new(web_rpc_client, rng, web_store.clone(), authenticator, false));
         self.store = Some(web_store);
