--- conflicted
+++ resolved
@@ -39,14 +39,11 @@
         self.0.recipient().clone().into()
     }
 
-<<<<<<< HEAD
-    #[wasm_bindgen(js_name = "createP2IDNote")]
-=======
     pub fn assets(&self) -> NoteAssets {
         self.0.assets().clone().into()
     }
 
->>>>>>> f99b7e0b
+    #[wasm_bindgen(js_name = "createP2IDNote")]
     pub fn create_p2id_note(
         sender: &AccountId,
         target: &AccountId,
