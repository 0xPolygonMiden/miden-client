--- conflicted
+++ resolved
@@ -30,15 +30,6 @@
     shell: process.platform == "win32",
   });
 
-<<<<<<< HEAD
-  browser = await puppeteer.launch({
-    headless: true,
-    protocolTimeout: 360000,
-    args: ["--no-sandbox", "--disable-setuid-sandbox"],
-  });
-  testingPage = await browser.newPage();
-  await testingPage.goto(TEST_SERVER);
-=======
   try {
     browser = await puppeteer.launch({
       headless: true,
@@ -53,7 +44,6 @@
     }
     throw error;
   }
->>>>>>> e9374a0f
 
   if (env.DEBUG_MODE) {
     testingPage.on("console", (msg) => console.log("PAGE LOG:", msg.text()));
