--- conflicted
+++ resolved
@@ -99,23 +99,12 @@
         Word,
         WebClient,
       } = await import("./index.js");
-<<<<<<< HEAD
       let rpcUrl = `http://localhost:${rpcPort}`;
       let proverUrl = null;
       if (remoteProverPort) {
         proverUrl = `http://localhost:${remoteProverPort}`;
       }
-      const client = new WebClient();
-      await client.createClient(rpcUrl, proverUrl);
-=======
-
-      let rpc_url = `http://localhost:${rpc_port}`;
-      let prover_url = null;
-      if (remote_prover_port) {
-        prover_url = `http://localhost:${remote_prover_port}`;
-      }
-      const client = await WebClient.create_client(rpc_url);
->>>>>>> f99b7e0b
+      const client = await WebClient.createClient(rpcUrl);
 
       window.client = client;
       window.Account = Account;
@@ -190,12 +179,7 @@
       };
 
       window.helpers.refreshClient = async (initSeed) => {
-<<<<<<< HEAD
-        const client = new WebClient();
-        await client.createClient(rpcUrl, proverUrl, initSeed);
-=======
-        const client = await WebClient.create_client(rpc_url, initSeed);
->>>>>>> f99b7e0b
+        const client = await WebClient.createClient(rpcUrl, initSeed);
         window.client = client;
       };
     },
