import { expect } from "chai";
import { testingPage } from "./mocha.global.setup.mjs";
import {
  consumeTransaction,
  mintTransaction,
  setupWalletAndFaucet,
} from "./webClientTestUtils";
import { TransactionProver } from "../dist";
import { setupConsumedNote } from "./notes.test";

// NEW_MINT_TRANSACTION TESTS
// =======================================================================================================

describe("new_mint_transactions tests", () => {
  it("new_mint_transaction completes successfully", async () => {
    const { faucetId, accountId } = await setupWalletAndFaucet();
    const result = await mintTransaction(accountId, faucetId);

    expect(result.transactionId).to.not.be.empty;
    expect(result.numOutputNotesCreated).to.equal(1);
    expect(result.nonce).to.equal("1");
  });
});

// NEW_CONSUME_TRANSACTION TESTS
// =======================================================================================================

describe("new_consume_transaction tests", () => {
  it("new_consume_transaction completes successfully", async () => {
    const { faucetId, accountId } = await setupWalletAndFaucet();
    const { createdNoteId } = await mintTransaction(accountId, faucetId);
    const result = await consumeTransaction(accountId, faucetId, createdNoteId);

    expect(result.transactionId).to.not.be.empty;
    expect(result.nonce).to.equal("1");
    expect(result.numConsumedNotes).to.equal(1);
    expect(result.targetAccountBalanace).to.equal("1000");
  });
});

// NEW_SEND_TRANSACTION TESTS
// =======================================================================================================

interface SendTransactionResult {
  senderAccountBalance: string;
  changedTargetBalance: string;
}

export const sendTransaction = async (): Promise<SendTransactionResult> => {
  return await testingPage.evaluate(async () => {
    const client = window.client;

    const senderAccount = await client.newWallet(
      window.AccountStorageMode.private(),
      true
    );
    const targetAccount = await client.newWallet(
      window.AccountStorageMode.private(),
      true
    );
    const faucetAccount = await client.newFaucet(
      window.AccountStorageMode.private(),
      false,
      "DAG",
      8,
      BigInt(10000000)
    );
    await client.syncState();

    let mintTransactionResult = await client.newMintTransaction(
      senderAccount.id(),
      faucetAccount.id(),
      window.NoteType.private(),
      BigInt(1000)
    );
    let createdNotes = mintTransactionResult.createdNotes().notes();
    let createdNoteIds = createdNotes.map((note) => note.id().toString());
    await window.helpers.waitForTransaction(
      mintTransactionResult.executedTransaction().id().toHex()
    );

    const senderConsumeTransactionResult = await client.newConsumeTransaction(
      senderAccount.id(),
      createdNoteIds
    );
    await window.helpers.waitForTransaction(
      senderConsumeTransactionResult.executedTransaction().id().toHex()
    );

    let sendTransactionResult = await client.newSendTransaction(
      senderAccount.id(),
      targetAccount.id(),
      faucetAccount.id(),
      window.NoteType.private(),
      BigInt(100)
    );
    let sendCreatedNotes = sendTransactionResult.createdNotes().notes();
    let sendCreatedNoteIds = sendCreatedNotes.map((note) =>
      note.id().toString()
    );
    await window.helpers.waitForTransaction(
      sendTransactionResult.executedTransaction().id().toHex()
    );

    const targetConsumeTransactionResult = await client.newConsumeTransaction(
      targetAccount.id(),
      sendCreatedNoteIds
    );
    await window.helpers.waitForTransaction(
      targetConsumeTransactionResult.executedTransaction().id().toHex()
    );

    const changedSenderAccount = await client.getAccount(senderAccount.id());
    const changedTargetAccount = await client.getAccount(targetAccount.id());

    return {
      senderAccountBalance: changedSenderAccount
        .vault()
        .getBalance(faucetAccount.id())
        .toString(),
      changedTargetBalance: changedTargetAccount
        .vault()
        .getBalance(faucetAccount.id())
        .toString(),
    };
  });
};

describe("new_send_transaction tests", () => {
  it("new_send_transaction completes successfully", async () => {
    const result = await sendTransaction();

    expect(result.senderAccountBalance).to.equal("900");
    expect(result.changedTargetBalance).to.equal("100");
  });
});

// CUSTOM_TRANSACTIONS TESTS
// =======================================================================================================

export const customTransaction = async (
  assertedValue: string,
  withCustomProver: boolean
): Promise<void> => {
  return await testingPage.evaluate(
    async (_assertedValue: string, _withCustomProver: boolean) => {
      const client = window.client;

      const walletAccount = await client.newWallet(
        window.AccountStorageMode.private(),
        false
      );
      const faucetAccount = await client.newFaucet(
        window.AccountStorageMode.private(),
        false,
        "DAG",
        8,
        BigInt(10000000)
      );
      await client.syncState();

      // Creating Custom Note which needs the following:
      // - Note Assets
      // - Note Metadata
      // - Note Recipient

      // Creating NOTE_ARGS
      let felt1 = new window.Felt(BigInt(9));
      let felt2 = new window.Felt(BigInt(12));
      let felt3 = new window.Felt(BigInt(18));
      let felt4 = new window.Felt(BigInt(3));
      let felt5 = new window.Felt(BigInt(3));
      let felt6 = new window.Felt(BigInt(18));
      let felt7 = new window.Felt(BigInt(12));
      let felt8 = new window.Felt(BigInt(9));

      let noteArgs = [felt1, felt2, felt3, felt4, felt5, felt6, felt7, felt8];
      let feltArray = new window.FeltArray();
      noteArgs.forEach((felt) => feltArray.append(felt));

      let noteAssets = new window.NoteAssets([
        new window.FungibleAsset(faucetAccount.id(), BigInt(10)),
      ]);

      let noteMetadata = new window.NoteMetadata(
        faucetAccount.id(),
        window.NoteType.private(),
        window.NoteTag.fromAccountId(
          walletAccount.id(),
          window.NoteExecutionMode.newLocal()
        ),
        window.NoteExecutionHint.none(),
        undefined
      );

      let expectedNoteArgs = noteArgs.map((felt) => felt.asInt());
      let memAddress = "1000";
      let memAddress2 = "1004";
      let expectedNoteArg1 = expectedNoteArgs.slice(0, 4).join(".");
      let expectedNoteArg2 = expectedNoteArgs.slice(4, 8).join(".");
      let noteScript = `
            # Custom P2ID note script
            #
            # This note script asserts that the note args are exactly the same as passed 
            # (currently defined as {expected_note_arg_1} and {expected_note_arg_2}).
            # Since the args are too big to fit in a single note arg, we provide them via advice inputs and 
            # address them via their commitment (noted as NOTE_ARG)
            # This note script is based off of the P2ID note script because notes currently need to have 
            # assets, otherwise it could have been boiled down to the assert. 

            use.miden::account
            use.miden::note
            use.miden::contracts::wallets::basic->wallet
            use.std::mem


            proc.add_note_assets_to_account
                push.0 exec.note::get_assets
                # => [num_of_assets, 0 = ptr, ...]

                # compute the pointer at which we should stop iterating
                mul.4 dup.1 add
                # => [end_ptr, ptr, ...]

                # pad the stack and move the pointer to the top
                padw movup.5
                # => [ptr, 0, 0, 0, 0, end_ptr, ...]

                # compute the loop latch
                dup dup.6 neq
                # => [latch, ptr, 0, 0, 0, 0, end_ptr, ...]

                while.true
                    # => [ptr, 0, 0, 0, 0, end_ptr, ...]

                    # save the pointer so that we can use it later
                    dup movdn.5
                    # => [ptr, 0, 0, 0, 0, ptr, end_ptr, ...]

                    # load the asset
                    mem_loadw
                    # => [ASSET, ptr, end_ptr, ...]

                    # pad the stack before call
                    padw swapw padw padw swapdw
                    # => [ASSET, pad(12), ptr, end_ptr, ...]

                    # add asset to the account
                    call.wallet::receive_asset
                    # => [pad(16), ptr, end_ptr, ...]

                    # clean the stack after call
                    dropw dropw dropw
                    # => [0, 0, 0, 0, ptr, end_ptr, ...]

                    # increment the pointer and compare it to the end_ptr
                    movup.4 add.4 dup dup.6 neq
                    # => [latch, ptr+4, ASSET, end_ptr, ...]
                end

                # clear the stack
                drop dropw drop
            end

            begin
                # push data from the advice map into the advice stack
                adv.push_mapval
                # => [NOTE_ARG] 

                # memory address where to write the data
                push.${memAddress}
                # => [target_mem_addr, NOTE_ARG_COMMITMENT]
                # number of words
                push.2
                # => [number_of_words, target_mem_addr, NOTE_ARG_COMMITMENT]
                exec.mem::pipe_preimage_to_memory
                # => [target_mem_addr']
                dropw
                # => []
                
                # read first word
                push.${memAddress}
                # => [data_mem_address]
                mem_loadw
                # => [NOTE_ARG_1]
                
                push.${expectedNoteArg1} assert_eqw.err=101
                # => []

                # read second word
                push.${memAddress2}
                # => [data_mem_address_2]
                mem_loadw
                # => [NOTE_ARG_2]

                push.${expectedNoteArg2} assert_eqw.err=102
                # => []

                # store the note inputs to memory starting at address 0
                push.0 exec.note::get_inputs
                # => [num_inputs, inputs_ptr]

                # make sure the number of inputs is 1
                eq.2 assert.err=103
                # => [inputs_ptr]

                # read the target account id from the note inputs
                mem_load
                # => [target_account_id_prefix]

                exec.account::get_id swap drop
                # => [account_id_prefix, target_account_id_prefix, ...]

                # ensure account_id = target_account_id, fails otherwise
                assert_eq.err=104
                # => [...]

                exec.add_note_assets_to_account
                # => [...]
            end
        `;

      let compiledNoteScript = await client.compileNoteScript(noteScript);
      let noteInputs = new window.NoteInputs(
        new window.FeltArray([
          walletAccount.id().prefix(),
          walletAccount.id().suffix(),
        ])
      );

      const serialNum = window.Word.new_from_u64s(
        new BigUint64Array([BigInt(1), BigInt(2), BigInt(3), BigInt(4)])
      );
      let noteRecipient = new window.NoteRecipient(
        serialNum,
        compiledNoteScript,
        noteInputs
      );

      let note = new window.Note(noteAssets, noteMetadata, noteRecipient);

      // Creating First Custom Transaction Request to Mint the Custom Note
      let transactionRequest = new window.TransactionRequestBuilder()
        .withOwnOutputNotes(
          new window.OutputNotesArray([window.OutputNote.full(note)])
        )
        .build();

      // Execute and Submit Transaction
      let transactionResult = await client.newTransaction(
        faucetAccount.id(),
        transactionRequest
      );

<<<<<<< HEAD
      if (_withCustomProver) {
        await client.submitTransactionWithProver(
          transactionResult,
=======
      if (_with_custom_prover) {
        await client.submit_transaction(
          transaction_result,
>>>>>>> f99b7e0b
          await selectProver()
        );
      } else {
        await client.submitTransaction(transactionResult);
      }

      await window.helpers.waitForTransaction(
        transactionResult.executedTransaction().id().toHex()
      );

      // Just like in the miden test, you can modify this script to get the execution to fail
      // by modifying the assert
      let txScript = `
            use.miden::contracts::auth::basic->auth_tx
            use.miden::kernels::tx::prologue
            use.miden::kernels::tx::memory

            begin
                push.0 push.${_assertedValue}
                # => [0, ${_assertedValue}]
                assert_eq

                call.auth_tx::auth_tx_rpo_falcon512
            end
        `;

      // Creating Second Custom Transaction Request to Consume Custom Note
      // with Invalid/Valid Transaction Script
      let transactionScript = await client.compileTxScript(txScript);
      let noteId = note.id();
      let noteArgsCommitment = window.Rpo256.hashElements(feltArray); // gets consumed by NoteIdAndArgs
      let noteIdAndArgs = new window.NoteIdAndArgs(
        noteId,
        noteArgsCommitment.toWord()
      );
      let noteIdAndArgsArray = new window.NoteIdAndArgsArray([noteIdAndArgs]);
      let adviceMap = new window.AdviceMap();
      let noteArgsCommitment2 = window.Rpo256.hashElements(feltArray);
      adviceMap.insert(noteArgsCommitment2, feltArray);

      let transactionRequest2 = new window.TransactionRequestBuilder()
        .withAuthenticatedInputNotes(noteIdAndArgsArray)
        .withCustomScript(transactionScript)
        .extendAdviceMap(adviceMap)
        .build();

      // Execute and Submit Transaction
      let transactionResult2 = await client.newTransaction(
        walletAccount.id(),
        transactionRequest2
      );

<<<<<<< HEAD
      if (_withCustomProver) {
        await client.submitTransactionWithProver(
          transactionResult2,
=======
      if (_with_custom_prover) {
        await client.submit_transaction(
          transaction_result_2,
>>>>>>> f99b7e0b
          await selectProver()
        );
      } else {
        await client.submitTransaction(transactionResult2);
      }

      await window.helpers.waitForTransaction(
        transactionResult2.executedTransaction().id().toHex()
      );
    },
    assertedValue,
    withCustomProver
  );
};

const customTxWithMultipleNotes = async (
  isSerialNumSame: boolean,
  senderAccountId: string,
  faucetAccountId: string
) => {
  return await testingPage.evaluate(
    async (_isSerialNumSame, _senderAccountId, _faucetAccountId) => {
      const client = window.client;
      const amount = BigInt(10);
      const targetAccount = await client.newWallet(
        window.AccountStorageMode.private(),
        true
      );
      const targetAccountId = targetAccount.id();
      const senderAccountId = window.AccountId.fromHex(_senderAccountId);
      const faucetAccountId = window.AccountId.fromHex(_faucetAccountId);

      // Create custom note with multiple assets to send to target account
      // Error should happen if serial numbers are the same in each set of
      // note assets. Otherwise, the transaction should go through.

      let noteAssets1 = new window.NoteAssets([
        new window.FungibleAsset(faucetAccountId, amount),
      ]);
      let noteAssets2 = new window.NoteAssets([
        new window.FungibleAsset(faucetAccountId, amount),
      ]);

      let noteMetadata = new window.NoteMetadata(
        senderAccountId,
        window.NoteType.public(),
        window.NoteTag.fromAccountId(
          targetAccountId,
          window.NoteExecutionMode.newLocal()
        ),
        window.NoteExecutionHint.none(),
        undefined
      );

      let serialNum1 = window.Word.new_from_u64s(
        new BigUint64Array([BigInt(1), BigInt(2), BigInt(3), BigInt(4)])
      );
      let serialNum2 = window.Word.new_from_u64s(
        new BigUint64Array([BigInt(5), BigInt(6), BigInt(7), BigInt(8)])
      );

      const p2idScript = window.NoteScript.p2id();

      let noteInputs = new window.NoteInputs(
        new window.FeltArray([
          targetAccount.id().suffix(),
          targetAccount.id().prefix(),
        ])
      );

      let noteRecipient1 = new window.NoteRecipient(
        serialNum1,
        p2idScript,
        noteInputs
      );
      let noteRecipient2 = new window.NoteRecipient(
        _isSerialNumSame ? serialNum1 : serialNum2,
        p2idScript,
        noteInputs
      );

      let note1 = new window.Note(noteAssets1, noteMetadata, noteRecipient1);
      let note2 = new window.Note(noteAssets2, noteMetadata, noteRecipient2);

      let transactionRequest = new window.TransactionRequestBuilder()
        .withOwnOutputNotes(
          new window.OutputNotesArray([
            window.OutputNote.full(note1),
            window.OutputNote.full(note2),
          ])
        )
        .build();

      let transactionResult = await client.newTransaction(
        senderAccountId,
        transactionRequest
      );

      await client.submitTransaction(transactionResult);

      await window.helpers.waitForTransaction(
        transactionResult.executedTransaction().id().toHex()
      );
    },
    isSerialNumSame,
    senderAccountId,
    faucetAccountId
  );
};

describe("custom transaction tests", () => {
  it("custom transaction completes successfully", async () => {
    await expect(customTransaction("0", false)).to.be.fulfilled;
  });

  it("custom transaction fails", async () => {
    await expect(customTransaction("1", false)).to.be.rejected;
  });
});

describe("custom transaction with multiple output notes", () => {
  const testCases = [
    {
      description: "does not fail when output note serial numbers are unique",
      shouldFail: false,
    },
    {
      description: "fails when output note serial numbers are the same",
      shouldFail: true,
    },
  ];

  testCases.forEach(({ description, shouldFail }) => {
    it(description, async () => {
      const { accountId, faucetId } = await setupConsumedNote();
      if (shouldFail) {
        await expect(customTxWithMultipleNotes(shouldFail, accountId, faucetId))
          .to.be.rejected;
      } else {
        await expect(customTxWithMultipleNotes(shouldFail, accountId, faucetId))
          .to.be.fulfilled;
      }
    });
  });
});

// CUSTOM PROVERS TEST
// ================================================================================================

export const selectProver = async (): Promise<TransactionProver> => {
  if (window.remoteProverUrl != null) {
    return window.TransactionProver.newRemoteProver(window.remoteProverUrl);
  } else {
    return window.TransactionProver.newLocalProver();
  }
};

describe("use custom transaction prover per request", () => {
  it("custom transaction prover completes successfully"),
    async () => {
      await expect(customTransaction("0", true)).to.be.fulfilled;
    };
});<|MERGE_RESOLUTION|>--- conflicted
+++ resolved
@@ -328,7 +328,7 @@
         ])
       );
 
-      const serialNum = window.Word.new_from_u64s(
+      const serialNum = window.Word.newFromU64s(
         new BigUint64Array([BigInt(1), BigInt(2), BigInt(3), BigInt(4)])
       );
       let noteRecipient = new window.NoteRecipient(
@@ -352,17 +352,8 @@
         transactionRequest
       );
 
-<<<<<<< HEAD
       if (_withCustomProver) {
-        await client.submitTransactionWithProver(
-          transactionResult,
-=======
-      if (_with_custom_prover) {
-        await client.submit_transaction(
-          transaction_result,
->>>>>>> f99b7e0b
-          await selectProver()
-        );
+        await client.submitTransaction(transactionResult, await selectProver());
       } else {
         await client.submitTransaction(transactionResult);
       }
@@ -413,15 +404,9 @@
         transactionRequest2
       );
 
-<<<<<<< HEAD
       if (_withCustomProver) {
-        await client.submitTransactionWithProver(
+        await client.submitTransaction(
           transactionResult2,
-=======
-      if (_with_custom_prover) {
-        await client.submit_transaction(
-          transaction_result_2,
->>>>>>> f99b7e0b
           await selectProver()
         );
       } else {
@@ -476,10 +461,10 @@
         undefined
       );
 
-      let serialNum1 = window.Word.new_from_u64s(
+      let serialNum1 = window.Word.newFromU64s(
         new BigUint64Array([BigInt(1), BigInt(2), BigInt(3), BigInt(4)])
       );
-      let serialNum2 = window.Word.new_from_u64s(
+      let serialNum2 = window.Word.newFromU64s(
         new BigUint64Array([BigInt(5), BigInt(6), BigInt(7), BigInt(8)])
       );
 
