[package]
name = "miden-client"
version = "0.3.1"
description = "Client library that facilitates interaction with the Miden rollup"
authors = ["miden contributors"]
readme = "README.md"
license = "MIT"
repository = "https://github.com/0xPolygonMiden/miden-client"
documentation = "https://docs.rs/miden-client/0.3.1"
keywords = ["miden", "client"]
edition = "2021"
rust-version = "1.78"
default-run = "miden"

[lib]
crate-type = ["lib"]

[[bin]]
name = "miden"
path = "src/main.rs"

[[test]]
name = "integration"
path = "tests/integration/main.rs"
required-features = ["integration"]

[features]
<<<<<<< HEAD
concurrent = ["miden-lib/concurrent", "miden-objects/concurrent", "miden-tx/concurrent", "std"]
default = ["std", "sqlite", "tonic"]
integration = ["testing", "concurrent"]
sqlite = ["dep:rusqlite", "dep:rusqlite_migration"]
std = ["miden-objects/std"]
testing = ["miden-objects/testing", "miden-lib/testing"]
tonic = ["dep:tonic", "dep:miden-node-proto"]

[dependencies]
async-trait = { version = "0.1" }
clap = { version = "4.3", features = ["derive"] }
comfy-table = "7.1.0"
figment = { version = "0.10", features = ["toml", "env"] }
lazy_static = "1.4.0"
=======
async = ["miden-tx/async"]
concurrent = ["miden-lib/concurrent", "miden-objects/concurrent", "miden-tx/concurrent"]
default = ["std", "clap", "comfy-table", "figment", "lazy_static", "miden-node-proto", "rusqlite", "rusqlite_migration", "tokio", "tonic", "toml"]
integration = ["testing", "concurrent", "uuid", "assert_cmd"]
std = ["miden-objects/std"]
testing = ["miden-objects/testing", "miden-lib/testing"]
test_utils = ["miden-objects/testing"]
wasm = ["std", "async", "getrandom", "hex", "thiserror", "prost"]

[dependencies]
assert_cmd = { version = "2.0", optional = true }
clap = { version = "4.3", features = ["derive"], optional = true }
comfy-table = { version = "7.1.0", optional = true } 
figment = { version = "0.10", features = ["toml", "env"], optional = true }
getrandom = { version = "0.2", features = ["js"], optional = true }
hex = { version = "0.4", optional = true }
lazy_static = { version = "1.4.0", optional = true }
>>>>>>> e4a25656
miden-lib = { package = "miden-lib", git = "https://github.com/0xPolygonMiden/miden-base.git", branch = "next", default-features = false }
miden-node-proto = { package = "miden-node-proto", git = "https://github.com/0xPolygonMiden/miden-node.git", branch = "next", default-features = false, optional = true }
miden-tx = { package = "miden-tx", git = "https://github.com/0xPolygonMiden/miden-base.git", branch = "next", default-features = false }
miden-objects = { package = "miden-objects", git = "https://github.com/0xPolygonMiden/miden-base.git", branch = "next", default-features = false, features = ["serde"] }
<<<<<<< HEAD
=======
prost = { version = "0.12.3", optional = true }
>>>>>>> e4a25656
rand = { version = "0.8.5" }
rusqlite = { version = "0.30.0", features = ["vtab", "array", "bundled"], optional = true }
rusqlite_migration = { version = "1.0", optional = true }
serde = { version = "1.0", features = ["derive"] }
serde_json = { version = "1.0", features = ["raw_value"] }
<<<<<<< HEAD
tokio = { version = "1.29", features = ["rt-multi-thread", "net", "macros"] }
tonic = { version = "0.11", optional = true }
toml = { version = "0.8" }
tracing = { version = "0.1" }
tracing-subscriber = { version = "0.3" }
=======
thiserror = { version = "1.0", optional = true }
tokio = { version = "1.29", features = ["rt-multi-thread", "net", "macros"], optional = true }
toml = { version = "0.8", optional = true }
tonic = { version = "0.11", optional = true }
tracing = { version = "0.1" }
tracing-subscriber = { version = "0.3" }
uuid = { version = "1.6.1", features = ["serde", "v4"], optional = true }
winter-maybe-async = "0.10.0"
>>>>>>> e4a25656

[dev-dependencies]
# To enable testing feature during tests
miden-lib = { package = "miden-lib", git = "https://github.com/0xPolygonMiden/miden-base.git", branch = "next", default-features = false, features = ["testing"] }
miden-objects = { package = "miden-objects", git = "https://github.com/0xPolygonMiden/miden-base.git", branch = "next", default-features = false, features = ["serde", "testing"] }
uuid = { version = "1.6.1", features = ["serde", "v4"] }
assert_cmd = { version = "2.0" }<|MERGE_RESOLUTION|>--- conflicted
+++ resolved
@@ -25,69 +25,40 @@
 required-features = ["integration"]
 
 [features]
-<<<<<<< HEAD
 concurrent = ["miden-lib/concurrent", "miden-objects/concurrent", "miden-tx/concurrent", "std"]
-default = ["std", "sqlite", "tonic"]
+default = ["std", "sqlite", "tonic", "clap", "comfy-table", "figment", "lazy_static", "tokio", "toml"]
 integration = ["testing", "concurrent"]
 sqlite = ["dep:rusqlite", "dep:rusqlite_migration"]
+async = ["miden-tx/async"]
 std = ["miden-objects/std"]
 testing = ["miden-objects/testing", "miden-lib/testing"]
 tonic = ["dep:tonic", "dep:miden-node-proto"]
-
-[dependencies]
-async-trait = { version = "0.1" }
-clap = { version = "4.3", features = ["derive"] }
-comfy-table = "7.1.0"
-figment = { version = "0.10", features = ["toml", "env"] }
-lazy_static = "1.4.0"
-=======
-async = ["miden-tx/async"]
-concurrent = ["miden-lib/concurrent", "miden-objects/concurrent", "miden-tx/concurrent"]
-default = ["std", "clap", "comfy-table", "figment", "lazy_static", "miden-node-proto", "rusqlite", "rusqlite_migration", "tokio", "tonic", "toml"]
-integration = ["testing", "concurrent", "uuid", "assert_cmd"]
-std = ["miden-objects/std"]
-testing = ["miden-objects/testing", "miden-lib/testing"]
-test_utils = ["miden-objects/testing"]
 wasm = ["std", "async", "getrandom", "hex", "thiserror", "prost"]
 
 [dependencies]
-assert_cmd = { version = "2.0", optional = true }
 clap = { version = "4.3", features = ["derive"], optional = true }
 comfy-table = { version = "7.1.0", optional = true } 
 figment = { version = "0.10", features = ["toml", "env"], optional = true }
 getrandom = { version = "0.2", features = ["js"], optional = true }
 hex = { version = "0.4", optional = true }
 lazy_static = { version = "1.4.0", optional = true }
->>>>>>> e4a25656
 miden-lib = { package = "miden-lib", git = "https://github.com/0xPolygonMiden/miden-base.git", branch = "next", default-features = false }
 miden-node-proto = { package = "miden-node-proto", git = "https://github.com/0xPolygonMiden/miden-node.git", branch = "next", default-features = false, optional = true }
 miden-tx = { package = "miden-tx", git = "https://github.com/0xPolygonMiden/miden-base.git", branch = "next", default-features = false }
 miden-objects = { package = "miden-objects", git = "https://github.com/0xPolygonMiden/miden-base.git", branch = "next", default-features = false, features = ["serde"] }
-<<<<<<< HEAD
-=======
 prost = { version = "0.12.3", optional = true }
->>>>>>> e4a25656
 rand = { version = "0.8.5" }
 rusqlite = { version = "0.30.0", features = ["vtab", "array", "bundled"], optional = true }
 rusqlite_migration = { version = "1.0", optional = true }
 serde = { version = "1.0", features = ["derive"] }
 serde_json = { version = "1.0", features = ["raw_value"] }
-<<<<<<< HEAD
-tokio = { version = "1.29", features = ["rt-multi-thread", "net", "macros"] }
+tokio = { version = "1.29", features = ["rt-multi-thread", "net", "macros"], optional = true }
 tonic = { version = "0.11", optional = true }
-toml = { version = "0.8" }
+toml = { version = "0.8", optional = true }
+thiserror = { version = "1.0", optional = true }
 tracing = { version = "0.1" }
 tracing-subscriber = { version = "0.3" }
-=======
-thiserror = { version = "1.0", optional = true }
-tokio = { version = "1.29", features = ["rt-multi-thread", "net", "macros"], optional = true }
-toml = { version = "0.8", optional = true }
-tonic = { version = "0.11", optional = true }
-tracing = { version = "0.1" }
-tracing-subscriber = { version = "0.3" }
-uuid = { version = "1.6.1", features = ["serde", "v4"], optional = true }
 winter-maybe-async = "0.10.0"
->>>>>>> e4a25656
 
 [dev-dependencies]
 # To enable testing feature during tests
