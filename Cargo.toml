[package]
name = "miden-client"
version = "0.3.0"
description = "Client library that facilitates interaction with the Miden rollup"
authors = ["miden contributors"]
readme = "README.md"
license = "MIT"
repository = "https://github.com/0xPolygonMiden/miden-client"
documentation = "https://docs.rs/miden-client/0.3.0"
keywords = ["miden", "client"]
edition = "2021"
rust-version = "1.78"
default-run = "miden"

[[bin]]
name = "miden"
path = "src/main.rs"

[[test]]
name = "integration"
path = "tests/integration/main.rs"
required-features = ["integration"]

[features]
concurrent = ["miden-lib/concurrent", "miden-objects/concurrent", "miden-tx/concurrent", "std"]
default = ["std", "sqlite", "tonic"]
integration = ["testing", "concurrent"]
sqlite = ["dep:rusqlite", "dep:rusqlite_migration"]
std = ["miden-objects/std"]
testing = ["miden-objects/testing", "miden-lib/testing"]
tonic = ["dep:tonic", "dep:miden-node-proto"]

[dependencies]
async-trait = { version = "0.1" }
clap = { version = "4.3", features = ["derive"] }
comfy-table = "7.1.0"
figment = { version = "0.10", features = ["toml", "env"] }
lazy_static = "1.4.0"
miden-lib = { package = "miden-lib", git = "https://github.com/0xPolygonMiden/miden-base.git", branch = "next", default-features = false }
<<<<<<< HEAD
miden-node-proto = { package = "miden-node-proto", git = "https://github.com/0xPolygonMiden/miden-node.git", branch = "polydez-tx-ids-in-sync", default-features = false, optional = true }
=======
miden-node-proto = { package = "miden-node-proto", git = "https://github.com/0xPolygonMiden/miden-node.git", branch = "next", default-features = false }
>>>>>>> 9ce23082
miden-tx = { package = "miden-tx", git = "https://github.com/0xPolygonMiden/miden-base.git", branch = "next", default-features = false }
miden-objects = { package = "miden-objects", git = "https://github.com/0xPolygonMiden/miden-base.git", branch = "next", default-features = false, features = ["serde"] }
rand = { version = "0.8.5" }
rusqlite = { version = "0.30.0", features = ["vtab", "array", "bundled"], optional = true }
rusqlite_migration = { version = "1.0", optional = true }
serde = { version = "1.0", features = ["derive"] }
serde_json = { version = "1.0", features = ["raw_value"] }
tokio = { version = "1.29", features = ["rt-multi-thread", "net", "macros"] }
tonic = { version = "0.11", optional = true }
toml = { version = "0.8" }
tracing = { version = "0.1" }
tracing-subscriber = { version = "0.3" }

[dev-dependencies]
# To enable testing feature during tests
miden-lib = { package = "miden-lib", git = "https://github.com/0xPolygonMiden/miden-base.git", branch = "next", default-features = false, features = ["testing"] }
miden-objects = { package = "miden-objects", git = "https://github.com/0xPolygonMiden/miden-base.git", branch = "next", default-features = false, features = ["serde", "testing"] }
uuid = { version = "1.6.1", features = ["serde", "v4"] }
assert_cmd = { version = "2.0" }<|MERGE_RESOLUTION|>--- conflicted
+++ resolved
@@ -37,11 +37,7 @@
 figment = { version = "0.10", features = ["toml", "env"] }
 lazy_static = "1.4.0"
 miden-lib = { package = "miden-lib", git = "https://github.com/0xPolygonMiden/miden-base.git", branch = "next", default-features = false }
-<<<<<<< HEAD
-miden-node-proto = { package = "miden-node-proto", git = "https://github.com/0xPolygonMiden/miden-node.git", branch = "polydez-tx-ids-in-sync", default-features = false, optional = true }
-=======
-miden-node-proto = { package = "miden-node-proto", git = "https://github.com/0xPolygonMiden/miden-node.git", branch = "next", default-features = false }
->>>>>>> 9ce23082
+miden-node-proto = { package = "miden-node-proto", git = "https://github.com/0xPolygonMiden/miden-node.git", branch = "next", default-features = false, optional = true }
 miden-tx = { package = "miden-tx", git = "https://github.com/0xPolygonMiden/miden-base.git", branch = "next", default-features = false }
 miden-objects = { package = "miden-objects", git = "https://github.com/0xPolygonMiden/miden-base.git", branch = "next", default-features = false, features = ["serde"] }
 rand = { version = "0.8.5" }
