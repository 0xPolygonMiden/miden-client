--- conflicted
+++ resolved
@@ -8,12 +8,7 @@
 use assert_cmd::Command;
 use config::RpcConfig;
 use miden_client::{
-<<<<<<< HEAD
     accounts::{AccountId, AccountStorageMode, AccountTemplate},
-    config::RpcConfig,
-=======
-    accounts::{Account, AccountId, AccountStorageMode, AccountTemplate},
->>>>>>> 70a89823
     crypto::RpoRandomCoin,
     rpc::TonicRpcClient,
     store::{sqlite_store::SqliteStore, NoteFilter, StoreAuthenticator},
