--- conflicted
+++ resolved
@@ -554,7 +554,6 @@
 
     let rng = RpoRandomCoin::new(coin_seed.map(Felt::new));
 
-<<<<<<< HEAD
     let authenticator = SqliteStoreAuthenticator::new_with_rng(store.clone(), rng);
     TestClient::new(
         Box::new(TonicRpcClient::new(&rpc_config)),
@@ -563,9 +562,6 @@
         std::sync::Arc::new(authenticator),
         true,
     )
-=======
-    let authenticator = StoreAuthenticator::new_with_rng(store.clone(), rng);
-    TestClient::new(TonicRpcClient::new(&rpc_config), rng, store, authenticator, true)
 }
 
 fn assert_command_fails_but_does_not_panic(command: &mut Command) {
@@ -573,5 +569,4 @@
     let exit_code = output_error.as_output().unwrap().status.code().unwrap();
     assert_ne!(exit_code, 0); // Command failed
     assert_ne!(exit_code, 101); // Command didn't panic
->>>>>>> 2bef3454
 }