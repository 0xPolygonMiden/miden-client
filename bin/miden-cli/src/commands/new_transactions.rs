--- conflicted
+++ resolved
@@ -265,8 +265,8 @@
     pub async fn execute(&self, mut client: Client<impl FeltRng>) -> Result<(), String> {
         let force = self.force;
 
-        let mut list_of_authenticated_notes = Vec::new();
-        let mut list_of_unauthenticated_notes = Vec::new();
+        let mut authenticated_notes = Vec::new();
+        let mut unauthenticated_notes = Vec::new();
 
         for note_id in &self.list_of_notes {
             let note_record = get_input_note_with_id_prefix(&client, note_id)
@@ -274,32 +274,29 @@
                 .map_err(|err| err.to_string())?;
 
             if note_record.is_authenticated() {
-                list_of_authenticated_notes.push(note_record.id());
+                authenticated_notes.push(note_record.id());
             } else {
-                list_of_unauthenticated_notes.push((note_record.try_into()?, None));
+                unauthenticated_notes.push((note_record.try_into()?, None));
             }
         }
 
         let account_id =
             get_input_acc_id_by_prefix_or_default(&client, self.account_id.clone()).await?;
 
-        if list_of_authenticated_notes.is_empty() {
+        if authenticated_notes.is_empty() {
             info!("No input note IDs provided, getting all notes consumable by {}", account_id);
             let consumable_notes = client.get_consumable_notes(Some(account_id)).await?;
 
-            list_of_authenticated_notes.extend(consumable_notes.iter().map(|(note, _)| note.id()));
-        }
-
-        if list_of_authenticated_notes.is_empty() && list_of_unauthenticated_notes.is_empty() {
+            authenticated_notes.extend(consumable_notes.iter().map(|(note, _)| note.id()));
+        }
+
+        if authenticated_notes.is_empty() && unauthenticated_notes.is_empty() {
             return Err(format!("No input notes were provided and the store does not contain any notes consumable by {account_id}"));
         }
 
-<<<<<<< HEAD
-        let transaction_request = TransactionRequestBuilder::consume_notes(list_of_notes).build();
-=======
-        let transaction_request = TransactionRequest::consume_notes(list_of_authenticated_notes)
-            .with_unauthenticated_input_notes(list_of_unauthenticated_notes);
->>>>>>> 1970f6c3
+        let transaction_request = TransactionRequestBuilder::consume_notes(authenticated_notes)
+            .with_unauthenticated_input_notes(unauthenticated_notes)
+            .build();
 
         execute_transaction(
             &mut client,
