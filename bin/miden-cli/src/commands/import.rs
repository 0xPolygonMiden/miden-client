--- conflicted
+++ resolved
@@ -5,12 +5,8 @@
 };
 
 use miden_client::{
-<<<<<<< HEAD
-    account::{AccountData, AccountId},
+    account::{AccountFile, AccountId},
     authenticator::keystore::{FilesystemKeyStore, KeyStore},
-=======
-    account::{AccountFile, AccountId},
->>>>>>> 7988cb26
     crypto::FeltRng,
     note::NoteFile,
     utils::Deserializable,
