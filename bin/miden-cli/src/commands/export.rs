--- conflicted
+++ resolved
@@ -55,16 +55,7 @@
 }
 
 impl ExportCmd {
-    pub async fn execute(
-        &self,
-<<<<<<< HEAD
-        mut client: Client,
-        keystore: FilesystemKeyStore,
-=======
-        mut client: Client<impl FeltRng>,
-        keystore: CliKeyStore,
->>>>>>> a5fad270
-    ) -> Result<(), CliError> {
+    pub async fn execute(&self, mut client: Client, keystore: CliKeyStore) -> Result<(), CliError> {
         if self.account {
             export_account(&client, &keystore, self.id.as_str(), self.filename.clone()).await?;
         } else if let Some(export_type) = &self.export_type {
@@ -82,13 +73,8 @@
 // ================================================================================================
 
 async fn export_account(
-<<<<<<< HEAD
     client: &Client,
-    keystore: &FilesystemKeyStore,
-=======
-    client: &Client<impl FeltRng>,
     keystore: &CliKeyStore,
->>>>>>> a5fad270
     account_id: &str,
     filename: Option<PathBuf>,
 ) -> Result<File, CliError> {
