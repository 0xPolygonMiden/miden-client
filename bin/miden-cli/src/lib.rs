--- conflicted
+++ resolved
@@ -6,10 +6,7 @@
 use miden_client::{
     Client, ClientError, Felt, IdPrefixFetchError,
     account::AccountHeader,
-<<<<<<< HEAD
-=======
     authenticator::{ClientAuthenticator, keystore::FilesystemKeyStore},
->>>>>>> be363f71
     crypto::{FeltRng, RpoRandomCoin},
     keystore::FilesystemKeyStore,
     rpc::TonicRpcClient,
