--- conflicted
+++ resolved
@@ -112,21 +112,10 @@
         let authenticator = StoreAuthenticator::new_with_rng(store.clone() as Arc<dyn Store>, rng);
 
         let client = Client::new(
-<<<<<<< HEAD
-            Arc::new(
-                TonicRpcClient::new(
-                    cli_config.rpc.endpoint.clone().into(),
-                    cli_config.rpc.timeout_ms,
-                )
-                .await
-                .map_err(ClientError::RpcError)?,
-            ),
-=======
             Arc::new(TonicRpcClient::new(
                 &cli_config.rpc.endpoint.clone().into(),
                 cli_config.rpc.timeout_ms,
             )),
->>>>>>> 47096e6e
             rng,
             store as Arc<dyn Store>,
             Arc::new(authenticator),
